# This file defines what ends up on the Haiku image (respectively in the Haiku
# installation directory) and it executes the rules building the image
# (respectively installing the files in the installation directory).


SYSTEM_BIN = [ FFilterByBuildFeatures
	"["
	addattr alert arp
	base64 basename bash bc beep bfsinfo
	cal cat catattr checkfs checkitout chgrp chmod chop chown chroot cksum clear
	clockconfig cmp collectcatkeys comm compress copyattr CortexAddOnHost cp
	csplit cut date dc dd desklink df diff diff3 dircolors dirname
	diskimage draggers driveinfo dstcheck du dumpcatalog
	echo eject env error expand expr
	factor false fdinfo ffm filepanel find finddir FirstBootPrompt fmt fold
	fortune frcode ftp ftpd funzip fwcontrol
	gawk gdb@x86 getlimits groups gzip gzexe
	hd head hey hostname
	id ident ifconfig <bin>install installsound iroster isvolume
	ideinfo@ide idestatus@ide
	join kernel_debugger keymap keystore kill
	less lessecho lesskey link linkcatkeys listarea listattr listimage listdev
	listport listres listsem listusb ln locale locate logger login logname ls
	lsindex
	mail2mbox makebootable mbox2mail md5sum merge message mimeset mkdos mkdir
	mkfifo mkfs mkindex mktemp modifiers mount mount_nfs mountvolume mv
	netcat netstat nl nohup notify nproc
	od open
	passwd paste patch pathchk pc ping ping6 play playfile playsound playwav
	pr prio printenv printf profile ps ptx pwd
	query quit
	rc readlink reindex release renice rlog rm rmattr rmindex rmdir roster
	route
	safemode screen_blanker screenmode screenshot sdiff setdecor setmime settype
	setversion setvolume seq sha1sum shar shred shuf shutdown sleep sort
	spamdbm split stat strace stty su sum sync sysinfo
	tac tail tcpdump tcptester tee telnet telnetd test timeout top touch
	tput tr traceroute translate trash true truncate tsort tty
	uname unchop unexpand unmount uniq unlink unshar unzip unzipsfx
	<bin>updatedb uptime urlwrapper useradd uudecode uuencode
	vdir version vmstat
	waitfor watch wc wget whoami writembr@x86 xargs xres
	yes
	zdiff zforce zgrep zip zipcloak <bin>zipgrep zipnote zipsplit zmore znew
] ;

SYSTEM_APPS = [ FFilterByBuildFeatures
	AboutSystem ActivityMonitor BootManager@x86 CharacterMap
	CodyCam DeskCalc Devices DiskProbe DiskUsage DriveSetup CDPlayer Debugger
	Expander GLInfo@x86 Icon-O-Matic Installer LaunchBox Magnify Mail
	MediaConverter MediaPlayer MidiPlayer NetworkStatus PackageInstaller People
	PoorMan PowerStatus ProcessController Screenshot ShowImage SoundRecorder
	StyledEdit Terminal TextSearch TV WebWatch Workspaces
] ;
SYSTEM_PREFERENCES = [ FFilterByBuildFeatures
	Appearance Backgrounds CPUFrequency DataTranslations
	<preference>Deskbar E-mail FileTypes Keyboard Keymap Locale Media
	Mouse Network Notifications Printers Screen ScreenSaver
	Shortcuts Sounds Time Touchpad <preference>Tracker VirtualMemory
] ;
SYSTEM_DEMOS = [ FFilterByBuildFeatures
	BSnow Chart Clock Cortex FontDemo GLTeapot@x86
	$(HAIKU_INCLUDE_TRADEMARKS)Haiku3d@x86 Mandelbrot OverlayImage Pairs
	Playground Pulse Sudoku
] ;
SYSTEM_LIBS = [ FFilterByBuildFeatures
	libbe.so libbsd.so libbnetapi.so
	libdebug.so libdevice.so
	libgame.so libGL.so@x86 libglut.so@x86
	libgnu.so libmail.so libmedia.so libmidi.so libmidi2.so
	libnetwork.so
	<revisioned>libroot.so libroot-addon-icu.so
	libscreensaver.so
	libtextencoding.so libtiff.so libtracker.so libtranslation.so
	$(HAIKU_SHARED_LIBSTDC++) $(HAIKU_SHARED_LIBSUPC++)
] ;
PRIVATE_SYSTEM_LIBS = [ FFilterByBuildFeatures
	$(HAIKU_JPEG_CURRENT_LIB)
	$(HAIKU_LIBPNG_CURRENT_LIB)
	$(HAIKU_ZLIB_CURRENT_LIB)
	$(HAIKU_FREETYPE_CURRENT_LIB)
	libalm.so
	libfluidsynth.so
	libilmimf.so
] ;
SYSTEM_SERVERS = [ FFilterByBuildFeatures
	app_server cddb_daemon debug_server input_server keystore_server mail_daemon
	media_addon_server media_server midi_server mount_server net_server
<<<<<<< HEAD
	notification_server power_daemon print_server print_addon_server registrar
	syslog_daemon
] ;
=======
	notification_server power_daemon print_server print_addon_server registrar syslog_daemon
	dns_resolver_server nfs4_idmapper_server
;
>>>>>>> 49518a1c

SYSTEM_NETWORK_DEVICES = ethernet loopback ;
SYSTEM_NETWORK_DATALINK_PROTOCOLS = ethernet_frame <module>arp loopback_frame
	ipv6_datagram ;
#SYSTEM_NETWORK_PPP = ipcp modem pap pppoe ;
SYSTEM_NETWORK_PROTOCOLS = ipv4 tcp udp icmp unix icmp6 ipv6 ;

SYSTEM_ADD_ONS_ACCELERANTS = [ FFilterByBuildFeatures
	x86 @{
		3dfx.accelerant ati.accelerant matrox.accelerant neomagic.accelerant
		nvidia.accelerant intel_810.accelerant intel_extreme.accelerant
		radeon.accelerant radeon_hd.accelerant s3.accelerant vesa.accelerant
		#via.accelerant vmware.accelerant
	}@ # x86
] ;
SYSTEM_ADD_ONS_TRANSLATORS = BMPTranslator EXRTranslator GIFTranslator
	HVIFTranslator ICOTranslator JPEGTranslator JPEG2000Translator
	PCXTranslator PNGTranslator PPMTranslator
	RAWTranslator RTFTranslator SGITranslator STXTTranslator TGATranslator
	TIFFTranslator WebPTranslator WonderBrushTranslator ICNSTranslator
;
SYSTEM_ADD_ONS_LOCALE_CATALOGS = <catalog-addon>plaintext ;
SYSTEM_ADD_ONS_MEDIA = [ FFilterByBuildFeatures
	cortex_audioadapter.media_addon
	cortex_flanger.media_addon
	dvb.media_addon@x86
	hmulti_audio.media_addon
	mixer.media_addon
	opensound.media_addon
	tone_producer_demo.media_addon
	usb_webcam.media_addon
	video_producer_demo.media_addon
	video_window_demo.media_addon
	firewire_dv.media_addon
	#legacy.media_addon
	equalizer.media_addon
	vst_host.media_addon
] ;
SYSTEM_ADD_ONS_MEDIA_PLUGINS = [ FFilterByBuildFeatures
	ffmpeg@ffmpeg raw_decoder
] ;
SYSTEM_ADD_ONS_PRINT =
	Canon\ LIPS3\ Compatible
	Canon\ LIPS4\ Compatible
	Gutenprint
	PCL5\ Compatible
	PCL6\ Compatible
	PDF\ Writer
	PS\ Compatible
	Preview
;
SYSTEM_ADD_ONS_PRINT_TRANSPORT = HP\ JetDirect IPP LPR
	# Parallel\ Port
	Print\ To\ File Serial\ Port USB\ Port
;
SYSTEM_ADD_ONS_SCREENSAVERS = [ FFilterByBuildFeatures
	Butterfly DebugNow Flurry@x86
	GLife@x86 $(HAIKU_INCLUDE_TRADEMARKS)Haiku Icons IFS Leaves
	Message Spider Gravity@x86
] ;
SYSTEM_ADD_ONS_DRIVERS_AUDIO = auich auvia echo3g emuxki hda ice1712 sis7018 ;
SYSTEM_ADD_ONS_DRIVERS_AUDIO_OLD = ; #cmedia usb_audio ;
SYSTEM_ADD_ONS_DRIVERS_GRAPHICS = [ FFilterByBuildFeatures
	x86 @{
		ati 3dfx intel_810 intel_extreme matrox neomagic nvidia radeon radeon_hd
		s3 vesa  #via vmware
	}@ # x86
] ;
SYSTEM_ADD_ONS_DRIVERS_MIDI = emuxki ice1712 usb_midi ;
SYSTEM_ADD_ONS_DRIVERS_NET = [ FFilterByBuildFeatures
	x86 @{
		3com atheros813x ar81xx attansic_l1 attansic_l2 broadcom440x
		broadcom570x dec21xxx ipro100 ipro1000 jmicron2x0 marvell_yukon nforce
		pcnet rtl8139 rtl81xx sis19x syskonnect via_rhine vt612x
	}@ # x86

	etherpci pegasus sis900 usb_davicom usb_asix usb_ecm wb840

	# WLAN drivers
	x86 @{
		aironetwifi atheroswifi broadcom43xx
		iprowifi2100 iprowifi2200 iprowifi3945
		iprowifi4965 marvell88w8363 marvell88w8335
		ralinkwifi wavelanwifi
	}@ # x86

	# WWAN drivers
<<<<<<< HEAD
	#usb_beceemwmx@gpl
] ;
SYSTEM_ADD_ONS_DRIVERS_POWER = [ FFilterByBuildFeatures acpi_button@x86 ] ;
SYSTEM_ADD_ONS_BUS_MANAGERS = [ FFilterByBuildFeatures
	ata@ata pci ps2@x86 isa@x86
	ide@ide scsi config_manager agp_gart usb firewire acpi@x86
] ;
SYSTEM_ADD_ONS_FILE_SYSTEMS = bfs btrfs cdda exfat ext2 fat iso9660 nfs
=======
	#$(GPL_ONLY)usb_beceemwmx
;
SYSTEM_ADD_ONS_DRIVERS_POWER = $(X86_ONLY)acpi_button ;
SYSTEM_ADD_ONS_BUS_MANAGERS =  $(ATA_ONLY)ata pci $(X86_ONLY)ps2 $(X86_ONLY)isa
	$(IDE_ONLY)ide scsi config_manager agp_gart usb firewire $(X86_ONLY)acpi
;
SYSTEM_ADD_ONS_FILE_SYSTEMS = bfs btrfs cdda exfat ext2 fat iso9660 nfs nfs4
>>>>>>> 49518a1c
	attribute_overlay write_overlay ntfs reiserfs udf googlefs ;

# wifi firmware
for driver in $(SYSTEM_ADD_ONS_DRIVERS_NET) {
	local package = [ on $(driver) return $(HAIKU_WIFI_FIRMWARE_PACKAGE) ] ;
	local archive = [ on $(driver) return $(HAIKU_WIFI_FIRMWARE_ARCHIVE) ] ;
	local extract = [ on $(driver) return $(HAIKU_WIFI_FIRMWARE_DO_EXTRACT) ] ;
	if $(archive) {
		AddWifiFirmwareToHaikuImage $(driver) : $(package) : $(archive)
			: $(extract) ;
	}
	local packages = [ on $(driver) return $(HAIKU_WIFI_FIRMWARE_PACKAGES) ] ;
	local archives = [ on $(driver) return $(HAIKU_WIFI_FIRMWARE_ARCHIVES) ] ;
	for archive in $(archives) {
		AddWifiFirmwareToHaikuImage $(driver) : $(packages[1]) : $(archive)
			: $(extract) ;
		packages = $(packages[2-]) ;
	}
}


# modules
AddFilesToHaikuImage system add-ons kernel bus_managers
	: $(SYSTEM_ADD_ONS_BUS_MANAGERS) ;
AddFilesToHaikuImage system add-ons kernel busses agp_gart
	: <agp_gart>intel@x86 ;

if $(HAIKU_ATA_STACK) = 1 {
	AddFilesToHaikuImage system add-ons kernel busses ata
		: generic_ide_pci it8211 legacy_sata silicon_image_3112 ide_isa@x86 ;
} else {
	AddFilesToHaikuImage system add-ons kernel busses ide
		: generic_ide_pci it8211 legacy_sata silicon_image_3112 ide_isa@x86 ;
}

AddFilesToHaikuImage system add-ons kernel busses scsi
	: ahci ;
AddFilesToHaikuImage system add-ons kernel busses usb
	: <usb>uhci <usb>ohci <usb>ehci ;
AddFilesToHaikuImage system add-ons kernel console : vga_text ;
AddFilesToHaikuImage system add-ons kernel debugger
	: <kdebug>demangle <kdebug>disasm@x86 <kdebug>hangman
	  <kdebug>invalidate_on_exit <kdebug>usb_keyboard <kdebug>qrencode
	  <kdebug>run_on_exit ;
AddFilesToHaikuImage system add-ons kernel file_systems
	: $(SYSTEM_ADD_ONS_FILE_SYSTEMS) ;
AddFilesToHaikuImage system add-ons kernel generic
	: ata_adapter@ata bios@x86 dpc ide_adapter@ide
		locked_pool mpu401 scsi_periph <module>tty cpuidle@x86 ;
AddFilesToHaikuImage system add-ons kernel partitioning_systems
	: amiga_rdb apple efi_gpt intel session ;
AddFilesToHaikuImage system add-ons kernel interrupt_controllers
	: openpic@ppc ;

if $(TARGET_ARCH) = x86 {
	AddFilesToHaikuImage system add-ons kernel cpu : generic_x86 ;
}

# drivers
AddNewDriversToHaikuImage disk scsi	: scsi_cd scsi_disk ;
AddNewDriversToHaikuImage power : enhanced_speedstep@x86 ;
AddNewDriversToHaikuImage power : acpi_battery@x86 ;
AddNewDriversToHaikuImage power : x86_cpuidle@x86 ;
#AddNewDriversToHaikuImage display : display_controls@x86 ;

# legacy drivers
AddDriversToHaikuImage				: console dprintf null
									  random <driver>tty zero ;
AddDriversToHaikuImage audio hmulti	: $(SYSTEM_ADD_ONS_DRIVERS_AUDIO) ;
AddDriversToHaikuImage audio old	: $(SYSTEM_ADD_ONS_DRIVERS_AUDIO_OLD) ;
AddDriversToHaikuImage midi			: $(SYSTEM_ADD_ONS_DRIVERS_MIDI) ;
AddDriversToHaikuImage bus			: usb_raw fw_raw ;
AddDriversToHaikuImage disk floppy	: pc_floppy@x86 ;
AddDriversToHaikuImage disk usb		: usb_disk ;
AddDriversToHaikuImage disk usb		: usb_floppy ;
AddDriversToHaikuImage printer usb	: usb_printer ;
AddDriversToHaikuImage disk virtual	: nbd ;
AddDriversToHaikuImage dvb			: cx23882 ;
AddDriversToHaikuImage graphics		: $(SYSTEM_ADD_ONS_DRIVERS_GRAPHICS) ;
AddDriversToHaikuImage input		: ps2_hid usb_hid wacom ;
AddDriversToHaikuImage misc			: <driver>poke <driver>mem ;
AddDriversToHaikuImage net			: $(SYSTEM_ADD_ONS_DRIVERS_NET) ;
AddDriversToHaikuImage ports		: usb_serial ;
AddDriversToHaikuImage power		: $(SYSTEM_ADD_ONS_DRIVERS_POWER) ;

# kernel
AddFilesToHaikuImage system : <revisioned>kernel_$(TARGET_ARCH) ;

# libs
AddLibrariesToHaikuHybridImage system lib
	: $(SYSTEM_LIBS) $(PRIVATE_SYSTEM_LIBS) ;

# libnetwork.so replaces quite a few libraries
SYSTEM_LIBS_LIBNETWORK_ALIASES
	= libsocket.so libbind.so libnet.so ;

if $(HAIKU_GCC_VERSION[1]) = 2 {
	local lib ;
	for lib in $(SYSTEM_LIBS_LIBNETWORK_ALIASES) {
		AddSymlinkToHaikuHybridImage system lib : libnetwork.so : $(lib)
			: : true ;
	}

	AddSymlinkToHaikuHybridImage system lib : libbnetapi.so : libnetapi.so
		: : true ;
}


# libGL.so has GLU (like BeOS) built-in
SYSTEM_LIBS_LIBGL_ALIASES = libGLU.so ;

if $(TARGET_ARCH) = x86 {
	local lib ;
	for lib in $(SYSTEM_LIBS_LIBGL_ALIASES) {
		AddSymlinkToHaikuHybridImage system lib : libGL.so : $(lib) : : true ;
	}
}

# libbe.so now includes what used to be in liblocale.so
# TODO: Remove this once all optional packages have been rebuilt (i.e. after
#       next release)!
SYSTEM_LIBS_LIBBE_ALIASES = liblocale.so ;
if $(TARGET_ARCH) = x86 {
	local lib ;
	for lib in $(SYSTEM_LIBS_LIBBE_ALIASES) {
		AddSymlinkToHaikuHybridImage system lib : libbe.so : $(lib) : : true ;
	}
}

SYSTEM_LIBS_ALIASES =
	$(SYSTEM_LIBS_LIBNETWORK_ALIASES)
	libnetapi.so
	$(SYSTEM_LIBS_LIBGL_ALIASES)
	$(SYSTEM_LIBS_LIBBE_ALIASES)
;

OPTIONAL_LIBS_ALIASES =
	libfreetype.so
	libjpeg.so
	libpng.so
	libz.so
;

# libfreetype.so links to the current freetype lib
AddSymlinkToHaikuHybridImage system lib : $(HAIKU_FREETYPE_CURRENT_LIB:BS)
	: $(HAIKU_FREETYPE_CURRENT_LINK) : : true ;
AddSymlinkToHaikuHybridImage system lib : $(HAIKU_FREETYPE_CURRENT_LINK)
	: libfreetype.so : : true ;

# libpng.so links to the current libpng
AddSymlinkToHaikuHybridImage system lib : $(HAIKU_LIBPNG_CURRENT_LIB:BS)
	: $(HAIKU_LIBPNG_CURRENT_LINK) : : true ;
AddSymlinkToHaikuHybridImage system lib : $(HAIKU_LIBPNG_CURRENT_LINK)
	: libpng.so : : true ;

# libjpeg.so links to the current libjpeg
AddSymlinkToHaikuHybridImage system lib : $(HAIKU_JPEG_CURRENT_LIB:BS)
	: $(HAIKU_JPEG_CURRENT_LINK) : : true ;
AddSymlinkToHaikuHybridImage system lib : $(HAIKU_JPEG_CURRENT_LINK)
	: libjpeg.so : : true ;

# zlib.so links to the current zlib
AddSymlinkToHaikuHybridImage system lib : $(HAIKU_ZLIB_CURRENT_LIB:BS)
	: $(HAIKU_ZLIB_CURRENT_LINK) : : true ;
AddSymlinkToHaikuHybridImage system lib : $(HAIKU_ZLIB_CURRENT_LINK)
	: libz.so : : true ;

# servers
AddFilesToHaikuImage system servers : $(SYSTEM_SERVERS) ;

# apps
AddFilesToHaikuImage system				: runtime_loader Deskbar Tracker ;
AddFilesToHaikuImage system bin			: $(SYSTEM_BIN) consoled ;
AddFilesToHaikuImage system apps		: $(SYSTEM_APPS) ;
AddFilesToHaikuImage system preferences	: $(SYSTEM_PREFERENCES) ;
AddFilesToHaikuImage system demos		: $(SYSTEM_DEMOS) ;

SEARCH on which = [ FDirName $(HAIKU_TOP) data bin ] ;
AddFilesToHaikuImage system bin			: which ;
SEARCH on installoptionalpackage = [ FDirName $(HAIKU_TOP) data bin ] ;
AddFilesToHaikuImage system bin			: installoptionalpackage ;
SEARCH on install-wifi-firmwares.sh = [ FDirName $(HAIKU_TOP) data bin ] ;
AddFilesToHaikuImage system bin			: install-wifi-firmwares.sh ;
SEARCH on welcome = [ FDirName $(HAIKU_TOP) data bin ] ;
AddFilesToHaikuImage system bin : welcome ;
AddSymlinkToHaikuImage home Desktop
	: /boot/system/bin/welcome : Welcome ;
SEARCH on userguide = [ FDirName $(HAIKU_TOP) data bin ] ;
AddFilesToHaikuImage system bin : userguide ;
AddSymlinkToHaikuImage home Desktop
	: /boot/system/bin/userguide : User\ Guide ;

# Add the files to be used by installoptionalpackage.
AddDirectoryToHaikuImage common data optional-packages ;
local optional-pkg-files = BuildFeatures OptionalPackageDependencies
	OptionalPackages OptionalLibPackages ;
for name in $(optional-pkg-files) {
	local file = [ FDirName $(HAIKU_TOP) build jam $(name) ] ;
	AddFilesToHaikuImage common data optional-packages : $(file) ;
}
AddInstalledPackagesFileToHaikuImage ;

AddSymlinkToHaikuImage system bin : bash : sh ;
AddSymlinkToHaikuImage system bin : trash : untrash ;

AddSymlinkToHaikuImage home Desktop : /boot/home : Home ;

# Mailbox folders and symlink
AddDirectoryToHaikuImage home mail draft ;
AddDirectoryToHaikuImage home mail in ;
AddDirectoryToHaikuImage home mail out ;

AddSymlinkToHaikuImage home config : settings/deskbar : be ;
# Deskbar Application links
AddDirectoryToHaikuImage home config settings deskbar Applications ;
DESKBAR_APPLICATIONS = ActivityMonitor CharacterMap CodyCam CDPlayer DeskCalc
	Devices DiskProbe DriveSetup DiskUsage Expander Icon-O-Matic Installer
	Magnify	Mail MediaConverter MediaPlayer MidiPlayer People PoorMan
	Screenshot SoundRecorder StyledEdit Terminal TV
;
local linkTarget ;
for linkTarget in $(DESKBAR_APPLICATIONS) {
	AddSymlinkToHaikuImage home config settings deskbar Applications
		: /boot/system/apps/$(linkTarget) : $(linkTarget) ;
}

# Deskbar Desktop applets links
AddDirectoryToHaikuImage home config settings deskbar Desktop\ applets ;
DESKBAR_DESKTOP_APPLETS = LaunchBox NetworkStatus PowerStatus ProcessController
	Workspaces
;
for linkTarget in $(DESKBAR_DESKTOP_APPLETS) {
	AddSymlinkToHaikuImage home config settings deskbar Desktop\ applets
		: /boot/system/apps/$(linkTarget) : $(linkTarget) ;
}

# Deskbar Preferences links
AddDirectoryToHaikuImage home config settings deskbar Preferences ;
DESKBAR_PREFERENCES = $(SYSTEM_PREFERENCES:B) ;
for linkTarget in $(DESKBAR_PREFERENCES) {
	AddSymlinkToHaikuImage home config settings deskbar Preferences
		: /boot/system/preferences/$(linkTarget)
		: $(linkTarget) ;
}

# Deskbar Demo links
AddDirectoryToHaikuImage home config settings deskbar Demos ;
for linkTarget in $(SYSTEM_DEMOS) {
	AddSymlinkToHaikuImage home config settings deskbar Demos
		: /boot/system/demos/$(linkTarget) : $(linkTarget) ;
}

AddSymlinkToHaikuImage system bin : less : more ;
AddSymlinkToHaikuImage system bin : gzip : gunzip ;
AddSymlinkToHaikuImage system bin : gzip : zcat ;
AddSymlinkToHaikuImage system bin : zdiff : zcmp ;
AddSymlinkToHaikuImage system bin : unzip : zipinfo ;
AddSymlinkToHaikuImage system bin : gawk : awk ;


# scripts and data files
local bootScripts = Bootscript Bootscript.cd SetupEnvironment Netscript
	InstallerInitScript InstallerFinishScript ;
SEARCH on $(bootScripts) = [ FDirName $(HAIKU_TOP) data system boot ] ;
AddFilesToHaikuImage system boot : $(bootScripts) ;

local userBootScripts = UserBootscript UserSetupEnvironment.sample ;
SEARCH on $(userBootScripts) = [ FDirName $(HAIKU_TOP) data config boot ] ;
AddFilesToHaikuImage home config boot : $(userBootScripts) ;

# Add boot launch directory
AddDirectoryToHaikuImage home config boot launch ;

local logoArtwork =
	$(HAIKU_INCLUDE_TRADEMARKS)"HAIKU logo - white on blue - big.png"
	$(HAIKU_INCLUDE_TRADEMARKS)"HAIKU logo - white on blue - normal.png" ;
SEARCH on $(logoArtwork) = [ FDirName $(HAIKU_TOP) data artwork ] ;
AddFilesToHaikuImage system data artwork : $(logoArtwork) ;

AddDirectoryToHaikuImage system data sounds ;

# Add mail provider infos.
AddFilesToHaikuImage home config settings Mail ProviderInfo :
	$(HAIKU_PROVIDER_INFOS) ;

# Mail spell check dictionaries
local spellFiles = words geekspeak ;
spellFiles = $(spellFiles:G=spell) ;
SEARCH on $(spellFiles)
	= [ FDirName $(HAIKU_TOP) src apps mail ] ;
AddFilesToHaikuImage system data spell_check word_dictionary : $(spellFiles) ;

local etcDir = [ FDirName $(HAIKU_TOP) data etc ] ;
local etcFiles = inputrc profile ;
etcFiles = $(etcFiles:G=etc) ;
SEARCH on $(etcFiles) = [ FDirName $(etcDir) ] ;
etcFiles += <etc>termcap <etc>sysless <etc>sysless.in ;
AddFilesToHaikuImage common etc : $(etcFiles) ;

local profileFiles = [ Glob $(etcDir)/profile.d : *.sh ] ;
profileFiles = $(profileFiles:G=profile-d) ;
AddDirectoryToHaikuImage common etc profile.d ;
AddFilesToHaikuImage common etc profile.d : $(profileFiles) ;

#local bashCompletionFiles = [ Glob $(etcDir)/bash_completion.d : * ] ;
#local bashCompletionHelperFiles
#    = [ Glob $(etcDir)/bash_completion.d/helpers : * ] ;
#bashCompletionFiles = $(bashCompletionFiles:G=bash-completion) ;
#bashCompletionHelperFiles = $(bashCompletionHelperFiles:G=bash-completion-hlp) ;
#AddDirectoryToHaikuImage common etc bash_completion.d ;
#AddDirectoryToHaikuImage common etc bash_completion.d helpers ;
#AddFilesToHaikuImage common etc bash_completion.d : $(bashCompletionFiles) ;
#AddFilesToHaikuImage common etc bash_completion.d helpers
#    : $(bashCompletionHelperFiles) ;

local fortuneFiles = [ Glob $(HAIKU_TOP)/data/system/data/fortunes
	: [a-zA-Z0-9]* ] ;
fortuneFiles = $(fortuneFiles:G=data!fortunes) ;
AddFilesToHaikuImage system data fortunes : $(fortuneFiles) ;

local fontDir = [ FDirName $(HAIKU_TOP) data system data fonts ] ;
local psFonts = [ Glob $(fontDir)/psfonts : *.afm *.pfb ] ;
local ttFonts = [ Glob $(fontDir)/ttfonts : *.ttf ] ;
AddFilesToHaikuImage system data fonts psfonts : $(psFonts) ;
AddFilesToHaikuImage system data fonts ttfonts : $(ttFonts) ;

local cannaDir = [ FDirName $(HAIKU_TOP) data system data Canna ] ;
local cannaDefault = [ Glob $(cannaDir)/default : *.canna *.gz ] ;
local cannaDic = [ Glob $(cannaDir)/dic : *.cbp ] ;
local cannaDicCanna = [ Glob $(cannaDir)/dic/canna
	: *.cld *.ctd *.cbd *.dir ] ;
AddFilesToHaikuImage system data Canna default : $(cannaDefault) ;
AddFilesToHaikuImage system data Canna dic : $(cannaDic) ;
AddFilesToHaikuImage system data Canna dic canna : $(cannaDicCanna) ;
AddDirectoryToHaikuImage system data Canna dic group ;
AddDirectoryToHaikuImage system data Canna dic user ;

local keymapFiles = [ Glob [ FDirName $(HAIKU_TOP) src data keymaps ]
	: *.keymap ] ;
keymapFiles = $(keymapFiles:BG=keymap) ;
AddFilesToHaikuImage system data Keymaps : $(keymapFiles) ;
AddSymlinkToHaikuImage system data Keymaps : Swedish : Finnish ;
AddSymlinkToHaikuImage system data Keymaps : Slovene : Croatian ;
AddSymlinkToHaikuImage system data Keymaps : US-International : Brazilian ;

# Copy keyboard layout files to the image one-by-one.
local keyboardLayoutsDir
	= [ FDirName $(HAIKU_TOP) data system data KeyboardLayouts ] ;
local keyboardLayoutFiles =
	"Generic 104-key"
	"Generic 105-key International"
	"Kinesis Advantage"
	"Kinesis Ergo Elan International"
	"TypeMatrix 2030" ;
keyboardLayoutFiles = $(keyboardLayoutFiles:G=keyboard-layout) ;
SEARCH on $(keyboardLayoutFiles) = $(keyboardLayoutsDir) ;
AddFilesToHaikuImage system data KeyboardLayouts
	: $(keyboardLayoutFiles) ;

# Add Apple Aluminum keyboard layout files to the image in an Apple Aluminum
# subdirectory. The subdirectory is turned into a submenu in the Layout menu
# of the Keymap preference app.
local appleAluminumDir
	= [ FDirName $(HAIKU_TOP) data system data KeyboardLayouts
		Apple\ Aluminum ] ;
local appleAluminumFiles =
	"Apple Aluminium Extended International"
	"Apple Aluminium International"
	"Apple Aluminum (US)"
	"Apple Aluminum Extended (US)" ;
appleAluminumFiles = $(appleAluminumFiles:G=keyboard-layout) ;
SEARCH on $(appleAluminumFiles) = $(appleAluminumDir) ;
AddFilesToHaikuImage system data KeyboardLayouts Apple\ Aluminum
	: $(appleAluminumFiles) ;

# Add ThinkPad keyboard layout files to the image in a ThinkPad
# subdirectory. The subdirectory is turned into a submenu in the Layout menu
# of the Keymap preference app.
local thinkpadDir
	= [ FDirName $(HAIKU_TOP) data system data KeyboardLayouts ThinkPad ] ;
local thinkPadFiles =
	"ThinkPad (US)"
	"ThinkPad International"
	"ThinkPad T400s (US)"
	"ThinkPad T400s International"
	"ThinkPad X1 (US)"
	"ThinkPad X1 International"
	"ThinkPad X100e (US)"
	"ThinkPad X100e International" ;
thinkPadFiles = $(thinkPadFiles:G=keyboard-layout) ;
SEARCH on $(thinkPadFiles) = $(thinkpadDir) ;
AddFilesToHaikuImage system data KeyboardLayouts ThinkPad
	: $(thinkPadFiles) ;

local driverSettingsFiles = <driver-settings>kernel ;
SEARCH on $(driverSettingsFiles)
	= [ FDirName $(HAIKU_TOP) data settings kernel drivers ] ;
AddFilesToHaikuImage home config settings kernel drivers
	: $(driverSettingsFiles) ;

local networkSettingsFiles = <network-settings>services ;
SEARCH on $(networkSettingsFiles)
	= [ FDirName $(HAIKU_TOP) data settings network ] ;
AddFilesToHaikuImage common settings network : $(networkSettingsFiles) ;

# post install scripts and fresh install indicator file
local postInstallFiles = add_catalog_entry_attributes.sh
	default_deskbar_items.sh mime_update.sh ;
postInstallFiles = $(postInstallFiles:G=post-install) ;
SEARCH on $(postInstallFiles)
	= [ FDirName $(HAIKU_TOP) data common boot post_install ] ;
SEARCH on <post-install>fresh_install
	= [ FDirName $(HAIKU_TOP) data common settings ] ;
AddFilesToHaikuImage common boot post_install : $(postInstallFiles) ;
AddFilesToHaikuImage common settings : <post-install>fresh_install ;

# boot loader
AddFilesToHaikuImage system : haiku_loader ;

# boot module links
AddBootModuleSymlinksToHaikuImage
	acpi@x86 ata@ata pci isa@x86 config_manager dpc
	ide@ide scsi usb
	openpic@ppc
	ata_adapter@ata ide_adapter@ide locked_pool scsi_periph
	ahci generic_ide_pci it8211 legacy_sata silicon_image_3112
	ide_isa@x86
	<usb>uhci <usb>ohci <usb>ehci
	scsi_cd scsi_disk usb_disk
	efi_gpt
	intel
	bfs
;

# add-ons
AddFilesToHaikuImage system add-ons accelerants
	: $(SYSTEM_ADD_ONS_ACCELERANTS) ;

# OpenGL renderers
if $(TARGET_ARCH) = x86 {
	if $(HAIKU_GCC_VERSION[1]) = 2 {
		AddFilesToHaikuHybridImage system add-ons opengl
			: Legacy\ Software\ Rasterizer : : true ;
	} else {
		AddFilesToHaikuHybridImage system add-ons opengl
			: Software\ Rasterizer : : true ;
		# Future Gallium3d
	}
}

AddFilesToHaikuHybridImage system add-ons Translators
	: $(SYSTEM_ADD_ONS_TRANSLATORS) : : true ;
AddFilesToHaikuImage system add-ons locale catalogs
	: $(SYSTEM_ADD_ONS_LOCALE_CATALOGS) ;
AddFilesToHaikuHybridImage system add-ons locale catalogs
	: $(SYSTEM_ADD_ONS_LOCALE_CATALOGS) : : true ;
AddFilesToHaikuImage system add-ons mail_daemon inbound_protocols : POP3 IMAP ;
AddFilesToHaikuImage system add-ons mail_daemon outbound_protocols : SMTP ;
AddFilesToHaikuImage system add-ons mail_daemon inbound_filters
	: MatchHeader SpamFilter NewMailNotification ;
AddFilesToHaikuImage system add-ons mail_daemon outbound_filters : Fortune ;
AddFilesToHaikuImage system add-ons media : $(SYSTEM_ADD_ONS_MEDIA) ;
AddFilesToHaikuImage system add-ons media plugins
	: $(SYSTEM_ADD_ONS_MEDIA_PLUGINS) ;
AddFilesToHaikuImage system add-ons Tracker
	: FileType-F Mark\ as… Mark\ as\ Read-R Open\ Target\ Folder-O
	Open\ Terminal-T ZipOMatic-Z ;
AddSymlinkToHaikuImage system add-ons Tracker
	: /boot/system/preferences/Backgrounds : Background-B ;
AddSymlinkToHaikuImage system add-ons Tracker
	: /boot/system/apps/TextSearch : TextSearch-G ;
AddSymlinkToHaikuImage system add-ons Tracker
	: /boot/system/apps/DiskUsage : DiskUsage-I ;
AddFilesToHaikuImage system add-ons input_server devices
	: <input>keyboard <input>mouse <input>tablet <input>wacom ;
AddFilesToHaikuImage system add-ons input_server filters
	: screen_saver shortcut_catcher ;
AddFilesToHaikuImage system add-ons kernel network
	: <net>notifications stack ;
AddFilesToHaikuImage system add-ons kernel network : dns_resolver ;
AddFilesToHaikuImage system add-ons kernel network devices
	: $(SYSTEM_NETWORK_DEVICES) ;
AddFilesToHaikuImage system add-ons kernel network datalink_protocols
	: $(SYSTEM_NETWORK_DATALINK_PROTOCOLS) ;
AddFilesToHaikuImage system add-ons kernel network ppp
	: $(SYSTEM_NETWORK_PPP) ;
AddFilesToHaikuImage system add-ons kernel network protocols
	: $(SYSTEM_NETWORK_PROTOCOLS) ;
AddFilesToHaikuImage system add-ons Print : $(SYSTEM_ADD_ONS_PRINT) ;
AddFilesToHaikuImage system add-ons Print transport
	: $(SYSTEM_ADD_ONS_PRINT_TRANSPORT) ;
AddFilesToHaikuImage system add-ons Screen\ Savers
	: $(SYSTEM_ADD_ONS_SCREENSAVERS) ;

AddFilesToHaikuImage system add-ons disk_systems
	: <disk_system>intel <disk_system>gpt <disk_system>bfs <disk_system>ntfs ;

# decorators
AddDirectoryToHaikuImage home config add-ons decorators ;
#AddFilesToHaikuImage home config add-ons decorators : ;

# create directories that will remain empty
AddDirectoryToHaikuImage common bin ;
AddDirectoryToHaikuImage common include ;
AddDirectoryToHaikuImage common lib ;
AddDirectoryToHaikuImage home Desktop ;
AddDirectoryToHaikuImage home config bin ;
AddDirectoryToHaikuImage home config lib ;
AddDirectoryToHaikuImage home mail ;
AddDirectoryToHaikuImage common var empty ;
AddDirectoryToHaikuImage common var log ;
AddDirectoryToHaikuImage common cache tmp ;

AddDirectoryToHaikuImage home config add-ons kernel drivers bin ;
AddDirectoryToHaikuImage home config add-ons kernel drivers dev ;
AddDirectoryToHaikuImage home config add-ons input_server devices ;
AddDirectoryToHaikuImage home config add-ons input_server filters ;
AddDirectoryToHaikuImage home config add-ons input_server methods ;
AddDirectoryToHaikuImage home config add-ons media plugins ;
AddDirectoryToHaikuImage home config add-ons Tracker ;
AddDirectoryToHaikuImage home config add-ons Print ;
AddDirectoryToHaikuImage home config add-ons Screen\ Savers ;
AddDirectoryToHaikuImage home config add-ons Translators ;
AddDirectoryToHaikuImage system data synth ;
AddDirectoryToHaikuImage system add-ons input_server methods ;

# optional
AddFilesToHaikuImage optional system add-ons input_server methods : canna ;

# printers
AddDirectoryToHaikuImage home config settings printers Preview
	: home-config-settings-printers-preview.rdef ;
AddDirectoryToHaikuImage home config settings printers "Save as PDF"
	: home-config-settings-printers-save-as-pdf.rdef ;

# PDF Writer enconding files
CopyDirectoryToHaikuImage system data
	: [ FDirName $(HAIKU_TOP) src add-ons print drivers pdf encoding ]
	: "PDF Writer" : -x Jamfile ;

# Gutenprint data files
CopyDirectoryToHaikuImage system data
	: [ FDirName $(HAIKU_TOP) src libs print libgutenprint src xml ]
	: gutenprint : -x *.c -x Makefile.am -x Makefile.in ;

# dvb channel settings
CopyDirectoryToHaikuImage home config settings Media
	: [ FDirName $(HAIKU_TOP) data settings media dvb ]
	: dvb : -x Jamfile ;

# licenses
CopyDirectoryToHaikuImage system data
	: [ FDirName $(HAIKU_TOP) data system data licenses ]
	: licenses ;

# Copy documentation as per DiskUsage's license requirement.
CopyDirectoryToHaikuImage system documentation
	: [ FDirName $(HAIKU_TOP) docs apps diskusage ]
	: diskusage ;

# Copy documentation as per PDFlib Lite's license requirement.
CopyDirectoryToHaikuImage system documentation
	: [ FDirName $(HAIKU_TOP) src libs pdflib doc ]
	: pdflib ;

# Copy sample programs as per PDFlib Lite's license requirement.
CopyDirectoryToHaikuImage develop sample-code
	: [ FDirName $(HAIKU_TOP) src libs pdflib bind pdflib ]
	: pdflib ;

# Copy OpenGL kit headers into image
if $(TARGET_ARCH) = x86 {
	CopyDirectoryToHaikuImage develop headers os opengl
		: [ FDirName $(HAIKU_MESA_HEADERS) GL ] ;
	CopyDirectoryToHaikuImage develop headers os opengl
		: [ FDirName $(HAIKU_GLU_HEADERS) GL ] ;
}

#pragma mark - Optional Packages


HAIKU_IMAGE_OPTIONAL_PACKAGE_DESCRIPTIONS = ;

include [ FDirName $(HAIKU_BUILD_RULES_DIR) OptionalPackages ] ;
include [ FDirName $(HAIKU_BUILD_RULES_DIR) OptionalTestPackages ] ;
include [ FDirName $(HAIKU_BUILD_RULES_DIR) OptionalLibPackages ] ;

local optionalPackageDescriptions ;
if $(HAIKU_IMAGE_OPTIONAL_PACKAGE_DESCRIPTIONS) {
	optionalPackageDescriptions = <haiku-image>optional_package_descriptions ;
	MakeLocate $(optionalPackageDescriptions)
		: $(HAIKU_COMMON_PLATFORM_OBJECT_DIR) ;

	Depends $(optionalPackageDescriptions)
		: $(HAIKU_IMAGE_OPTIONAL_PACKAGE_DESCRIPTIONS) ;

	actions together BuildOptionalPackageDescriptions
	{
		cat $(2) > $(1)
	}

	BuildOptionalPackageDescriptions $(optionalPackageDescriptions)
		: $(HAIKU_IMAGE_OPTIONAL_PACKAGE_DESCRIPTIONS) ;
}


#pragma mark - Alternative GCC Libraries


# We build a zip archive containing the libraries built with the alternative
# GCC and unzip onto our image. Building the archive is done by a sub-jam.
include [ FDirName $(HAIKU_BUILD_RULES_DIR) AlternativeGCCArchive ] ;

if $(HAIKU_ADD_ALTERNATIVE_GCC_LIBS) = 1
		&& $(HAIKU_ALTERNATIVE_GCC_OUTPUT_DIR) {
	# let another jam build a zip with the system libraries
	rule InvokeSubJam target : directory : jamLine
	{
		DIRECTORY on $(target) = $(directory) ;
		COMMAND_LINE on $(target) = $(jamLine) ;
		local optionalPackages = $(HAIKU_ADDED_OPTIONAL_PACKAGES:J=/) ;
		OPTIONAL_PACKAGES on $(target) = $(optionalPackages:E="") ;
		Always $(target) ;
		InvokeSubJam1 $(target) ;
	}

	actions InvokeSubJam1
	{
		cd $(DIRECTORY)
		export HAIKU_IGNORE_USER_BUILD_CONFIG=1
		export HAIKU_ADD_OPTIONAL_PACKAGES=$(OPTIONAL_PACKAGES)
		export HAIKU_PRIMARY_GCC=$(HAIKU_GCC_VERSION[1])
		# NOTE: depending on when InvokeSubJam is called, you may end up with
		# 2 * n - 1 jobs in total.
		$(JAM:E=jam) -q -j$(JAMJOBS) $(COMMAND_LINE) ;
	}

	local otherAlternativeSystemLibsZip
		= <other-image>alternative_system_libs.zip ;
	MakeLocate $(otherAlternativeSystemLibsZip)
		: $(HAIKU_ALTERNATIVE_GCC_OUTPUT_DIR) ;

	InvokeSubJam $(otherAlternativeSystemLibsZip)
		: $(HAIKU_ALTERNATIVE_GCC_OUTPUT_DIR)
		: "haiku-alternative-gcc-archive" ;

	# install the alternative libs in the right directory
	ExtractArchiveToHaikuImage : $(otherAlternativeSystemLibsZip) ;
}


#pragma mark - User/Group Setup


# add the root user and the root and users groups
AddUserToHaikuImage $(HAIKU_ROOT_USER_NAME:E=baron) : 0 : 0 : /boot/home
	: /bin/bash : $(HAIKU_ROOT_USER_REAL_NAME:E="Root User") ;
AddGroupToHaikuImage root : 0 : ;
AddGroupToHaikuImage users : 100 : ;


#pragma mark - Host Name


if $(HAIKU_IMAGE_HOST_NAME) {
	actions BuildHaikuImageHostnameFile
	{
		echo "$(HAIKU_IMAGE_HOST_NAME)" > $(1)
	}

	local file = <haiku-image>hostname ;
	Always $(file) ;
	MakeLocate $(file) : $(HAIKU_COMMON_PLATFORM_OBJECT_DIR) ;
	BuildHaikuImageHostnameFile $(file) ;
	AddFilesToHaikuImage common settings network : $(file) ;
}


#pragma mark - Build The Image


# Execute pre-image user config rules.
UserBuildConfigRulePreImage	;

# Set image name and directory defaults and locate the image.
HAIKU_IMAGE_NAME ?= $(HAIKU_DEFAULT_IMAGE_NAME) ;
HAIKU_IMAGE_DIR ?= $(HAIKU_DEFAULT_IMAGE_DIR) ;
HAIKU_IMAGE = $(HAIKU_IMAGE_NAME) ;
HAIKU_IMAGE_SIZE ?= $(HAIKU_DEFAULT_IMAGE_SIZE) ; # 300 MB
HAIKU_IMAGE_LABEL ?= $(HAIKU_DEFAULT_IMAGE_LABEL) ;
MakeLocate $(HAIKU_IMAGE) : $(HAIKU_IMAGE_DIR) ;

# Set the default installation directory.
HAIKU_INSTALL_DIR ?= $(HAIKU_DEFAULT_INSTALL_DIR) ;

# the pseudo target all image contents is attached to
NotFile $(HAIKU_IMAGE_CONTAINER_NAME) ;

# Detect a hybrid GCC2/GCC4 image.
local isHybridBuild ;
if $(HAIKU_ADD_ALTERNATIVE_GCC_LIBS) = 1
		&& $(HAIKU_ALTERNATIVE_GCC_OUTPUT_DIR) {
	isHybridBuild = 1 ;
}

# prepare the script that initializes the shell variables
HAIKU_IMAGE_INIT_VARIABLES_SCRIPT = <HaikuImage>haiku.image-init-vars ;
local script = $(HAIKU_IMAGE_INIT_VARIABLES_SCRIPT) ;
MakeLocate $(script) : $(HAIKU_OUTPUT_DIR) ;
Always $(script) ;

AddVariableToScript $(script) : sourceDir : $(HAIKU_TOP) ;
AddVariableToScript $(script) : outputDir : $(HAIKU_OUTPUT_DIR) ;
AddVariableToScript $(script) : tmpDir : $(HAIKU_TMP_DIR) ;
AddVariableToScript $(script) : installDir : $(HAIKU_INSTALL_DIR) ;
#AddVariableToScript $(script) : isImage : 1 ;
AddVariableToScript $(script) : imageSize : $(HAIKU_IMAGE_SIZE) ;
AddVariableToScript $(script) : imageLabel : $(HAIKU_IMAGE_LABEL) ;
AddVariableToScript $(script) : addBuildCompatibilityLibDir
	: $(HOST_ADD_BUILD_COMPATIBILITY_LIB_DIR) ;
AddVariableToScript $(script) : dontClearImage : $(HAIKU_DONT_CLEAR_IMAGE) ;
AddVariableToScript $(script) : updateOnly : [ IsUpdateHaikuImageOnly ] ;
AddTargetVariableToScript $(script) : <build>addattr ;
AddTargetVariableToScript $(script) : <build>bfs_shell : bfsShell ;
AddTargetVariableToScript $(script) : <build>fs_shell_command : fsShellCommand ;
AddTargetVariableToScript $(script) : <build>copyattr ;
AddTargetVariableToScript $(script) : <build>create_image : createImage ;
AddTargetVariableToScript $(script) : <build>makebootable ;
AddTargetVariableToScript $(script) : <build>rc ;
AddTargetVariableToScript $(script) : <build>resattr ;
AddTargetVariableToScript $(script) : <build>unzip ;
AddTargetVariableToScript $(script) : <build>vmdkimage ;
AddVariableToScript $(script) : stripCommand : $(HAIKU_STRIP) ;
if $(HOST_RM_ATTRS_TARGET) {
	AddTargetVariableToScript $(script) : $(HOST_RM_ATTRS_TARGET) : rmAttrs ;
} else {
	AddVariableToScript $(script) : rmAttrs : rm ;
}
if $(optionalPackageDescriptions) {
	AddTargetVariableToScript $(script) : $(optionalPackageDescriptions)
		: optionalPackageDescriptions ;
}


# create the other scripts
HAIKU_IMAGE_MAKE_DIRS_SCRIPT = <HaikuImage>haiku.image-make-dirs ;
HAIKU_IMAGE_COPY_FILES_SCRIPT = <HaikuImage>haiku.image-copy-files ;
HAIKU_IMAGE_EXTRACT_FILES_SCRIPT = <HaikuImage>haiku.image-extract-files ;
MakeLocate $(HAIKU_IMAGE_MAKE_DIRS_SCRIPT) $(HAIKU_IMAGE_COPY_FILES_SCRIPT)
	$(HAIKU_IMAGE_EXTRACT_FILES_SCRIPT) : $(HAIKU_OUTPUT_DIR) ;

CreateHaikuImageMakeDirectoriesScript $(HAIKU_IMAGE_MAKE_DIRS_SCRIPT) ;
CreateHaikuImageCopyFilesScript $(HAIKU_IMAGE_COPY_FILES_SCRIPT) ;
CreateHaikuImageExtractFilesScript $(HAIKU_IMAGE_EXTRACT_FILES_SCRIPT) ;

# Convenience wrapper rule around BuildHaikuImage.
rule _BuildHaikuImage image : isImage : isVMwareImage
{
	# _BuildHaikuImage <image target> : <isImage> : <isVMwareImage> ;
	#

	# build the image
	# HAIKU_IMAGE_EARLY_USER_SCRIPTS, HAIKU_IMAGE_LATE_USER_SCRIPTS can be
	# specified by the user.
	BuildHaikuImage $(image) :
		$(HAIKU_IMAGE_INIT_VARIABLES_SCRIPT)
		$(HAIKU_IMAGE_EARLY_USER_SCRIPTS)
		$(HAIKU_IMAGE_MAKE_DIRS_SCRIPT)
		$(HAIKU_IMAGE_COPY_FILES_SCRIPT)
		$(HAIKU_IMAGE_EXTRACT_FILES_SCRIPT)
		$(HAIKU_IMAGE_LATE_USER_SCRIPTS)
		: $(isImage)
		: $(isVMwareImage)
	;

	# remove the scripts we have generated
	RmTemps $(image) :
		$(HAIKU_IMAGE_INIT_VARIABLES_SCRIPT)
		$(HAIKU_IMAGE_MAKE_DIRS_SCRIPT)
		$(HAIKU_IMAGE_COPY_FILES_SCRIPT)
		$(HAIKU_IMAGE_EXTRACT_FILES_SCRIPT)
	;
}

# build the image
_BuildHaikuImage $(HAIKU_IMAGE) : true ;
NotFile haiku-image ;
Depends haiku-image : $(HAIKU_IMAGE) ;


# install Haiku into a directory
NotFile install-haiku ;
_BuildHaikuImage install-haiku : 0 ;


# build the VMware image
HAIKU_VMWARE_IMAGE_NAME ?= $(HAIKU_DEFAULT_VMWARE_IMAGE_NAME) ;
HAIKU_VMWARE_IMAGE = $(HAIKU_VMWARE_IMAGE_NAME) ;
MakeLocate $(HAIKU_VMWARE_IMAGE) : $(HAIKU_IMAGE_DIR) ;

_BuildHaikuImage $(HAIKU_VMWARE_IMAGE) : true : true ;
NotFile haiku-vmware-image ;
Depends haiku-vmware-image : $(HAIKU_VMWARE_IMAGE) ;

# Execute post-image user config rules.
UserBuildConfigRulePostImage ;<|MERGE_RESOLUTION|>--- conflicted
+++ resolved
@@ -18,7 +18,7 @@
 	hd head hey hostname
 	id ident ifconfig <bin>install installsound iroster isvolume
 	ideinfo@ide idestatus@ide
-	join kernel_debugger keymap keystore kill
+	join kernel_debugger keymap kill
 	less lessecho lesskey link linkcatkeys listarea listattr listimage listdev
 	listport listres listsem listusb ln locale locate logger login logname ls
 	lsindex
@@ -84,17 +84,11 @@
 	libilmimf.so
 ] ;
 SYSTEM_SERVERS = [ FFilterByBuildFeatures
-	app_server cddb_daemon debug_server input_server keystore_server mail_daemon
+	app_server cddb_daemon debug_server input_server mail_daemon
 	media_addon_server media_server midi_server mount_server net_server
-<<<<<<< HEAD
 	notification_server power_daemon print_server print_addon_server registrar
-	syslog_daemon
-] ;
-=======
-	notification_server power_daemon print_server print_addon_server registrar syslog_daemon
-	dns_resolver_server nfs4_idmapper_server
-;
->>>>>>> 49518a1c
+	syslog_daemon dns_resolver_server nfs4_idmapper_server
+] ;
 
 SYSTEM_NETWORK_DEVICES = ethernet loopback ;
 SYSTEM_NETWORK_DATALINK_PROTOCOLS = ethernet_frame <module>arp loopback_frame
@@ -182,7 +176,6 @@
 	}@ # x86
 
 	# WWAN drivers
-<<<<<<< HEAD
 	#usb_beceemwmx@gpl
 ] ;
 SYSTEM_ADD_ONS_DRIVERS_POWER = [ FFilterByBuildFeatures acpi_button@x86 ] ;
@@ -190,16 +183,7 @@
 	ata@ata pci ps2@x86 isa@x86
 	ide@ide scsi config_manager agp_gart usb firewire acpi@x86
 ] ;
-SYSTEM_ADD_ONS_FILE_SYSTEMS = bfs btrfs cdda exfat ext2 fat iso9660 nfs
-=======
-	#$(GPL_ONLY)usb_beceemwmx
-;
-SYSTEM_ADD_ONS_DRIVERS_POWER = $(X86_ONLY)acpi_button ;
-SYSTEM_ADD_ONS_BUS_MANAGERS =  $(ATA_ONLY)ata pci $(X86_ONLY)ps2 $(X86_ONLY)isa
-	$(IDE_ONLY)ide scsi config_manager agp_gart usb firewire $(X86_ONLY)acpi
-;
 SYSTEM_ADD_ONS_FILE_SYSTEMS = bfs btrfs cdda exfat ext2 fat iso9660 nfs nfs4
->>>>>>> 49518a1c
 	attribute_overlay write_overlay ntfs reiserfs udf googlefs ;
 
 # wifi firmware
@@ -248,7 +232,7 @@
 	: $(SYSTEM_ADD_ONS_FILE_SYSTEMS) ;
 AddFilesToHaikuImage system add-ons kernel generic
 	: ata_adapter@ata bios@x86 dpc ide_adapter@ide
-		locked_pool mpu401 scsi_periph <module>tty cpuidle@x86 ;
+		locked_pool mpu401 scsi_periph <module>tty ; #cpuidle@x86 ;
 AddFilesToHaikuImage system add-ons kernel partitioning_systems
 	: amiga_rdb apple efi_gpt intel session ;
 AddFilesToHaikuImage system add-ons kernel interrupt_controllers
@@ -262,7 +246,7 @@
 AddNewDriversToHaikuImage disk scsi	: scsi_cd scsi_disk ;
 AddNewDriversToHaikuImage power : enhanced_speedstep@x86 ;
 AddNewDriversToHaikuImage power : acpi_battery@x86 ;
-AddNewDriversToHaikuImage power : x86_cpuidle@x86 ;
+#AddNewDriversToHaikuImage power : x86_cpuidle@x86 ;
 #AddNewDriversToHaikuImage display : display_controls@x86 ;
 
 # legacy drivers
