--- conflicted
+++ resolved
@@ -1,8 +1,4 @@
-<<<<<<< HEAD
-1	french	x-vnd.haiku-icon_o_matic	806315965
-=======
 1	french	x-vnd.haiku-icon_o_matic	2058853918
->>>>>>> 6c7caf44
 Select All	Icon-O-Matic-PathManipulator		Sélectionner tout
 Add Style	Icon-O-Matic-AddStylesCmd		Ajouter un style
 Color (#%02x%02x%02x)	Style name after dropping a color		Couleur (#%02x%02x%02x)
