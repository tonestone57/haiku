--- conflicted
+++ resolved
@@ -476,13 +476,8 @@
 		elapsed = system_time() - lastMeasure;
 		if (elapsed < uinterval)
 			snooze(uinterval - elapsed);
-<<<<<<< HEAD
 		// then = system_time();
-		baseline = gather(&baseline, &busy, refresh);
-=======
-		then = system_time();
 		baseline = gather(&baseline, refresh);
->>>>>>> 0269dd28
 
 	} else
 		baseline = gather(NULL, refresh);
