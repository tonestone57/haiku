/*
Open Tracker License

Terms and Conditions

Copyright (c) 1991-2000, Be Incorporated. All rights reserved.

Permission is hereby granted, free of charge, to any person obtaining a copy of
this software and associated documentation files (the "Software"), to deal in
the Software without restriction, including without limitation the rights to
use, copy, modify, merge, publish, distribute, sublicense, and/or sell copies
of the Software, and to permit persons to whom the Software is furnished to do
so, subject to the following conditions:

The above copyright notice and this permission notice applies to all licensees
and shall be included in all copies or substantial portions of the Software.

THE SOFTWARE IS PROVIDED "AS IS", WITHOUT WARRANTY OF ANY KIND, EXPRESS OR
IMPLIED, INCLUDING BUT NOT LIMITED TO THE WARRANTIES OF TITLE, MERCHANTABILITY,
FITNESS FOR A PARTICULAR PURPOSE AND NONINFRINGEMENT. IN NO EVENT SHALL
BE INCORPORATED BE LIABLE FOR ANY CLAIM, DAMAGES OR OTHER LIABILITY, WHETHER IN
AN ACTION OF CONTRACT, TORT OR OTHERWISE, ARISING FROM, OUT OF, OR IN CONNECTION
WITH THE SOFTWARE OR THE USE OR OTHER DEALINGS IN THE SOFTWARE.

Except as contained in this notice, the name of Be Incorporated shall not be
used in advertising or otherwise to promote the sale, use or other dealings in
this Software without prior written authorization from Be Incorporated.

Tracker(TM), Be(R), BeOS(R), and BeIA(TM) are trademarks or registered trademarks
of Be Incorporated in the United States and other countries. Other brand product
names are registered trademarks or trademarks of their respective holders.
All rights reserved.
*/


#include "PoseView.h"

#include <algorithm>
#include <functional>

#include <ctype.h>
#include <errno.h>
#include <float.h>
#include <map>
#include <stdlib.h>
#include <string.h>

#include <compat/sys/stat.h>

#include <Alert.h>
#include <Application.h>
#include <Catalog.h>
#include <Clipboard.h>
#include <Debug.h>
#include <Dragger.h>
#include <fs_attr.h>
#include <fs_info.h>
#include <Screen.h>
#include <Query.h>
#include <List.h>
#include <Locale.h>
#include <LongAndDragTrackingFilter.h>
#include <MenuItem.h>
#include <NodeMonitor.h>
#include <Path.h>
#include <StopWatch.h>
#include <String.h>
#include <SymLink.h>
#include <TextView.h>
#include <VolumeRoster.h>
#include <Volume.h>
#include <Window.h>

#include <ObjectListPrivate.h>

#include "Attributes.h"
#include "AttributeStream.h"
#include "AutoLock.h"
#include "BackgroundImage.h"
#include "Bitmaps.h"
#include "Commands.h"
#include "ContainerWindow.h"
#include "CountView.h"
#include "Cursors.h"
#include "DeskWindow.h"
#include "DesktopPoseView.h"
#include "DirMenu.h"
#include "FilePanelPriv.h"
#include "FSClipboard.h"
#include "FSUtils.h"
#include "FunctionObject.h"
#include "MimeTypes.h"
#include "Navigator.h"
#include "NavMenu.h"
#include "Pose.h"
#include "InfoWindow.h"
#include "Utilities.h"
#include "Tests.h"
#include "Thread.h"
#include "Tracker.h"
#include "TrackerString.h"
#include "WidgetAttributeText.h"
#include "WidthBuffer.h"


#undef B_TRANSLATION_CONTEXT
#define B_TRANSLATION_CONTEXT "PoseView"

using std::min;
using std::max;


const float kDoubleClickTresh = 6;
const float kCountViewWidth = 76;

const uint32 kAddNewPoses = 'Tanp';
const uint32 kAddPosesCompleted = 'Tapc';
const int32 kMaxAddPosesChunk = 50;
const uint32 kMsgMouseDragged = 'Mdrg';
const uint32 kMsgMouseLongDown = 'Mold';

const int32 kRoomForLine = 2;

namespace BPrivate {
extern bool delete_point(void*);
	// TODO: exterminate this
}

const float kSlowScrollBucket = 30;
const float kBorderHeight = 20;

enum {
	kAutoScrollOff,
	kWaitForTransition,
	kDelayAutoScroll,
	kAutoScrollOn
};

enum {
	kWasDragged,
	kContextMenuShown,
	kNotDragged
};

enum {
	kInsertAtFront,
	kInsertAfter
};

const BPoint kTransparentDragThreshold(256, 192);
	// maximum size of the transparent drag bitmap, use a drag rect
	// if larger in any direction

struct attr_column_relation {
	uint32 	attrHash;
	int32	fieldMask;
};

static struct attr_column_relation sAttrColumnMap[] = {
	{ AttrHashString(kAttrStatModified, B_TIME_TYPE),
		B_STAT_MODIFICATION_TIME },
	{ AttrHashString(kAttrStatSize, B_OFF_T_TYPE),
		B_STAT_SIZE },
	{ AttrHashString(kAttrStatCreated, B_TIME_TYPE),
		B_STAT_CREATION_TIME },
	{ AttrHashString(kAttrStatMode, B_STRING_TYPE),
		B_STAT_MODE }
};

struct AddPosesResult {
	~AddPosesResult();
	void ReleaseModels();

	Model* fModels[kMaxAddPosesChunk];
	PoseInfo fPoseInfos[kMaxAddPosesChunk];
	int32 fCount;
};


AddPosesResult::~AddPosesResult(void)
{
	for (int32 i = 0; i < fCount; i++)
		delete fModels[i];
}


void
AddPosesResult::ReleaseModels(void)
{
	for (int32 i = 0; i < kMaxAddPosesChunk; i++)
		fModels[i] = NULL;
}


static BPose*
BSearch(PoseList* table, const BPose* key, BPoseView* view,
	int (*cmp)(const BPose*, const BPose*, BPoseView*),
	bool returnClosest = true);

static int
PoseCompareAddWidget(const BPose* p1, const BPose* p2, BPoseView* view);


// #pragma mark -


BPoseView::BPoseView(Model* model, BRect bounds, uint32 viewMode,
	uint32 resizeMask)
	: BView(bounds, "PoseView", resizeMask, B_WILL_DRAW | B_PULSE_NEEDED),
	fIsDrawingSelectionRect(false),
	fHScrollBar(NULL),
	fVScrollBar(NULL),
	fModel(model),
	fActivePose(NULL),
	fExtent(INT32_MAX, INT32_MAX, INT32_MIN, INT32_MIN),
	fPoseList(new PoseList(40, true)),
	fFilteredPoseList(new PoseList()),
	fVSPoseList(new PoseList()),
	fSelectionList(new PoseList()),
	fMimeTypesInSelectionCache(20, true),
	fZombieList(new BObjectList<Model>(10, true)),
	fColumnList(new BObjectList<BColumn>(4, true)),
	fMimeTypeList(new BObjectList<BString>(10, true)),
	fBrokenLinks(new BObjectList<Model>(10, false)),
	fMimeTypeListIsDirty(false),
	fViewState(new BViewState),
	fStateNeedsSaving(false),
	fCountView(NULL),
	fDropTarget(NULL),
	fAlreadySelectedDropTarget(NULL),
	fSelectionHandler(be_app),
	fLastClickPt(INT32_MAX, INT32_MAX),
	fLastClickedPose(NULL),
	fLastExtent(INT32_MAX, INT32_MAX, INT32_MIN, INT32_MIN),
	fTitleView(NULL),
	fRefFilter(NULL),
	fAutoScrollInc(20),
	fAutoScrollState(kAutoScrollOff),
	fWidgetTextOutline(false),
	fSelectionPivotPose(NULL),
	fRealPivotPose(NULL),
	fKeyRunner(NULL),
	fTrackRightMouseUp(false),
	fSelectionVisible(true),
	fMultipleSelection(true),
	fDragEnabled(true),
	fDropEnabled(true),
	fSelectionRectEnabled(true),
	fAlwaysAutoPlace(false),
	fAllowPoseEditing(true),
	fSelectionChangedHook(false),
	fSavePoseLocations(true),
	fShowHideSelection(true),
	fOkToMapIcons(false),
	fEnsurePosesVisible(false),
	fShouldAutoScroll(true),
	fIsDesktopWindow(false),
	fIsWatchingDateFormatChange(false),
	fHasPosesInClipboard(false),
	fCursorCheck(false),
	fFiltering(false),
	fFilterStrings(4, true),
	fLastFilterStringCount(1),
	fLastFilterStringLength(0),
	fLastKeyTime(0),
	fLastDeskbarFrameCheckTime(LONGLONG_MIN),
	fDeskbarFrame(0, 0, -1, -1),
	fTextWidgetToCheck(NULL)
{
	fViewState->SetViewMode(viewMode);
	fShowSelectionWhenInactive
		= TrackerSettings().ShowSelectionWhenInactive();
	fTransparentSelection = TrackerSettings().TransparentSelection();
	fFilterStrings.AddItem(new BString(""));
}


BPoseView::~BPoseView()
{
	delete fPoseList;
	delete fFilteredPoseList;
	delete fVSPoseList;
	delete fColumnList;
	delete fSelectionList;
	delete fMimeTypeList;
	delete fZombieList;
	delete fViewState;
	delete fModel;
	delete fKeyRunner;
	delete fBrokenLinks;

	IconCache::sIconCache->Deleting(this);
}


void
BPoseView::Init(AttributeStreamNode* node)
{
	RestoreState(node);
	InitCommon();
}


void
BPoseView::Init(const BMessage &message)
{
	RestoreState(message);
	InitCommon();
}


void
BPoseView::InitCommon()
{
	BContainerWindow* window = ContainerWindow();

	// create title view for window
	BRect rect(Frame());
	rect.bottom = rect.top + kTitleViewHeight;
	fTitleView = new BTitleView(rect, this);
	if (ViewMode() == kListMode) {
		// resize and move poseview
		MoveBy(0, kTitleViewHeight + 1);
		ResizeBy(0, -(kTitleViewHeight + 1));

		if (Parent())
			Parent()->AddChild(fTitleView);
		else
			Window()->AddChild(fTitleView);
	}

	if (fHScrollBar)
		fHScrollBar->SetTitleView(fTitleView);

	BPoint origin;
	if (ViewMode() == kListMode)
		origin = fViewState->ListOrigin();
	else
		origin = fViewState->IconOrigin();

	PinPointToValidRange(origin);

	// init things related to laying out items
	fListElemHeight = ceilf(sFontHeight < 20 ? 20 : sFontHeight + 6);
	SetIconPoseHeight();
	GetLayoutInfo(ViewMode(), &fGrid, &fOffset);
	ResetPosePlacementHint();

	DisableScrollBars();
	ScrollTo(origin);
	UpdateScrollRange();
	SetScrollBarsTo(origin);
	EnableScrollBars();

	StartWatching();
		// turn on volume node monitor, metamime monitor, etc.

	if (window && window->ShouldAddCountView())
		AddCountView();

	// populate the window
	if (window && window->IsTrash())
		AddTrashPoses();
	else
		AddPoses(TargetModel());
}


static int
CompareColumns(const BColumn* c1, const BColumn* c2)
{
	if (c1->Offset() > c2->Offset())
		return 1;
	else if (c1->Offset() < c2->Offset())
		return -1;

	return 0;
}


void
BPoseView::RestoreColumnState(AttributeStreamNode* node)
{
	fColumnList->MakeEmpty();
	if (node) {
		const char* columnsAttr;
		const char* columnsAttrForeign;
		if (TargetModel() && TargetModel()->IsRoot()) {
			columnsAttr = kAttrDisksColumns;
			columnsAttrForeign = kAttrDisksColumnsForeign;
		} else {
			columnsAttr = kAttrColumns;
			columnsAttrForeign = kAttrColumnsForeign;
		}

		bool wrongEndianness = false;
		const char* name = columnsAttr;
		size_t size = (size_t)node->Contains(name, B_RAW_TYPE);
		if (!size) {
			name = columnsAttrForeign;
			wrongEndianness = true;
			size = (size_t)node->Contains(name, B_RAW_TYPE);
		}

		if (size > 0 && size < 10000) {
			// check for invalid sizes here to protect against
			// munged attributes
			char* buffer = new char[size];
			off_t result = node->Read(name, 0, B_RAW_TYPE, size, buffer);
			if (result) {
				BMallocIO stream;
				stream.WriteAt(0, buffer, size);
				stream.Seek(0, SEEK_SET);

				// Clear old column list if neccessary

				// Put items in the list in order so they can be checked
				// for overlaps below.
				BObjectList<BColumn> tempSortedList;
				for (;;) {
					BColumn* column = BColumn::InstantiateFromStream(&stream,
						wrongEndianness);
					if (!column)
						break;
					tempSortedList.AddItem(column);
				}
				AddColumnList(&tempSortedList);
			}
			delete [] buffer;
		}
	}
	SetUpDefaultColumnsIfNeeded();
	if (!ColumnFor(PrimarySort())) {
		fViewState->SetPrimarySort(FirstColumn()->AttrHash());
		fViewState->SetPrimarySortType(FirstColumn()->AttrType());
	}

	if (PrimarySort() == SecondarySort())
		fViewState->SetSecondarySort(0);
}


void
BPoseView::RestoreColumnState(const BMessage &message)
{
	fColumnList->MakeEmpty();

	BObjectList<BColumn> tempSortedList;
	for (int32 index = 0; ; index++) {
		BColumn* column = BColumn::InstantiateFromMessage(message, index);
		if (!column)
			break;
		tempSortedList.AddItem(column);
	}

	AddColumnList(&tempSortedList);

	SetUpDefaultColumnsIfNeeded();
	if (!ColumnFor(PrimarySort())) {
		fViewState->SetPrimarySort(FirstColumn()->AttrHash());
		fViewState->SetPrimarySortType(FirstColumn()->AttrType());
	}

	if (PrimarySort() == SecondarySort())
		fViewState->SetSecondarySort(0);
}


void
BPoseView::AddColumnList(BObjectList<BColumn>* list)
{
	list->SortItems(&CompareColumns);

	float nextLeftEdge = 0;
	for (int32 columIndex = 0; columIndex < list->CountItems();
			columIndex++) {
		BColumn* column = list->ItemAt(columIndex);

		// Make sure that columns don't overlap
		if (column->Offset() < nextLeftEdge) {
			PRINT(("\t**Overlapped columns in archived column state\n"));
			column->SetOffset(nextLeftEdge);
		}

		nextLeftEdge = column->Offset() + column->Width()
			- kRoomForLine / 2.0f + kTitleColumnExtraMargin;
		fColumnList->AddItem(column);

		if (!IsWatchingDateFormatChange()
			&& column->AttrType() == B_TIME_TYPE) {
			StartWatchDateFormatChange();
		}
	}
}


void
BPoseView::RestoreState(AttributeStreamNode* node)
{
	RestoreColumnState(node);

	if (node) {
		const char* viewStateAttr;
		const char* viewStateAttrForeign;

		if (TargetModel() && TargetModel()->IsRoot()) {
			viewStateAttr = kAttrDisksViewState;
			viewStateAttrForeign = kAttrDisksViewStateForeign;
		} else {
			viewStateAttr = ViewStateAttributeName();
			viewStateAttrForeign = ForeignViewStateAttributeName();
		}

		bool wrongEndianness = false;
		const char* name = viewStateAttr;
		size_t size = (size_t)node->Contains(name, B_RAW_TYPE);
		if (!size) {
			name = viewStateAttrForeign;
			wrongEndianness = true;
			size = (size_t)node->Contains(name, B_RAW_TYPE);
		}

		if (size > 0 && size < 10000) {
			// check for invalid sizes here to protect against
			// munged attributes
			char* buffer = new char[size];
			off_t result = node->Read(name, 0, B_RAW_TYPE, size, buffer);
			if (result) {
				BMallocIO stream;
				stream.WriteAt(0, buffer, size);
				stream.Seek(0, SEEK_SET);
				BViewState* viewstate
					= BViewState::InstantiateFromStream(&stream,
						wrongEndianness);
				if (viewstate) {
					delete fViewState;
					fViewState = viewstate;
				}
			}
			delete [] buffer;
		}
	}

	if (IsDesktopWindow() && ViewMode() == kListMode)
		// recover if desktop window view state set wrong
		fViewState->SetViewMode(kIconMode);
}


void
BPoseView::RestoreState(const BMessage &message)
{
	RestoreColumnState(message);

	BViewState* viewstate = BViewState::InstantiateFromMessage(message);

	if (viewstate) {
		delete fViewState;
		fViewState = viewstate;
	}

	if (IsDesktopWindow() && ViewMode() == kListMode) {
		// recover if desktop window view state set wrong
		fViewState->SetViewMode(kIconMode);
	}
}


namespace BPrivate {

bool
ClearViewOriginOne(const char* DEBUG_ONLY(name), uint32 type, off_t size,
	void* viewStateArchive, void*)
{
	ASSERT(strcmp(name, kAttrViewState) == 0);

	if (!viewStateArchive)
		return false;

	if (type != B_RAW_TYPE)
		return false;

	BMallocIO stream;
	stream.WriteAt(0, viewStateArchive, (size_t)size);
	stream.Seek(0, SEEK_SET);
	BViewState* viewstate = BViewState::InstantiateFromStream(&stream, false);
	if (!viewstate)
		return false;

	// this is why we are here - zero out
	viewstate->SetListOrigin(BPoint(0, 0));
	viewstate->SetIconOrigin(BPoint(0, 0));

	stream.Seek(0, SEEK_SET);
	viewstate->ArchiveToStream(&stream);
	stream.ReadAt(0, viewStateArchive, (size_t)size);

	return true;
}

}	// namespace BPrivate


void
BPoseView::SetUpDefaultColumnsIfNeeded()
{
	// in case there were errors getting some columns
	if (fColumnList->CountItems() != 0)
		return;

	fColumnList->AddItem(new BColumn(B_TRANSLATE("Name"), kColumnStart, 145,
		B_ALIGN_LEFT, kAttrStatName, B_STRING_TYPE, true, true));
	fColumnList->AddItem(new BColumn(B_TRANSLATE("Size"), 200, 80,
		B_ALIGN_RIGHT, kAttrStatSize, B_OFF_T_TYPE, true, false));
	fColumnList->AddItem(new BColumn(B_TRANSLATE("Modified"), 295, 150,
		B_ALIGN_LEFT, kAttrStatModified, B_TIME_TYPE, true, false));

	if (!IsWatchingDateFormatChange())
		StartWatchDateFormatChange();
}


const char*
BPoseView::ViewStateAttributeName() const
{
	return IsDesktopView() ? kAttrDesktopViewState : kAttrViewState;
}


const char*
BPoseView::ForeignViewStateAttributeName() const
{
	return IsDesktopView() ? kAttrDesktopViewStateForeign
		: kAttrViewStateForeign;
}


void
BPoseView::SaveColumnState(AttributeStreamNode* node)
{
	BMallocIO stream;
	for (int32 index = 0; ; index++) {
		const BColumn* column = ColumnAt(index);
		if (!column)
			break;
		column->ArchiveToStream(&stream);
	}
	const char* columnsAttr;
	const char* columnsAttrForeign;
	if (TargetModel() && TargetModel()->IsRoot()) {
		columnsAttr = kAttrDisksColumns;
		columnsAttrForeign = kAttrDisksColumnsForeign;
	} else {
		columnsAttr = kAttrColumns;
		columnsAttrForeign = kAttrColumnsForeign;
	}
	node->Write(columnsAttr, columnsAttrForeign, B_RAW_TYPE,
		stream.Position(), stream.Buffer());
}


void
BPoseView::SaveColumnState(BMessage &message) const
{
	for (int32 index = 0; ; index++) {
		const BColumn* column = ColumnAt(index);
		if (!column)
			break;
		column->ArchiveToMessage(message);
	}
}


void
BPoseView::SaveState(AttributeStreamNode* node)
{
	SaveColumnState(node);

	// save view state into object
	BMallocIO stream;

	stream.Seek(0, SEEK_SET);
	fViewState->ArchiveToStream(&stream);

	const char* viewStateAttr;
	const char* viewStateAttrForeign;
	if (TargetModel() && TargetModel()->IsRoot()) {
		viewStateAttr = kAttrDisksViewState;
		viewStateAttrForeign = kAttrDisksViewStateForeign;
	} else {
		viewStateAttr = ViewStateAttributeName();
		viewStateAttrForeign = ForeignViewStateAttributeName();
	}

	node->Write(viewStateAttr, viewStateAttrForeign, B_RAW_TYPE,
		stream.Position(), stream.Buffer());

	fStateNeedsSaving = false;
}


void
BPoseView::SaveState(BMessage &message) const
{
	SaveColumnState(message);
	fViewState->ArchiveToMessage(message);
}


float
BPoseView::StringWidth(const char* str) const
{
	return BPrivate::gWidthBuffer->StringWidth(str, 0, (int32)strlen(str),
		&sCurrentFont);
}


float
BPoseView::StringWidth(const char* str, int32 len) const
{
	ASSERT(strlen(str) == (uint32)len);
	return BPrivate::gWidthBuffer->StringWidth(str, 0, len, &sCurrentFont);
}


void
BPoseView::SavePoseLocations(BRect* frameIfDesktop)
{
	PoseInfo poseInfo;

	if (!fSavePoseLocations)
		return;

	ASSERT(TargetModel());
	ASSERT(Window()->IsLocked());

	BVolume volume(TargetModel()->NodeRef()->device);
	if (volume.InitCheck() != B_OK)
		return;

	if (!TargetModel()->IsRoot()
		&& (volume.IsReadOnly() || !volume.KnowsAttr())) {
		// check that we can write out attrs; Root should always work
		// because it gets saved on the boot disk but the above checks
		// will fail
		return;
	}

	bool desktop = IsDesktopWindow() && (frameIfDesktop != NULL);

	int32 count = fPoseList->CountItems();
	for (int32 index = 0; index < count; index++) {
		BPose* pose = fPoseList->ItemAt(index);
		if (pose->NeedsSaveLocation() && pose->HasLocation()) {
			Model* model = pose->TargetModel();
			poseInfo.fInvisible = false;

			if (model->IsRoot())
				poseInfo.fInitedDirectory = TargetModel()->NodeRef()->node;
			else
				poseInfo.fInitedDirectory = model->EntryRef()->directory;

			poseInfo.fLocation = pose->Location(this);

			ExtendedPoseInfo* extendedPoseInfo = NULL;
			size_t extendedPoseInfoSize = 0;
			ModelNodeLazyOpener opener(model, true);

			if (desktop) {
				opener.OpenNode(true);
				// if saving desktop icons, save an extended pose info too
				extendedPoseInfo = ReadExtendedPoseInfo(model);
					// read the pre-existing one

				if (!extendedPoseInfo) {
					// don't have one yet, allocate one
					size_t size = ExtendedPoseInfo::Size(1);
					extendedPoseInfo = (ExtendedPoseInfo*)
						new char [size];

					memset(extendedPoseInfo, 0, size);
					extendedPoseInfo->fWorkspaces = 0xffffffff;
					extendedPoseInfo->fInvisible = false;
					extendedPoseInfo->fShowFromBootOnly = false;
					extendedPoseInfo->fNumFrames = 0;
				}
				ASSERT(extendedPoseInfo);

				extendedPoseInfo->SetLocationForFrame(pose->Location(this),
					*frameIfDesktop);
				extendedPoseInfoSize = extendedPoseInfo->Size();
			}

			if (model->InitCheck() != B_OK) {
				delete[] (char*)extendedPoseInfo;
				continue;
			}

			ASSERT(model);
			ASSERT(model->InitCheck() == B_OK);
			// special handling for "root" disks icon
			// and trash pose on desktop dir
			bool isTrash = model->IsTrash() && IsDesktopView();
			if (model->IsRoot() || isTrash) {
				BDirectory dir;
				if (FSGetDeskDir(&dir) == B_OK) {
					const char* poseInfoAttr = isTrash ? kAttrTrashPoseInfo
						: kAttrDisksPoseInfo;
					const char* poseInfoAttrForeign = isTrash
						? kAttrTrashPoseInfoForeign
						: kAttrDisksPoseInfoForeign;
						if (dir.WriteAttr(poseInfoAttr, B_RAW_TYPE, 0,
						&poseInfo, sizeof(poseInfo)) == sizeof(poseInfo))
						// nuke opposite endianness
						dir.RemoveAttr(poseInfoAttrForeign);

					if (!isTrash && desktop
						&& dir.WriteAttr(kAttrExtendedDisksPoseInfo,
						B_RAW_TYPE, 0, extendedPoseInfo, extendedPoseInfoSize)
							== (ssize_t)extendedPoseInfoSize) {
						// nuke opposite endianness
						dir.RemoveAttr(kAttrExtendedDisksPoseInfoForegin);
					}
				}
			} else {
				model->WriteAttrKillForeign(kAttrPoseInfo,
					kAttrPoseInfoForeign, B_RAW_TYPE, 0, &poseInfo,
					sizeof(poseInfo));

				if (desktop) {
					model->WriteAttrKillForeign(kAttrExtendedPoseInfo,
						kAttrExtendedPoseInfoForegin,
						B_RAW_TYPE, 0, extendedPoseInfo,
						extendedPoseInfoSize);
				}
			}

			delete[] (char*)extendedPoseInfo;
				// TODO: fix up this mess
		}
	}
}


void
BPoseView::StartWatching()
{
	// watch volumes
	TTracker::WatchNode(NULL, B_WATCH_MOUNT, this);

	if (TargetModel() != NULL)
		TTracker::WatchNode(TargetModel()->NodeRef(), B_WATCH_ATTR, this);

	BMimeType::StartWatching(BMessenger(this));
}


void
BPoseView::StopWatching()
{
	stop_watching(this);
	BMimeType::StopWatching(BMessenger(this));
}


void
BPoseView::DetachedFromWindow()
{
	if (fTitleView && !fTitleView->Window())
		delete fTitleView;

	if (TTracker* app = dynamic_cast<TTracker*>(be_app)) {
		app->Lock();
		app->StopWatching(this, kShowSelectionWhenInactiveChanged);
		app->StopWatching(this, kTransparentSelectionChanged);
		app->StopWatching(this, kSortFolderNamesFirstChanged);
		app->StopWatching(this, kTypeAheadFilteringChanged);
		app->Unlock();
	}

	StopWatching();
	CommitActivePose();
	SavePoseLocations();

	FSClipboardStopWatch(this);
}


void
BPoseView::Pulse()
{
	BContainerWindow* window = ContainerWindow();
	if (!window)
		return;

	window->PulseTaskLoop();
		// make sure task loop gets pulsed properly, if installed

	// update item count view in window if necessary
	UpdateCount();

	if (fAutoScrollState != kAutoScrollOff)
		HandleAutoScroll();

	// do we need to update scrollbars?
	BRect extent = Extent();
	if ((fLastExtent != extent) || (fLastLeftTop != LeftTop())) {
		uint32 button;
		BPoint mouse;
		GetMouse(&mouse, &button);
		if (!button) {
			UpdateScrollRange();
			fLastExtent = extent;
			fLastLeftTop = LeftTop();
		}
	}

	// do we have a TextWidget waiting for expiracy of its double-click
	// check?
	if (fTextWidgetToCheck != NULL)
		fTextWidgetToCheck->CheckExpiration();
}


void
BPoseView::MoveBy(float x, float y)
{
	if (fTitleView && fTitleView->Window())
		fTitleView->MoveBy(x, y);

	_inherited::MoveBy(x, y);
}


void
BPoseView::ScrollTo(BPoint point)
{
	_inherited::ScrollTo(point);

	//keep the view state in sync.
	if (ViewMode() == kListMode)
		fViewState->SetListOrigin(LeftTop());
	else
		fViewState->SetIconOrigin(LeftTop());
}


void
BPoseView::AttachedToWindow()
{
	fIsDesktopWindow = (dynamic_cast<BDeskWindow*>(Window()) != 0);
	if (fIsDesktopWindow)
		AddFilter(new TPoseViewFilter(this));

	AddFilter(new ShortcutFilter(B_RETURN, B_OPTION_KEY, kOpenSelection,
		this));
		// add Option-Return as a shortcut filter because AddShortcut
		// doesn't allow us to have shortcuts without Command yet
	AddFilter(new ShortcutFilter(B_ESCAPE, 0, B_CANCEL, this));
		// Escape key, used to abort an on-going clipboard cut or filtering
	AddFilter(new ShortcutFilter(B_ESCAPE, B_SHIFT_KEY,
		kCancelSelectionToClipboard, this));
		// Escape + SHIFT will remove current selection from clipboard,
		// or all poses from current folder if 0 selected

	AddFilter(new LongAndDragTrackingFilter(kMsgMouseLongDown,
		kMsgMouseDragged));

	fLastLeftTop = LeftTop();
	BFont font(be_plain_font);
	font.SetSpacing(B_BITMAP_SPACING);
	SetFont(&font);
	GetFont(&sCurrentFont);

	// static - init just once
	if (sFontHeight == -1) {
		font.GetHeight(&sFontInfo);
		sFontHeight = sFontInfo.ascent + sFontInfo.descent
			+ sFontInfo.leading;
	}

	if (TTracker* app = dynamic_cast<TTracker*>(be_app)) {
		app->Lock();
		app->StartWatching(this, kShowSelectionWhenInactiveChanged);
		app->StartWatching(this, kTransparentSelectionChanged);
		app->StartWatching(this, kSortFolderNamesFirstChanged);
		app->StartWatching(this, kTypeAheadFilteringChanged);
		app->Unlock();
	}

	FSClipboardStartWatch(this);
}


void
BPoseView::SetIconPoseHeight()
{
	switch (ViewMode()) {
		case kIconMode:
			// IconSize should allready be set in MessageReceived()
			fIconPoseHeight = ceilf(IconSizeInt() + sFontHeight + 1);
			break;

		case kMiniIconMode:
			fViewState->SetIconSize(B_MINI_ICON);
			fIconPoseHeight = ceilf(sFontHeight <
				IconSizeInt() ? IconSizeInt() : sFontHeight + 1);
			break;

		default:
			fViewState->SetIconSize(B_MINI_ICON);
			fIconPoseHeight = fListElemHeight;
			break;
	}
}


void
BPoseView::GetLayoutInfo(uint32 mode, BPoint* grid, BPoint* offset) const
{
	switch (mode) {
		case kMiniIconMode:
			grid->Set(96, 20);
			offset->Set(10, 5);
			break;

		case kIconMode:
			grid->Set(IconSizeInt() + 28, IconSizeInt() + 28);
			offset->Set(20, 20);
			break;

		default:
			grid->Set(0, 0);
			offset->Set(5, 5);
			break;
	}
}


void
BPoseView::MakeFocus(bool focused)
{
	bool inval = false;
	if (focused != IsFocus())
		inval = true;

	_inherited::MakeFocus(focused);

	if (inval) {
		BackgroundView* view = dynamic_cast<BackgroundView*>(Parent());
		if (view)
			view->PoseViewFocused(focused);
	}
}


void
BPoseView::WindowActivated(bool activated)
{
	if (activated == false)
		CommitActivePose();

	if (fShowHideSelection)
		ShowSelection(activated);

	if (activated && !ActivePose() && !IsFilePanel())
		MakeFocus();
}


void
BPoseView::SetActivePose(BPose* pose)
{
	if (pose != ActivePose()) {
		CommitActivePose();
		fActivePose = pose;
	}
}


void
BPoseView::CommitActivePose(bool saveChanges)
{
	if (ActivePose()) {
		int32 index = fPoseList->IndexOf(ActivePose());
		if (fFiltering)
			index = fFilteredPoseList->IndexOf(ActivePose());
		BPoint loc(0, index * fListElemHeight);
		if (ViewMode() != kListMode)
			loc = ActivePose()->Location(this);

		ActivePose()->Commit(saveChanges, loc, this, index);
		BPose *pose = fActivePose;
		fActivePose = NULL;
		if (fFiltering && !FilterPose(pose))
			RemoveFilteredPose(pose, index);
	}
}


EntryListBase*
BPoseView::InitDirentIterator(const entry_ref* ref)
{
	// set up a directory iteration
	Model sourceModel(ref, false, true);
	if (sourceModel.InitCheck() != B_OK)
		return NULL;

	ASSERT(!sourceModel.IsQuery());
	ASSERT(sourceModel.Node());

	BDirectory* directory = dynamic_cast<BDirectory*>(sourceModel.Node());
	ASSERT(directory);

	EntryListBase* result = new CachedDirectoryEntryList(*directory);

	if (result->Rewind() != B_OK) {
		delete result;
		HideBarberPole();
		return NULL;
	}

	TTracker::WatchNode(sourceModel.NodeRef(), B_WATCH_DIRECTORY
		| B_WATCH_NAME | B_WATCH_STAT | B_WATCH_ATTR, this);

	return result;
}


uint32
BPoseView::WatchNewNodeMask()
{
#ifdef __HAIKU__
	return B_WATCH_STAT | B_WATCH_INTERIM_STAT | B_WATCH_ATTR;
#else
	return B_WATCH_STAT | B_WATCH_ATTR;
#endif
}


status_t
BPoseView::WatchNewNode(const node_ref* item)
{
	return WatchNewNode(item, WatchNewNodeMask(), BMessenger(this));
}


status_t
BPoseView::WatchNewNode(const node_ref* item, uint32 mask, BMessenger messenger)
{
	status_t result = TTracker::WatchNode(item, mask, messenger);

#if DEBUG
	if (result != B_OK)
		PRINT(("failed to watch node %s\n", strerror(result)));
#endif

	return result;
}


struct AddPosesParams {
	BMessenger target;
	entry_ref ref;
};


bool
BPoseView::IsValidAddPosesThread(thread_id currentThread) const
{
	return fAddPosesThreads.find(currentThread) != fAddPosesThreads.end();
}


void
BPoseView::AddPoses(Model* model)
{
	// if model is zero, PoseView has other means of iterating through all
	// the entries that it adds
	if (model) {
		TrackerSettings settings;
		if (model->IsRoot()) {
			AddRootPoses(true, settings.MountSharedVolumesOntoDesktop());
			return;
		} else if (IsDesktopView()
			&& (settings.MountVolumesOntoDesktop() || settings.ShowDisksIcon()
				|| (IsFilePanel() && settings.DesktopFilePanelRoot())))
			AddRootPoses(true, settings.MountSharedVolumesOntoDesktop());
	}

	ShowBarberPole();

	AddPosesParams* params = new AddPosesParams();
	BMessenger tmp(this);
	params->target = tmp;

	if (model)
		params->ref = *model->EntryRef();

	thread_id addPosesThread = spawn_thread(&BPoseView::AddPosesTask,
		"add poses", B_DISPLAY_PRIORITY, params);

	if (addPosesThread >= B_OK) {
		fAddPosesThreads.insert(addPosesThread);
		resume_thread(addPosesThread);
	} else
		delete params;
}


class AutoLockingMessenger {
	// Note:
	// this locker requires that you lock/unlock the messenger and associated
	// looper only through the autolocker interface, otherwise the hasLock
	// flag gets out of sync
	//
	// Also, this class represents the entire BMessenger, not just it's
	// autolocker (unlike MessengerAutoLocker)
	public:
		AutoLockingMessenger(const BMessenger &target, bool lockLater = false)
			: messenger(target),
			hasLock(false)
		{
			if (!lockLater)
				hasLock = messenger.LockTarget();
		}

		~AutoLockingMessenger()
		{
			if (hasLock) {
				BLooper* looper;
				messenger.Target(&looper);
				ASSERT(looper->IsLocked());
				looper->Unlock();
			}
		}

		bool Lock()
		{
			if (!hasLock)
				hasLock = messenger.LockTarget();

			return hasLock;
		}

		bool IsLocked() const
		{
			return hasLock;
		}

		void Unlock()
		{
			if (hasLock) {
				BLooper* looper;
				messenger.Target(&looper);
				ASSERT(looper);
				looper->Unlock();
				hasLock = false;
			}
		}

		BLooper* Looper() const
		{
			BLooper* looper;
			messenger.Target(&looper);
			return looper;
		}

		BHandler* Handler() const
		{
			ASSERT(hasLock);
			return messenger.Target(0);
		}

		BMessenger Target() const
		{
			return messenger;
		}

	private:
		BMessenger messenger;
		bool hasLock;
};


class failToLock { /* exception in AddPoses*/ };


status_t
BPoseView::AddPosesTask(void* castToParams)
{
	// AddPosesTask reeds a bunch of models and passes them off to
	// the pose placing and drawing routine.

	AddPosesParams* params = (AddPosesParams*)castToParams;
	BMessenger target(params->target);
	entry_ref ref(params->ref);

	delete params;

	AutoLockingMessenger lock(target);

	if (!lock.IsLocked())
		return B_ERROR;

	thread_id threadID = find_thread(NULL);

	BPoseView* view = dynamic_cast<BPoseView*>(lock.Handler());
	ASSERT(view);

	// BWindow* window = dynamic_cast<BWindow*>(lock.Looper());
	ASSERT(dynamic_cast<BWindow*>(lock.Looper()));

	// allocate the iterator we will use for adding poses; this
	// can be a directory or any other collection of entry_refs, such
	// as results of a query; subclasses override this to provide
	// other than standard directory iterations
	EntryListBase* container = view->InitDirentIterator(&ref);
	if (!container) {
		view->HideBarberPole();
		return B_ERROR;
	}

	AddPosesResult* posesResult = new AddPosesResult;
	posesResult->fCount = 0;
	int32 modelChunkIndex = -1;
	bigtime_t nextChunkTime = 0;
	uint32 watchMask = view->WatchNewNodeMask();

	bool hideDotFiles = TrackerSettings().HideDotFiles();

#if DEBUG
	for (int32 index = 0; index < kMaxAddPosesChunk; index++)
		posesResult->fModels[index] = (Model*)0xdeadbeef;
#endif

	try {
		for (;;) {
			lock.Unlock();

			status_t result = B_OK;
			char entBuf[1024];
			dirent* eptr = (dirent*)entBuf;
			Model* model = 0;
			node_ref dirNode;
			node_ref itemNode;

			int32 count = container->GetNextDirents(eptr, 1024, 1);
			if (count <= 0 && modelChunkIndex == -1)
				break;

			if (count) {
				ASSERT(count == 1);

				if ((!hideDotFiles && (!strcmp(eptr->d_name, ".")
					|| !strcmp(eptr->d_name, "..")))
					|| (hideDotFiles && eptr->d_name[0] == '.')) {
					continue;
				}

				dirNode.device = eptr->d_pdev;
				dirNode.node = eptr->d_pino;
				itemNode.device = eptr->d_dev;
				itemNode.node = eptr->d_ino;

				BPoseView::WatchNewNode(&itemNode, watchMask, lock.Target());
					// have to node monitor ahead of time because Model will
					// cache up the file type and preferred app
					// OK to call when poseView is not locked
				model = new Model(&dirNode, &itemNode, eptr->d_name, false);
				result = model->InitCheck();
				modelChunkIndex++;
				posesResult->fModels[modelChunkIndex] = model;
			}

			// before we access the pose view, lock down the window

			if (!lock.Lock()) {
				PRINT(("failed to lock\n"));
				posesResult->fCount = modelChunkIndex + 1;
				throw failToLock();
			}

			if (!view->IsValidAddPosesThread(threadID)) {
				// this handles the case of a file panel when the directory is
				// switched and and old AddPosesTask needs to die.
				// we might no longer be the current async thread
				// for this view - if not then we're done
				view->HideBarberPole();

				// for now use the same cleanup as failToLock does
				posesResult->fCount = modelChunkIndex + 1;
				throw failToLock();
			}

			if (count) {
				// try to watch the model, no matter what

				if (result != B_OK) {
					// failed to init pose, model is a zombie, add to zombie
					// list
					PRINT(("1 adding model %s to zombie list, error %s\n",
						model->Name(), strerror(model->InitCheck())));
					view->fZombieList->AddItem(model);
					modelChunkIndex--;
					continue;
				}

				view->ReadPoseInfo(model,
					&posesResult->fPoseInfos[modelChunkIndex]);

				if (!PoseVisible(model,
					&posesResult->fPoseInfos[modelChunkIndex])) {
					modelChunkIndex--;
					continue;
				}

				if (model->IsSymLink())
					view->CreateSymlinkPoseTarget(model);
			}

			bigtime_t now = system_time();

			if (!count || modelChunkIndex >= kMaxAddPosesChunk - 1
				|| now > nextChunkTime) {
				// keep getting models until we get <kMaxAddPosesChunk> of them
				// or until 300000 runs out

				ASSERT(modelChunkIndex >= 0);

				// send of the created poses

				posesResult->fCount = modelChunkIndex + 1;
				BMessage creationData(kAddNewPoses);
				creationData.AddPointer("currentPoses", posesResult);
				creationData.AddRef("ref", &ref);

				lock.Target().SendMessage(&creationData);

				modelChunkIndex = -1;
				nextChunkTime = now + 300000;

				posesResult = new AddPosesResult;
				posesResult->fCount = 0;

				snooze(500);	// be nice
			}

			if (!count)
				break;
		}

		BMessage finishedSending(kAddPosesCompleted);
		lock.Target().SendMessage(&finishedSending);

	} catch (failToLock) {
		// we are here because the window got closed or otherwise failed to
		// lock

		PRINT(("add_poses cleanup \n"));
		// failed to lock window, bail
		delete posesResult;
		delete container;

		return B_ERROR;
	}

	ASSERT(modelChunkIndex == -1);

	delete posesResult;
	delete container;
	// build attributes menu based on mime types we've added

 	if (lock.Lock()) {
#ifdef MSIPL_COMPILE_H
	// workaround for broken PPC STL, not needed with the SGI headers for x86
 		set<thread_id>::iterator i = view->fAddPosesThreads.find(threadID);
 		if (i != view->fAddPosesThreads.end())
 			view->fAddPosesThreads.erase(i);
#else
		view->fAddPosesThreads.erase(threadID);
#endif
	}

	return B_OK;
}


void
BPoseView::AddRootPoses(bool watchIndividually, bool mountShared)
{
	BVolumeRoster roster;
	roster.Rewind();
	BVolume volume;

	if (TrackerSettings().ShowDisksIcon() && !TargetModel()->IsRoot()) {
		BEntry entry("/");
		Model model(&entry);
		if (model.InitCheck() == B_OK) {
			BMessage monitorMsg;
			monitorMsg.what = B_NODE_MONITOR;

			monitorMsg.AddInt32("opcode", B_ENTRY_CREATED);

			monitorMsg.AddInt32("device", model.NodeRef()->device);
			monitorMsg.AddInt64("node", model.NodeRef()->node);
			monitorMsg.AddInt64("directory", model.EntryRef()->directory);
			monitorMsg.AddString("name", model.EntryRef()->name);
			if (Window())
				Window()->PostMessage(&monitorMsg, this);
		}
	} else {
		while (roster.GetNextVolume(&volume) == B_OK) {
			if (!volume.IsPersistent())
				continue;

	 		if (volume.IsShared() && !mountShared)
				continue;

			CreateVolumePose(&volume, watchIndividually);
		}
	}

	SortPoses();
	UpdateCount();
	Invalidate();
}


void
BPoseView::RemoveRootPoses()
{
	int32 index;
	int32 count = fPoseList->CountItems();
	for (index = 0; index < count;) {
		BPose* pose = fPoseList->ItemAt(index);
		if (pose) {
			Model* model = pose->TargetModel();
			if (model) {
				if (model->IsVolume()) {
					DeletePose(model->NodeRef());
					count--;
				} else
					index++;
			}
		}
	}

	SortPoses();
	UpdateCount();
	Invalidate();
}


void
BPoseView::AddTrashPoses()
{
	// the trash window needs to display a union of all the
	// trash folders from all the mounted volumes
	BVolumeRoster volRoster;
	volRoster.Rewind();
	BVolume volume;
	while (volRoster.GetNextVolume(&volume) == B_OK) {
		if (!volume.IsPersistent())
			continue;

		BDirectory trashDir;
		BEntry entry;
		if (FSGetTrashDir(&trashDir, volume.Device()) == B_OK
			&& trashDir.GetEntry(&entry) == B_OK) {
			Model model(&entry);
			if (model.InitCheck() == B_OK)
				AddPoses(&model);
		}
	}
}


void
BPoseView::AddPosesCompleted()
{
	BContainerWindow* containerWindow = ContainerWindow();
	if (containerWindow)
		containerWindow->AddMimeTypesToMenu();

	// if we're not in icon mode then we need to check for poses that
	// were "auto" placed to see if they overlap with other icons
	if (ViewMode() != kListMode)
		CheckAutoPlacedPoses();

	UpdateScrollRange();
	HideBarberPole();

	// make sure that the last item in the list is not placed
	// above the top of the view (leaving you with an empty window)
	if (ViewMode() == kListMode) {
		BRect bounds(Bounds());
		float lastItemTop
			= (CurrentPoseList()->CountItems() - 1) * fListElemHeight;
		if (bounds.top > lastItemTop)
			BView::ScrollTo(bounds.left, max_c(lastItemTop, 0));
	}
}


void
BPoseView::CreateVolumePose(BVolume* volume, bool watchIndividually)
{
	if (volume->InitCheck() != B_OK || !volume->IsPersistent()) {
		// We never want to create poses for those volumes; the file
		// system root, /pipe, /dev, etc. are all non-persistent
		return;
	}

	BDirectory root;
	if (volume->GetRootDirectory(&root) != B_OK)
		return;

	BEntry entry;
	root.GetEntry(&entry);

	entry_ref ref;
	entry.GetRef(&ref);

	// If the volume is mounted at a directory of a persistent volume, we don't
	// want it on the desktop or in the disks window.
	BVolume parentVolume(ref.device);
	if (parentVolume.InitCheck() == B_OK && parentVolume.IsPersistent())
		return;

	node_ref itemNode;
	root.GetNodeRef(&itemNode);

<<<<<<< HEAD
	node_ref dirNode;
	dirNode.device = ref.device;
	dirNode.node = ref.directory;
=======
		BPose* pose = EntryCreated(&dirNode, &itemNode, ref.name, 0);
>>>>>>> 1a84d6b3

	BPose *pose = EntryCreated(&dirNode, &itemNode, ref.name, 0);

	if (pose && watchIndividually) {
		// make sure volume names still get watched, even though
		// they are on the desktop which is not their physical parent
		pose->TargetModel()->WatchVolumeAndMountPoint(B_WATCH_NAME | B_WATCH_STAT
			| B_WATCH_ATTR, this);
	}
}


void
BPoseView::CreateTrashPose()
{
	BVolume volume;
	if (BVolumeRoster().GetBootVolume(&volume) == B_OK) {
		BDirectory trash;
		BEntry entry;
		node_ref ref;
		if (FSGetTrashDir(&trash, volume.Device()) == B_OK
			&& trash.GetEntry(&entry) == B_OK && entry.GetNodeRef(&ref) == B_OK) {
			WatchNewNode(&ref);
			Model* model = new Model(&entry);
			PoseInfo info;
			ReadPoseInfo(model, &info);
			CreatePose(model, &info, false, NULL, NULL, true);
		}
	}
}


BPose*
BPoseView::CreatePose(Model* model, PoseInfo* poseInfo, bool insertionSort,
	int32* indexPtr, BRect* boundsPtr, bool forceDraw)
{
	BPose* result;
	CreatePoses(&model, poseInfo, 1, &result, insertionSort, indexPtr,
		boundsPtr, forceDraw);
	return result;
}


void
BPoseView::FinishPendingScroll(float &listViewScrollBy, BRect srcRect)
{
	if (listViewScrollBy == 0.0)
		return;

	// copy top contents to bottom and
	// redraw from top to top of part that could be copied

	if (srcRect.Width() > listViewScrollBy) {
		BRect dstRect = srcRect;
		srcRect.bottom -= listViewScrollBy;
		dstRect.top += listViewScrollBy;
		CopyBits(srcRect, dstRect);
		listViewScrollBy = 0;
		srcRect.bottom = dstRect.top;
	}
	SynchronousUpdate(srcRect);
}


bool
BPoseView::AddPosesThreadValid(const entry_ref* ref) const
{
	return *(TargetModel()->EntryRef()) == *ref || ContainerWindow()->IsTrash();
}


void
BPoseView::AddPoseToList(PoseList* list, bool visibleList, bool insertionSort,
	BPose* pose, BRect &viewBounds, float &listViewScrollBy, bool forceDraw, int32* indexPtr)
{
	int32 poseIndex = list->CountItems();

	BRect poseBounds;
	bool havePoseBounds = false;
	bool addedItem = false;
	bool needToDraw = true;

	if (insertionSort && list->CountItems()) {
		int32 orientation = BSearchList(list, pose, &poseIndex, 0);

		if (orientation == kInsertAfter)
			poseIndex++;

		if (visibleList) {
			// we only care about the positions if this is a visible list
			poseBounds = CalcPoseRectList(pose, poseIndex);
			havePoseBounds = true;

			BRect srcRect(Extent());
			srcRect.top = poseBounds.top;
			srcRect = srcRect & viewBounds;
			BRect destRect(srcRect);
			destRect.OffsetBy(0, fListElemHeight);

			// special case the addition of a pose that scrolls
			// the extent into the view for the first time:
			if (destRect.bottom > viewBounds.top
				&& destRect.top > destRect.bottom) {
				// make destRect valid
				destRect.top = viewBounds.top;
			}

			if (srcRect.Intersects(viewBounds)
				|| destRect.Intersects(viewBounds)) {
				// The visual area is affected by the insertion.
				// If items have been added above the visual area,
				// delay the scrolling. srcRect.bottom holds the
				// current Extent(). So if the bottom is still above
				// the viewBounds top, it means the view is scrolled
				// to show the area below the items that have already
				// been added.
				if (srcRect.top == viewBounds.top
					&& srcRect.bottom >= viewBounds.top
					&& poseIndex != 0) {
					// if new pose above current view bounds, cache up
					// the draw and do it later
					listViewScrollBy += fListElemHeight;
					needToDraw = false;
				} else {
					FinishPendingScroll(listViewScrollBy, viewBounds);
					list->AddItem(pose, poseIndex);

					fMimeTypeListIsDirty = true;
					addedItem = true;
					if (srcRect.IsValid()) {
						CopyBits(srcRect, destRect);
						srcRect.bottom = destRect.top;
						SynchronousUpdate(srcRect);
					} else {
						SynchronousUpdate(destRect);
					}
					needToDraw = false;
				}
			}
		}
	}

	if (!addedItem) {
		list->AddItem(pose, poseIndex);
		fMimeTypeListIsDirty = true;
	}

	if (visibleList && needToDraw && forceDraw) {
		if (!havePoseBounds)
			poseBounds = CalcPoseRectList(pose, poseIndex);
		if (viewBounds.Intersects(poseBounds))
 			SynchronousUpdate(poseBounds);
	}

	if (indexPtr)
		*indexPtr = poseIndex;
}


void
BPoseView::CreatePoses(Model** models, PoseInfo* poseInfoArray, int32 count,
	BPose** resultingPoses, bool insertionSort,	int32* lastPoseIndexPtr,
	BRect* boundsPtr, bool forceDraw)
{
	// were we passed the bounds of the view?
	BRect viewBounds;
	if (boundsPtr)
		viewBounds = *boundsPtr;
	else
		viewBounds = Bounds();

	bool clipboardLocked = be_clipboard->Lock();

	int32 poseIndex = 0;
	uint32 clipboardMode = 0;
	float listViewScrollBy = 0;
	for (int32 modelIndex = 0; modelIndex < count; modelIndex++) {
		Model* model = models[modelIndex];

		// pose adopts model and deletes it when done
		if (fInsertedNodes.find(*(model->NodeRef())) != fInsertedNodes.end()
			|| FindZombie(model->NodeRef())) {
			watch_node(model->NodeRef(), B_STOP_WATCHING, this);
			delete model;
			if (resultingPoses)
				resultingPoses[modelIndex] = NULL;
			continue;
		} else
			fInsertedNodes.insert(*(model->NodeRef()));

		if ((clipboardMode = FSClipboardFindNodeMode(model, !clipboardLocked,
				true)) != 0 && !HasPosesInClipboard()) {
			SetHasPosesInClipboard(true);
		}

		model->OpenNode();
		ASSERT(model->IsNodeOpen());
		PoseInfo* poseInfo = &poseInfoArray[modelIndex];
		BPose* pose = new BPose(model, this, clipboardMode);

		if (resultingPoses)
			resultingPoses[modelIndex] = pose;

		// set location from poseinfo if saved loc was for this dir
		if (poseInfo->fInitedDirectory != -1LL) {
			PinPointToValidRange(poseInfo->fLocation);
			pose->SetLocation(poseInfo->fLocation, this);
			AddToVSList(pose);
		}

		BRect poseBounds;

		switch (ViewMode()) {
			case kListMode:
			{
				AddPoseToList(fPoseList, !fFiltering, insertionSort, pose,
					viewBounds, listViewScrollBy, forceDraw, &poseIndex);

				if (fFiltering && FilterPose(pose)) {
					AddPoseToList(fFilteredPoseList, true, insertionSort, pose,
						viewBounds, listViewScrollBy, forceDraw, &poseIndex);
				}

				break;
			}

			case kIconMode:
			case kMiniIconMode:
				if (poseInfo->fInitedDirectory == -1LL || fAlwaysAutoPlace) {
					if (pose->HasLocation())
						RemoveFromVSList(pose);

					PlacePose(pose, viewBounds);

					// we set a flag in the pose here to signify that we were
					// auto placed - after adding all poses to window, we're
					// going to go back and make sure that the auto placed poses
					// don't overlap previously positioned icons. If so, we'll
					// move them to new positions.
					if (!fAlwaysAutoPlace)
						pose->SetAutoPlaced(true);

					AddToVSList(pose);
				}

				// add item to list and draw if necessary
				fPoseList->AddItem(pose);
				fMimeTypeListIsDirty = true;

				poseBounds = pose->CalcRect(this);

				if (fEnsurePosesVisible && !viewBounds.Intersects(poseBounds)) {
					viewBounds.InsetBy(20, 20);
					RemoveFromVSList(pose);
					BPoint loc(pose->Location(this));
					loc.ConstrainTo(viewBounds);
					pose->SetLocation(loc, this);
					pose->SetSaveLocation();
					AddToVSList(pose);
					poseBounds = pose->CalcRect(this);
					viewBounds.InsetBy(-20, -20);
				}

	 			if (forceDraw && viewBounds.Intersects(poseBounds))
					Invalidate(poseBounds);

				// if this is the first item then we set extent here
				if (!fExtent.IsValid())
					fExtent = poseBounds;
				else
					AddToExtent(poseBounds);

				break;
		}
		if (model->IsSymLink())
			model->ResolveIfLink()->CloseNode();

		model->CloseNode();
	}

	if (clipboardLocked)
		be_clipboard->Unlock();

	FinishPendingScroll(listViewScrollBy, viewBounds);

	if (lastPoseIndexPtr)
		*lastPoseIndexPtr = poseIndex;
}


bool
BPoseView::PoseVisible(const Model* model, const PoseInfo* poseInfo)
{
	return !poseInfo->fInvisible;
}


bool
BPoseView::ShouldShowPose(const Model* model, const PoseInfo* poseInfo)
{
	if (!PoseVisible(model, poseInfo))
		return false;

	// check filter before adding item
	if (!fRefFilter)
		return true;

	struct stat_beos statBeOS;
	convert_to_stat_beos(model->StatBuf(), &statBeOS);

	return fRefFilter->Filter(model->EntryRef(), model->Node(), &statBeOS,
		model->MimeType());
}


const char*
BPoseView::MimeTypeAt(int32 index)
{
	if (fMimeTypeListIsDirty)
		RefreshMimeTypeList();

	return fMimeTypeList->ItemAt(index)->String();
}


int32
BPoseView::CountMimeTypes()
{
	if (fMimeTypeListIsDirty)
		RefreshMimeTypeList();

	return fMimeTypeList->CountItems();
}


void
BPoseView::AddMimeType(const char* mimeType)
{
	int32 count = fMimeTypeList->CountItems();
	for (int32 index = 0; index < count; index++) {
		if (*fMimeTypeList->ItemAt(index) == mimeType)
			return;
	}

	fMimeTypeList->AddItem(new BString(mimeType));
}


void
BPoseView::RefreshMimeTypeList()
{
	fMimeTypeList->MakeEmpty();
	fMimeTypeListIsDirty = false;

	for (int32 index = 0;; index++) {
		BPose* pose = PoseAtIndex(index);
		if (!pose)
			break;

		if (pose->TargetModel())
			AddMimeType(pose->TargetModel()->MimeType());
	}
}


void
BPoseView::InsertPoseAfter(BPose* pose, int32* index, int32 orientation,
	BRect* invalidRect)
{
	if (orientation == kInsertAfter) {
		// TODO: get rid of this
		(*index)++;
	}

	BRect bounds(Bounds());
	// copy the good bits in the list
	BRect srcRect(Extent());
	srcRect.top = CalcPoseRectList(pose, *index).top;
	srcRect = srcRect & bounds;
	BRect destRect(srcRect);
	destRect.OffsetBy(0, fListElemHeight);

	if (srcRect.Intersects(bounds) || destRect.Intersects(bounds))
		CopyBits(srcRect, destRect);

	// this is the invalid rectangle
	srcRect.bottom = destRect.top;
	*invalidRect = srcRect;
}


void
BPoseView::DisableScrollBars()
{
	if (fHScrollBar)
		fHScrollBar->SetTarget((BView*)NULL);
	if (fVScrollBar)
		fVScrollBar->SetTarget((BView*)NULL);
}


void
BPoseView::EnableScrollBars()
{
	if (fHScrollBar)
		fHScrollBar->SetTarget(this);
	if (fVScrollBar)
		fVScrollBar->SetTarget(this);
}


void
BPoseView::AddScrollBars()
{
	AutoLock<BWindow> lock(Window());
	if (!lock)
		return;

	BRect bounds(Frame());

	// horizontal
	BRect rect(bounds);
	rect.top = rect.bottom + 1;
	rect.bottom = rect.top + (float)B_H_SCROLL_BAR_HEIGHT;
	rect.right++;
	fHScrollBar = new BHScrollBar(rect, "HScrollBar", this);
	if (Parent())
		Parent()->AddChild(fHScrollBar);
	else
		Window()->AddChild(fHScrollBar);

	// vertical
	rect = bounds;
	rect.left = rect.right + 1;
	rect.right = rect.left + (float)B_V_SCROLL_BAR_WIDTH;
	rect.bottom++;
	fVScrollBar = new BScrollBar(rect, "VScrollBar", this, 0, 100, B_VERTICAL);
	if (Parent())
		Parent()->AddChild(fVScrollBar);
	else
		Window()->AddChild(fVScrollBar);
}


void
BPoseView::UpdateCount()
{
	if (fCountView)
		fCountView->CheckCount();
}


void
BPoseView::AddCountView()
{
	AutoLock<BWindow> lock(Window());
	if (!lock)
		return;

	BRect rect(Frame());
	rect.right = rect.left + kCountViewWidth;
	rect.top = rect.bottom + 1;
	rect.bottom = rect.top + (float)B_H_SCROLL_BAR_HEIGHT - 1;
	fCountView = new BCountView(rect, this);
	if (Parent())
		Parent()->AddChild(fCountView);
	else
		Window()->AddChild(fCountView);

	if (fHScrollBar) {
		fHScrollBar->MoveBy(kCountViewWidth + 1, 0);
		fHScrollBar->ResizeBy(-kCountViewWidth - 1, 0);
	}
}


void
BPoseView::MessageReceived(BMessage* message)
{
	if (message->WasDropped() && HandleMessageDropped(message))
		return;

	if (HandleScriptingMessage(message))
		return;

	switch (message->what) {
		case kAddNewPoses:
		{
			AddPosesResult* currentPoses;
			entry_ref ref;
			message->FindPointer("currentPoses",
				reinterpret_cast<void**>(&currentPoses));
			message->FindRef("ref", &ref);

			// check if CreatePoses should be called (abort if dir has been
			// switched under normal circumstances, ignore in several special
			// cases
			if (AddPosesThreadValid(&ref)) {
				CreatePoses(currentPoses->fModels, currentPoses->fPoseInfos,
					currentPoses->fCount, NULL, true, 0, 0, true);
				currentPoses->ReleaseModels();
			}
			delete currentPoses;
			break;
		}

		case kAddPosesCompleted:
			AddPosesCompleted();
			break;

		case kRestoreBackgroundImage:
			ContainerWindow()->UpdateBackgroundImage();
			break;

		case B_META_MIME_CHANGED:
			NoticeMetaMimeChanged(message);
			break;

		case B_NODE_MONITOR:
		case B_QUERY_UPDATE:
			if (!FSNotification(message))
				pendingNodeMonitorCache.Add(message);
			break;

		case kIconMode: {
			int32 size;
			int32 scale;
			if (message->FindInt32("size", &size) == B_OK) {
				if (size != (int32)IconSizeInt())
					fViewState->SetIconSize(size);
			} else if (message->FindInt32("scale", &scale) == B_OK
						&& fViewState->ViewMode() == kIconMode) {
				if (scale == 0 && (int32)IconSizeInt() != 32) {
					switch ((int32)IconSizeInt()) {
						case 40:
							fViewState->SetIconSize(32);
							break;
						case 48:
							fViewState->SetIconSize(40);
							break;
						case 64:
							fViewState->SetIconSize(48);
							break;
						case 96:
							fViewState->SetIconSize(64);
							break;
						case 128:
							fViewState->SetIconSize(96);
							break;
					}
				} else if (scale == 1 && (int32)IconSizeInt() != 128) {
					switch ((int32)IconSizeInt()) {
						case 32:
							fViewState->SetIconSize(40);
							break;
						case 40:
							fViewState->SetIconSize(48);
							break;
						case 48:
							fViewState->SetIconSize(64);
							break;
						case 64:
							fViewState->SetIconSize(96);
							break;
						case 96:
							fViewState->SetIconSize(128);
							break;
					}
				}
			} else {
				int32 iconSize = fViewState->LastIconSize();
				if (iconSize < 32 || iconSize > 128) {
					// uninitialized last icon size?
					iconSize = 32;
				}
				fViewState->SetIconSize(iconSize);
			}
		} // fall thru
		case kListMode:
		case kMiniIconMode:
			SetViewMode(message->what);
			break;

		case kMsgMouseDragged:
			MouseDragged(message);
			break;

		case kMsgMouseLongDown:
			MouseLongDown(message);
			break;

		case B_MOUSE_IDLE:
			MouseIdle(message);
			break;

		case B_SELECT_ALL:
		{
			// Select widget if there is an active one
			BTextWidget* widget;
			if (ActivePose() && ((widget = ActivePose()->ActiveWidget())) != 0)
				widget->SelectAll(this);
			else
				SelectAll();
			break;
		}

		case B_CUT:
			FSClipboardAddPoses(TargetModel()->NodeRef(), fSelectionList, kMoveSelectionTo, true);
			break;

		case kCutMoreSelectionToClipboard:
			FSClipboardAddPoses(TargetModel()->NodeRef(), fSelectionList, kMoveSelectionTo, false);
			break;

		case B_COPY:
			FSClipboardAddPoses(TargetModel()->NodeRef(), fSelectionList, kCopySelectionTo, true);
			break;

		case kCopyMoreSelectionToClipboard:
			FSClipboardAddPoses(TargetModel()->NodeRef(), fSelectionList, kCopySelectionTo, false);
			break;

		case B_PASTE:
			FSClipboardPaste(TargetModel());
			break;

		case kPasteLinksFromClipboard:
			FSClipboardPaste(TargetModel(), kCreateLink);
			break;

		case B_CANCEL:
			if (FSClipboardHasRefs())
				FSClipboardClear();
			else if (fFiltering)
				StopFiltering();
			break;

		case kCancelSelectionToClipboard:
			FSClipboardRemovePoses(TargetModel()->NodeRef(),
				(fSelectionList->CountItems() > 0
					? fSelectionList : fPoseList));
			break;

		case kFSClipboardChanges:
		{
			node_ref node;
			message->FindInt32("device", &node.device);
			message->FindInt64("directory", &node.node);

			if (*TargetModel()->NodeRef() == node)
				UpdatePosesClipboardModeFromClipboard(message);
			else if (message->FindBool("clearClipboard")
				&& HasPosesInClipboard()) {
				// just remove all poses from clipboard
				SetHasPosesInClipboard(false);
				SetPosesClipboardMode(0);
			}
			break;
		}

		case kInvertSelection:
			InvertSelection();
			break;

		case kShowSelectionWindow:
			ShowSelectionWindow();
			break;

		case kDuplicateSelection:
			DuplicateSelection();
			break;

		case kOpenSelection:
			OpenSelection();
			break;

		case kOpenSelectionWith:
			OpenSelectionUsing();
			break;

		case kRestoreFromTrash:
			RestoreSelectionFromTrash();
			break;

		case kDelete:
			if (ContainerWindow()->IsTrash())
				// if trash delete instantly
				DeleteSelection(true, false);
			else
				DeleteSelection();
			break;

		case kMoveToTrash:
		{
			TrackerSettings settings;

			if ((modifiers() & B_SHIFT_KEY) != 0 || settings.DontMoveFilesToTrash())
				DeleteSelection(true, settings.AskBeforeDeleteFile());
			else
				MoveSelectionToTrash();
			break;
		}

		case kCleanupAll:
			Cleanup(true);
			break;

		case kCleanup:
			Cleanup();
			break;

		case kEditQuery:
			EditQueries();
			break;

		case kRunAutomounterSettings:
			be_app->PostMessage(message);
			break;

		case kNewEntryFromTemplate:
			if (message->HasRef("refs_template"))
				NewFileFromTemplate(message);
			break;

		case kNewFolder:
			NewFolder(message);
			break;

		case kUnmountVolume:
			UnmountSelectedVolumes();
			break;

		case kEmptyTrash:
			FSEmptyTrash();
			break;

		case kGetInfo:
			OpenInfoWindows();
			break;

		case kIdentifyEntry:
		{
			bool force;
			if (message->FindBool("force", &force) != B_OK)
				force = false;
			IdentifySelection(force);
			break;
		}

		case kEditItem:
		{
			if (ActivePose())
				break;

			BPose* pose = fSelectionList->FirstItem();
			if (pose) {
				pose->EditFirstWidget(BPoint(0, CurrentPoseList()->IndexOf(pose)
					* fListElemHeight), this);
			}
			break;
		}

		case kOpenParentDir:
			OpenParent();
			break;

		case kCopyAttributes:
			if (be_clipboard->Lock()) {
				be_clipboard->Clear();
				BMessage* data = be_clipboard->Data();
				if (data != NULL) {
					// copy attributes to the clipboard
					BMessage state;
					SaveState(state);

					BMallocIO stream;
					ssize_t size;
					if (state.Flatten(&stream, &size) == B_OK) {
						data->AddData("application/tracker-columns", B_MIME_TYPE, stream.Buffer(), size);
						be_clipboard->Commit();
					}
				}
				be_clipboard->Unlock();
			}
			break;
		case kPasteAttributes:
			if (be_clipboard->Lock()) {
				BMessage* data = be_clipboard->Data();
				if (data != NULL) {
					// find the attributes in the clipboard
					const void* buffer;
					ssize_t size;
					if (data->FindData("application/tracker-columns", B_MIME_TYPE, &buffer, &size) == B_OK) {
						BMessage state;
						if (state.Unflatten((const char*)buffer) == B_OK) {
							// remove all current columns (one always stays)
							BColumn* old;
							while ((old = ColumnAt(0)) != NULL) {
								if (!RemoveColumn(old, false))
									break;
							}

							// add new columns
							for (int32 index = 0; ; index++) {
								BColumn* column = BColumn::InstantiateFromMessage(state, index);
								if (!column)
									break;
								AddColumn(column);
							}

							// remove the last old one
							RemoveColumn(old, false);

							// set sorting mode
							BViewState* viewState = BViewState::InstantiateFromMessage(state);
							if (viewState != NULL) {
								SetPrimarySort(viewState->PrimarySort());
								SetSecondarySort(viewState->SecondarySort());
								SetReverseSort(viewState->ReverseSort());

								SortPoses();
								Invalidate();
							}
						}
					}
				}
				be_clipboard->Unlock();
			}
			break;

		case kArrangeBy:
		{
			uint32 attrHash;
			if (message->FindInt32("attr_hash", (int32*)&attrHash) == B_OK) {
				if (ColumnFor(attrHash) == NULL)
					HandleAttrMenuItemSelected(message);

				if (PrimarySort() == attrHash)
					attrHash = 0;

				SetPrimarySort(attrHash);
				SetSecondarySort(0);
				Cleanup(true);
			}
			break;
		}
		case kArrangeReverseOrder:
			SetReverseSort(!fViewState->ReverseSort());
			Cleanup(true);
			break;

		case kAttributeItem:
			HandleAttrMenuItemSelected(message);
			break;

		case kAddPrinter:
			be_app->PostMessage(message);
			break;

		case kMakeActivePrinter:
			SetDefaultPrinter();
			break;

#if DEBUG
		case kTestIconCache:
			RunIconCacheTests();
			break;

		case 'dbug':
		{
			int32 count = fSelectionList->CountItems();
			for (int32 index = 0; index < count; index++)
				fSelectionList->ItemAt(index)->PrintToStream();

			break;
		}
#ifdef CHECK_OPEN_MODEL_LEAKS
		case 'dpfl':
			DumpOpenModels(false);
			break;

		case 'dpfL':
			DumpOpenModels(true);
			break;
#endif
#endif

		case kCheckTypeahead:
		{
			bigtime_t doubleClickSpeed;
			get_click_speed(&doubleClickSpeed);
			if (system_time() - fLastKeyTime > (doubleClickSpeed * 2)) {
				fCountView->SetTypeAhead("");
				delete fKeyRunner;
				fKeyRunner = NULL;
			}
			break;
		}

		case B_OBSERVER_NOTICE_CHANGE:
		{
			int32 observerWhat;
			if (message->FindInt32("be:observe_change_what", &observerWhat) == B_OK) {
				switch (observerWhat) {
					case kDateFormatChanged:
						UpdateDateColumns(message);
						break;

					case kVolumesOnDesktopChanged:
						AdaptToVolumeChange(message);
						break;

					case kDesktopIntegrationChanged:
						AdaptToDesktopIntegrationChange(message);
						break;

					case kShowSelectionWhenInactiveChanged:
					{
						// Updating the settings here will propagate setting changed
						// from Tracker to all open file panels as well
						bool showSelection;
						if (message->FindBool("ShowSelectionWhenInactive", &showSelection) == B_OK) {
							fShowSelectionWhenInactive = showSelection;
							TrackerSettings().SetShowSelectionWhenInactive(fShowSelectionWhenInactive);
						}
						Invalidate();
						break;
					}

					case kTransparentSelectionChanged:
					{
						bool transparentSelection;
						if (message->FindBool("TransparentSelection", &transparentSelection) == B_OK) {
							fTransparentSelection = transparentSelection;
							TrackerSettings().SetTransparentSelection(fTransparentSelection);
						}
						break;
					}

					case kSortFolderNamesFirstChanged:
						if (ViewMode() == kListMode) {
							TrackerSettings settings;
							bool sortFolderNamesFirst;
							if (message->FindBool("SortFolderNamesFirst", &sortFolderNamesFirst) == B_OK)
								settings.SetSortFolderNamesFirst(sortFolderNamesFirst);

							NameAttributeText::SetSortFolderNamesFirst(settings.SortFolderNamesFirst());
							RealNameAttributeText::SetSortFolderNamesFirst(
								settings.SortFolderNamesFirst());
							SortPoses();
							Invalidate();
						}
						break;

					case kTypeAheadFilteringChanged:
					{
						TrackerSettings settings;
						bool typeAheadFiltering;
						if (message->FindBool("TypeAheadFiltering", &typeAheadFiltering) == B_OK)
							settings.SetTypeAheadFiltering(typeAheadFiltering);

						if (fFiltering && !typeAheadFiltering)
							StopFiltering();
						break;
					}
				}
			}
			break;
		}

		default:
			_inherited::MessageReceived(message);
			break;
	}
}


bool
BPoseView::RemoveColumn(BColumn* columnToRemove, bool runAlert)
{
	// make sure last column is not removed
	if (CountColumns() == 1) {
		if (runAlert) {
			BAlert* alert = new BAlert("",
				B_TRANSLATE("You must have at least one attribute showing."),
				B_TRANSLATE("Cancel"), 0, 0, B_WIDTH_AS_USUAL, B_WARNING_ALERT);
			alert->SetFlags(alert->Flags() | B_CLOSE_ON_ESCAPE);
			alert->Go();
		}

		return false;
	}

	// column exists so remove it from list
	int32 columnIndex = IndexOfColumn(columnToRemove);
	float offset = columnToRemove->Offset();

	int32 count = fPoseList->CountItems();
	for (int32 index = 0; index < count; index++)
		fPoseList->ItemAt(index)->RemoveWidget(this, columnToRemove);
	fColumnList->RemoveItem(columnToRemove, false);
	fTitleView->RemoveTitle(columnToRemove);

	float attrWidth = columnToRemove->Width();
	delete columnToRemove;

	count = CountColumns();
	for (int32 index = columnIndex; index < count; index++) {
		BColumn* column = ColumnAt(index);
		column->SetOffset(column->Offset() - (attrWidth + kTitleColumnExtraMargin));
	}

	BRect rect(Bounds());
	rect.left = offset;
	Invalidate(rect);

	ContainerWindow()->MarkAttributeMenu();

	if (IsWatchingDateFormatChange()) {
		int32 columnCount = CountColumns();
		bool anyDateAttributesLeft = false;

		for (int32 i = 0; i<columnCount; i++) {
			BColumn* col = ColumnAt(i);

			if (col->AttrType() == B_TIME_TYPE)
				anyDateAttributesLeft = true;

			if (anyDateAttributesLeft)
				break;
		}

		if (!anyDateAttributesLeft)
			StopWatchDateFormatChange();
	}

	fStateNeedsSaving = true;

	if (fFiltering) {
		// the column we removed might just be the one that was used to filter
		int32 count = fFilteredPoseList->CountItems();
		for (int32 i = count - 1; i >= 0; i--) {
			BPose* pose = fFilteredPoseList->ItemAt(i);
			if (!FilterPose(pose))
				RemoveFilteredPose(pose, i);
		}
	}

	return true;
}


bool
BPoseView::AddColumn(BColumn* newColumn, const BColumn* after)
{
	if (!after)
		after = LastColumn();

	// add new column after last column
	float offset;
	int32 afterColumnIndex;
	if (after) {
		offset = after->Offset() + after->Width() + kTitleColumnExtraMargin;
		afterColumnIndex = IndexOfColumn(after);
	} else {
		offset = kColumnStart;
		afterColumnIndex = CountColumns() - 1;
	}

	// add the new column
	fColumnList->AddItem(newColumn, afterColumnIndex + 1);
	fTitleView->AddTitle(newColumn);

	BRect rect(Bounds());

	// add widget for all visible poses
	PoseList* poseList = CurrentPoseList();
	int32 count = poseList->CountItems();
	int32 startIndex = (int32)(rect.top / fListElemHeight);
	BPoint loc(0, startIndex* fListElemHeight);

	for (int32 index = startIndex; index < count; index++) {
		BPose* pose = poseList->ItemAt(index);
		if (!pose->WidgetFor(newColumn->AttrHash()))
			pose->AddWidget(this, newColumn);

		loc.y += fListElemHeight;
		if (loc.y > rect.bottom)
			break;
	}

	// rearrange column titles to fit new column
	newColumn->SetOffset(offset);
	float attrWidth = newColumn->Width();

	count = CountColumns();
	for (int32 index = afterColumnIndex + 2; index < count; index++) {
		BColumn* column = ColumnAt(index);
		ASSERT(newColumn != column);
		column->SetOffset(column->Offset() + (attrWidth
			+ kTitleColumnExtraMargin));
	}

	rect.left = offset;
	Invalidate(rect);
	ContainerWindow()->MarkAttributeMenu();

	// Check if this is a time attribute and if so,
	// start watching for changed in time/date format:
	if (!IsWatchingDateFormatChange() && newColumn->AttrType() == B_TIME_TYPE)
		StartWatchDateFormatChange();

	fStateNeedsSaving =  true;

	if (fFiltering) {
		// the column we added might just add new poses to be showed
		fFilteredPoseList->MakeEmpty();
		fFiltering = false;
		StartFiltering();
	}

	return true;
}


void
BPoseView::HandleAttrMenuItemSelected(BMessage* message)
{
	// see if source was a menu item
	BMenuItem* item;
	if (message->FindPointer("source", (void**)&item) != B_OK)
		item = NULL;

	// find out which column was selected
	uint32 attrHash;
	if (message->FindInt32("attr_hash", (int32*)&attrHash) != B_OK)
		return;

	BColumn* column = ColumnFor(attrHash);
	if (column) {
		RemoveColumn(column, true);
		return;
	} else {
		// collect info about selected attribute
		const char* attrName;
		if (message->FindString("attr_name", &attrName) != B_OK)
			return;

		uint32 attrType;
		if (message->FindInt32("attr_type", (int32*)&attrType) != B_OK)
			return;

		float attrWidth;
		if (message->FindFloat("attr_width", &attrWidth) != B_OK)
			return;

		alignment attrAlign;
		if (message->FindInt32("attr_align", (int32*)&attrAlign) != B_OK)
			return;

		bool isEditable;
		if (message->FindBool("attr_editable", &isEditable) != B_OK)
			return;

		bool isStatfield;
		if (message->FindBool("attr_statfield", &isStatfield) != B_OK)
			return;

		const char* displayAs;
		message->FindString("attr_display_as", &displayAs);

		column = new BColumn(item->Label(), 0, attrWidth, attrAlign,
			attrName, attrType, displayAs, isStatfield, isEditable);
		AddColumn(column);
		if (item->Menu()->Supermenu() == NULL)
			delete item->Menu();
	}
}


const int32 kSanePoseLocation = 50000;


void
BPoseView::ReadPoseInfo(Model* model, PoseInfo* poseInfo)
{
	BModelOpener opener(model);
	if (!model->Node())
		return;

	ReadAttrResult result = kReadAttrFailed;
	BEntry entry;
	model->GetEntry(&entry);
	bool isTrash = model->IsTrash() && IsDesktopView();

	// special case the "root" disks icon
	// as well as the trash on desktop
	if (model->IsRoot() || isTrash) {
		BDirectory dir;
		if (FSGetDeskDir(&dir) == B_OK) {
			const char* poseInfoAttr = isTrash ? kAttrTrashPoseInfo
				: kAttrDisksPoseInfo;
			const char* poseInfoAttrForeign = isTrash ? kAttrTrashPoseInfoForeign
				: kAttrDisksPoseInfoForeign;
			result = ReadAttr(&dir, poseInfoAttr, poseInfoAttrForeign,
				B_RAW_TYPE, 0, poseInfo, sizeof(*poseInfo), &PoseInfo::EndianSwap);
		}
	} else {
		ASSERT(model->IsNodeOpen());
		time_t now = time(NULL);

		for (int32 count = 10; count >= 0; count--) {
			if (!model->Node())
				break;

			result = ReadAttr(model->Node(), kAttrPoseInfo, kAttrPoseInfoForeign,
				B_RAW_TYPE, 0, poseInfo, sizeof(*poseInfo), &PoseInfo::EndianSwap);

			if (result != kReadAttrFailed) {
				// got it, bail
				break;
			}

			// if we're in one of the icon modes and it's a newly created item
			// then we're going to retry a few times to see if we can get some
			// pose info to properly place the icon
			if (ViewMode() == kListMode)
				break;

			const StatStruct* stat = model->StatBuf();
			if (stat->st_crtime < now - 5 || stat->st_crtime > now)
				break;

			// PRINT(("retrying to read pose info for %s, %d\n", model->Name(), count));

			snooze(10000);
		}
	}
	if (result == kReadAttrFailed) {
		poseInfo->fInitedDirectory = -1LL;
		poseInfo->fInvisible = false;
	} else if (!TargetModel()
		|| (poseInfo->fInitedDirectory != model->EntryRef()->directory
			&& (poseInfo->fInitedDirectory != TargetModel()->NodeRef()->node))) {
		// info was read properly but it's not for this directory
		poseInfo->fInitedDirectory = -1LL;
	} else if (poseInfo->fLocation.x < -kSanePoseLocation
		|| poseInfo->fLocation.x > kSanePoseLocation
		|| poseInfo->fLocation.y < -kSanePoseLocation
		|| poseInfo->fLocation.y > kSanePoseLocation) {
		// location values not realistic, probably screwed up, force reset
		poseInfo->fInitedDirectory = -1LL;
	}
}


ExtendedPoseInfo*
BPoseView::ReadExtendedPoseInfo(Model* model)
{
	BModelOpener opener(model);
	if (!model->Node())
		return NULL;

	ReadAttrResult result = kReadAttrFailed;

	const char* extendedPoseInfoAttrName;
	const char* extendedPoseInfoAttrForeignName;

	// special case the "root" disks icon
	if (model->IsRoot()) {
		BDirectory dir;
		if (FSGetDeskDir(&dir) == B_OK) {
			extendedPoseInfoAttrName = kAttrExtendedDisksPoseInfo;
			extendedPoseInfoAttrForeignName = kAttrExtendedDisksPoseInfoForegin;
		} else
			return NULL;
	} else {
		extendedPoseInfoAttrName = kAttrExtendedPoseInfo;
		extendedPoseInfoAttrForeignName = kAttrExtendedPoseInfoForegin;
	}

	type_code type;
	size_t size;
	result = GetAttrInfo(model->Node(), extendedPoseInfoAttrName,
		extendedPoseInfoAttrForeignName, &type, &size);

	if (result == kReadAttrFailed)
		return NULL;

	char* buffer = new char[ExtendedPoseInfo::SizeWithHeadroom(size)];
	ExtendedPoseInfo* poseInfo = reinterpret_cast<ExtendedPoseInfo*>(buffer);

	result = ReadAttr(model->Node(), extendedPoseInfoAttrName,
		extendedPoseInfoAttrForeignName,
		B_RAW_TYPE, 0, buffer, size, &ExtendedPoseInfo::EndianSwap);

	// check that read worked, and data is sane
	if (result == kReadAttrFailed
		|| size > poseInfo->SizeWithHeadroom()
		|| size < poseInfo->Size()) {
		delete [] buffer;
		return NULL;
	}

	return poseInfo;
}


void
BPoseView::SetViewMode(uint32 newMode)
{
	uint32 oldMode = ViewMode();
	uint32 lastIconSize = fViewState->LastIconSize();

	if (newMode == oldMode) {
		if (newMode != kIconMode || lastIconSize == fViewState->IconSize())
			return;
	}

	ASSERT(!IsFilePanel());

	uint32 lastIconMode = fViewState->LastIconMode();
	if (newMode != kListMode) {
		fViewState->SetLastIconMode(newMode);
		if (oldMode == kIconMode)
			fViewState->SetLastIconSize(fViewState->IconSize());
	}

	fViewState->SetViewMode(newMode);

	// Try to lock the center of the pose view when scaling icons, but not
	// if we are the desktop.
	BPoint scaleOffset(0, 0);
	bool iconSizeChanged = newMode == kIconMode && oldMode == kIconMode;
	if (!IsDesktopWindow() && iconSizeChanged) {
		// definitely changing the icon size, so we will need to scroll
		BRect bounds(Bounds());
		BPoint center(bounds.LeftTop());
		center.x += bounds.Width() / 2.0;
		center.y += bounds.Height() / 2.0;
		// convert the center into "unscaled icon placement" space
		float oldScale = lastIconSize / 32.0;
		BPoint unscaledCenter(center.x / oldScale, center.y / oldScale);
		// get the new center in "scaled icon placement" place
		float newScale = fViewState->IconSize() / 32.0;
		BPoint newCenter(unscaledCenter.x * newScale,
			unscaledCenter.y * newScale);
		scaleOffset = newCenter - center;
	}

	// toggle view layout between listmode and non-listmode, if necessary
	BContainerWindow* window = ContainerWindow();
	if (oldMode == kListMode) {
		if (fFiltering)
			ClearFilter();

		fTitleView->RemoveSelf();

		if (window)
			window->HideAttributeMenu();

		MoveBy(0, -(kTitleViewHeight + 1));
		ResizeBy(0, kTitleViewHeight + 1);
	} else if (newMode == kListMode) {
		MoveBy(0, kTitleViewHeight + 1);
		ResizeBy(0, -(kTitleViewHeight + 1));

		if (window)
			window->ShowAttributeMenu();

		fTitleView->ResizeTo(Frame().Width(), fTitleView->Frame().Height());
		fTitleView->MoveTo(Frame().left, Frame().top - (kTitleViewHeight + 1));
		if (Parent())
			Parent()->AddChild(fTitleView);
		else
			Window()->AddChild(fTitleView);
	}

	CommitActivePose();
	SetIconPoseHeight();
	GetLayoutInfo(newMode, &fGrid, &fOffset);

	// see if we need to map icons into new mode
	bool mapIcons = false;
	if (fOkToMapIcons) {
		mapIcons = (newMode != kListMode) && (newMode != lastIconMode
			|| fViewState->IconSize() != lastIconSize);
	}

	// check if we need to re-place poses when they are out of view
	bool checkLocations = IsDesktopWindow() && iconSizeChanged;

	BPoint oldOffset;
	BPoint oldGrid;
	if (mapIcons)
		GetLayoutInfo(lastIconMode, &oldGrid, &oldOffset);

	BRect bounds(Bounds());
	PoseList newPoseList(30);

	if (newMode != kListMode) {
		int32 count = fPoseList->CountItems();
		for (int32 index = 0; index < count; index++) {
			BPose* pose = fPoseList->ItemAt(index);
			if (pose->HasLocation() == false) {
				newPoseList.AddItem(pose);
			} else if (checkLocations && !IsValidLocation(pose)) {
				// this icon has a location, but needs to be remapped, because
				// it is going out of view for example
				RemoveFromVSList(pose);
				newPoseList.AddItem(pose);
			} else if (iconSizeChanged) {
				// The pose location is still changed in view coordinates,
				// so it needs to be changed anyways!
				pose->SetSaveLocation();
			} else if (mapIcons) {
				MapToNewIconMode(pose, oldGrid, oldOffset);
			}
		}
	}

	// invalidate before anything else to avoid flickering, especially when
	// scrolling is also performed (invalidating before scrolling will cause
	// app_server to scroll silently, ie not visibly)
	Invalidate();

	// update origin in case of a list <-> icon mode transition
	BPoint newOrigin;
	if (newMode == kListMode)
		newOrigin = fViewState->ListOrigin();
	else
		newOrigin = fViewState->IconOrigin() + scaleOffset;

	PinPointToValidRange(newOrigin);

	DisableScrollBars();
	ScrollTo(newOrigin);

	// reset hint and arrange poses which DO NOT have a location yet
	ResetPosePlacementHint();
	int32 count = newPoseList.CountItems();
	for (int32 index = 0; index < count; index++) {
		BPose* pose = newPoseList.ItemAt(index);
		PlacePose(pose, bounds);
		AddToVSList(pose);
	}

	SortPoses();
	if (newMode != kListMode)
		RecalcExtent();

	UpdateScrollRange();
	SetScrollBarsTo(newOrigin);
	EnableScrollBars();
	ContainerWindow()->ViewModeChanged(oldMode, newMode);
}


void
BPoseView::MapToNewIconMode(BPose* pose, BPoint oldGrid, BPoint oldOffset)
{
	BPoint delta;
	BPoint poseLoc;

	poseLoc = PinToGrid(pose->Location(this), oldGrid, oldOffset);
	delta = pose->Location(this) - poseLoc;
	poseLoc -= oldOffset;

	if (poseLoc.x >= 0)
		poseLoc.x = floorf(poseLoc.x / oldGrid.x) * fGrid.x;
	else
		poseLoc.x = ceilf(poseLoc.x / oldGrid.x) * fGrid.x;

	if (poseLoc.y >= 0)
		poseLoc.y = floorf(poseLoc.y / oldGrid.y) * fGrid.y;
	else
		poseLoc.y = ceilf(poseLoc.y / oldGrid.y) * fGrid.y;

	if ((delta.x != 0) || (delta.y != 0)) {
		if (delta.x >= 0)
			delta.x = fGrid.x * floorf(delta.x / oldGrid.x);
		else
			delta.x = fGrid.x * ceilf(delta.x / oldGrid.x);

		if (delta.y >= 0)
			delta.y = fGrid.y * floorf(delta.y / oldGrid.y);
		else
			delta.y = fGrid.y * ceilf(delta.y / oldGrid.y);

		poseLoc += delta;
	}

	poseLoc += fOffset;
	pose->SetLocation(poseLoc, this);
	pose->SetSaveLocation();
}


void
BPoseView::SetPosesClipboardMode(uint32 clipboardMode)
{
	if (ViewMode() == kListMode) {
		PoseList* poseList = CurrentPoseList();
		int32 count = poseList->CountItems();

		BPoint loc(0,0);
		for (int32 index = 0; index < count; index++) {
			BPose* pose = poseList->ItemAt(index);
			if (pose->ClipboardMode() != clipboardMode) {
				pose->SetClipboardMode(clipboardMode);
				Invalidate(pose->CalcRect(loc, this, false));
			}
			loc.y += fListElemHeight;
		}
	} else {
		int32 count = fPoseList->CountItems();
		for (int32 index = 0; index < count; index++) {
			BPose* pose = fPoseList->ItemAt(index);
			if (pose->ClipboardMode() != clipboardMode) {
				pose->SetClipboardMode(clipboardMode);
				BRect poseRect(pose->CalcRect(this));
				Invalidate(poseRect);
			}
		}
	}
}


void
BPoseView::UpdatePosesClipboardModeFromClipboard(BMessage* clipboardReport)
{
	CommitActivePose();
	fSelectionPivotPose = NULL;
	fRealPivotPose = NULL;
	bool fullInvalidateNeeded = false;

	node_ref node;
	clipboardReport->FindInt32("device", &node.device);
	clipboardReport->FindInt64("directory", &node.node);

	bool clearClipboard = false;
	clipboardReport->FindBool("clearClipboard", &clearClipboard);

	if (clearClipboard && fHasPosesInClipboard) {
		// clear all poses
		int32 count = fPoseList->CountItems();
		for (int32 index = 0; index < count; index++) {
			BPose* pose = fPoseList->ItemAt(index);
			pose->Select(false);
			pose->SetClipboardMode(0);
		}
		SetHasPosesInClipboard(false);
		fullInvalidateNeeded = true;
		fHasPosesInClipboard = false;
	}

	BRect bounds(Bounds());
	BPoint loc(0, 0);
	bool hasPosesInClipboard = false;
	int32 foundNodeIndex = 0;

	TClipboardNodeRef* clipNode = NULL;
	ssize_t size;
	for (int32 index = 0; clipboardReport->FindData("tcnode", T_CLIPBOARD_NODE, index,
		(const void**)&clipNode, &size) == B_OK; index++) {
		BPose* pose = fPoseList->FindPose(&clipNode->node, &foundNodeIndex);
		if (pose == NULL)
			continue;

		if (clipNode->moveMode != pose->ClipboardMode() || pose->IsSelected()) {
			pose->SetClipboardMode(clipNode->moveMode);
			pose->Select(false);

			if (!fullInvalidateNeeded) {
				if (ViewMode() == kListMode) {
					if (fFiltering) {
						pose = fFilteredPoseList->FindPose(&clipNode->node,
							&foundNodeIndex);
					}

					if (pose != NULL) {
						loc.y = foundNodeIndex * fListElemHeight;
						if (loc.y <= bounds.bottom && loc.y >= bounds.top)
							Invalidate(pose->CalcRect(loc, this, false));
					}
				} else {
					BRect poseRect(pose->CalcRect(this));
					if (bounds.Contains(poseRect.LeftTop())
						|| bounds.Contains(poseRect.LeftBottom())
						|| bounds.Contains(poseRect.RightBottom())
						|| bounds.Contains(poseRect.RightTop())) {
						Invalidate(poseRect);
					}
				}
			}
			if (clipNode->moveMode)
				hasPosesInClipboard = true;
		}
	}

	fSelectionList->MakeEmpty();
	fMimeTypesInSelectionCache.MakeEmpty();

	SetHasPosesInClipboard(hasPosesInClipboard || fHasPosesInClipboard);

	if (fullInvalidateNeeded)
		Invalidate();
}


void
BPoseView::PlaceFolder(const entry_ref* ref, const BMessage* message)
{
	BNode node(ref);
	BPoint location;
	bool setPosition = false;

	if (message->FindPoint("be:invoke_origin", &location) == B_OK) {
		// new folder created from popup, place on click point
		setPosition = true;
		location = ConvertFromScreen(location);
	} else if (ViewMode() != kListMode) {
		// new folder created by keyboard shortcut
		uint32 buttons;
		GetMouse(&location, &buttons);
		BPoint globalLocation(location);
		ConvertToScreen(&globalLocation);
		// check if mouse over window
		if (Window()->Frame().Contains(globalLocation))
			// create folder under mouse
			setPosition = true;
	}

	if (setPosition)
		FSSetPoseLocation(TargetModel()->NodeRef()->node, &node,
			location);
}


void
BPoseView::NewFileFromTemplate(const BMessage* message)
{
	ASSERT(TargetModel());

	entry_ref destEntryRef;
	node_ref destNodeRef;

	BDirectory destDir(TargetModel()->NodeRef());
	if (destDir.InitCheck() != B_OK)
		return;

	// TODO: Localise this
	char fileName[B_FILE_NAME_LENGTH] = "New ";
	strlcat(fileName, message->FindString("name"), sizeof(fileName));
	FSMakeOriginalName(fileName, &destDir, " copy");

	entry_ref srcRef;
	message->FindRef("refs_template", &srcRef);

	BDirectory dir(&srcRef);

	if (dir.InitCheck() == B_OK) {
		// special handling of directories
		if (FSCreateNewFolderIn(TargetModel()->NodeRef(), &destEntryRef, &destNodeRef) == B_OK) {
			BEntry destEntry(&destEntryRef);
			destEntry.Rename(fileName);
		}
	} else {
		BFile srcFile(&srcRef, B_READ_ONLY);
		BFile destFile(&destDir, fileName, B_READ_WRITE | B_CREATE_FILE);

		// copy the data from the template file
		char* buffer = new char[1024];
		ssize_t result;
		do {
			result = srcFile.Read(buffer, 1024);

			if (result > 0) {
				ssize_t written = destFile.Write(buffer, (size_t)result);
				if (written != result)
					result = written < B_OK ? written : B_ERROR;
			}
		} while (result > 0);
		delete[] buffer;
	}

	// todo: create an UndoItem

	// copy the attributes from the template file
	BNode srcNode(&srcRef);
	BNode destNode(&destDir, fileName);
	FSCopyAttributesAndStats(&srcNode, &destNode);

	BEntry entry(&destDir, fileName);
	entry.GetRef(&destEntryRef);

	// try to place new item at click point or under mouse if possible
	PlaceFolder(&destEntryRef, message);

	// start renaming the entry
	int32 index;
	BPose* pose = EntryCreated(TargetModel()->NodeRef(), &destNodeRef,
		destEntryRef.name, &index);

	if (fFiltering) {
		if (fFilteredPoseList->FindPose(&destNodeRef, &index) == NULL) {
			float scrollBy = 0;
			BRect bounds = Bounds();
			AddPoseToList(fFilteredPoseList, true, true, pose, bounds, scrollBy,
				true, &index);
		}
	}

	if (pose) {
		WatchNewNode(pose->TargetModel()->NodeRef());
		UpdateScrollRange();
		CommitActivePose();
		SelectPose(pose, index);
		pose->EditFirstWidget(BPoint(0, index * fListElemHeight), this);
	}
}


void
BPoseView::NewFolder(const BMessage* message)
{
	ASSERT(TargetModel());

	entry_ref ref;
	node_ref nodeRef;

	if (FSCreateNewFolderIn(TargetModel()->NodeRef(), &ref, &nodeRef) == B_OK) {
		// try to place new folder at click point or under mouse if possible

		PlaceFolder(&ref, message);

		int32 index;
		BPose* pose = EntryCreated(TargetModel()->NodeRef(), &nodeRef, ref.name,
			&index);

		if (fFiltering) {
			if (fFilteredPoseList->FindPose(&nodeRef, &index) == NULL) {
				float scrollBy = 0;
				BRect bounds = Bounds();
				AddPoseToList(fFilteredPoseList, true, true, pose, bounds,
					scrollBy, true, &index);
			}
		}

		if (pose) {
			UpdateScrollRange();
			CommitActivePose();
			SelectPose(pose, index);
			pose->EditFirstWidget(BPoint(0, index * fListElemHeight), this);
		}
	}
}


void
BPoseView::Cleanup(bool doAll)
{
	if (ViewMode() == kListMode)
		return;

	BContainerWindow* window = ContainerWindow();
	if (!window)
		return;

	// replace all icons from the top
	if (doAll) {
		// sort by sort field
		SortPoses();

		DisableScrollBars();
		ClearExtent();
		ClearSelection();
		ScrollTo(B_ORIGIN);
		UpdateScrollRange();
		SetScrollBarsTo(B_ORIGIN);
		ResetPosePlacementHint();

		BRect viewBounds(Bounds());

		// relocate all poses in list (reset vs list)
		fVSPoseList->MakeEmpty();
		int32 count = fPoseList->CountItems();
		for (int32 index = 0; index < count; index++) {
			BPose* pose = fPoseList->ItemAt(index);
			PlacePose(pose, viewBounds);
			AddToVSList(pose);
		}

		RecalcExtent();

		// scroll icons into view so that leftmost icon is "fOffset" from left
		UpdateScrollRange();
		EnableScrollBars();

		if (HScrollBar()) {
			float min;
			float max;
			HScrollBar()->GetRange(&min, &max);
			HScrollBar()->SetValue(min);
		}

		UpdateScrollRange();
		Invalidate(viewBounds);

	} else {
		// clean up items to nearest locations
		BRect viewBounds(Bounds());
		int32 count = fPoseList->CountItems();
		for (int32 index = 0; index < count; index++) {
			BPose* pose = fPoseList->ItemAt(index);
			BPoint location(pose->Location(this));
			BPoint newLocation(PinToGrid(location, fGrid, fOffset));

			bool intersectsDesktopElements = !IsValidLocation(pose);

			// do we need to move pose to a grid location?
			if (newLocation != location || intersectsDesktopElements) {
				// remove pose from VSlist so it doesn't "bump" into itself
				RemoveFromVSList(pose);

				// try new grid location
				BRect oldBounds(pose->CalcRect(this));
				BRect poseBounds(oldBounds);
				pose->MoveTo(newLocation, this);
				if (SlotOccupied(oldBounds, viewBounds)
					|| intersectsDesktopElements) {
					ResetPosePlacementHint();
					PlacePose(pose, viewBounds);
					poseBounds = pose->CalcRect(this);
				}

				AddToVSList(pose);
				AddToExtent(poseBounds);

 				if (viewBounds.Intersects(poseBounds))
					Invalidate(poseBounds);
 				if (viewBounds.Intersects(oldBounds))
					Invalidate(oldBounds);
			}
		}
	}
}


void
BPoseView::PlacePose(BPose* pose, BRect &viewBounds)
{
	// move pose to probable location
	pose->SetLocation(fHintLocation, this);
	BRect rect(pose->CalcRect(this));
	BPoint deltaFromBounds(fHintLocation - rect.LeftTop());

	// make pose rect a little bigger to ensure space between poses
	rect.InsetBy(-3, 0);

	bool checkValidLocation = IsDesktopWindow();

	// find an empty slot to put pose into
	while (SlotOccupied(rect, viewBounds)
		// check good location on the desktop
		|| (checkValidLocation && !IsValidLocation(rect))) {
		NextSlot(pose, rect, viewBounds);
		// we've scanned the entire desktop without finding an available position,
		// give up and simply place it towards the top left.
		if (checkValidLocation && !rect.Intersects(viewBounds)) {
			fHintLocation = PinToGrid(BPoint(0.0, 0.0), fGrid, fOffset);
			pose->SetLocation(fHintLocation, this);
			rect = pose->CalcRect(this);
			break;
		}
	}

	rect.InsetBy(3, 0);

	fHintLocation = pose->Location(this) + BPoint(fGrid.x, 0);

	pose->SetLocation(rect.LeftTop() + deltaFromBounds, this);
	pose->SetSaveLocation();
}


bool
BPoseView::IsValidLocation(const BPose* pose)
{
	if (!IsDesktopWindow())
		return true;

	BRect rect(pose->CalcRect(this));
	rect.InsetBy(-3, 0);
	return IsValidLocation(rect);
}


bool
BPoseView::IsValidLocation(const BRect& rect)
{
	if (!IsDesktopWindow())
		return true;

	// on the desktop, don't allow icons outside of the view bounds
	if (!Bounds().Contains(rect))
		return false;

	// also check the deskbar frame
	BRect deskbarFrame;
	if (GetDeskbarFrame(&deskbarFrame) == B_OK) {
		deskbarFrame.InsetBy(-10, -10);
		if (deskbarFrame.Intersects(rect))
			return false;
	}

	// check replicants
	for (int32 i = 0; BView* child = ChildAt(i); i++) {
		BRect childFrame = child->Frame();
		childFrame.InsetBy(-5, -5);
		if (childFrame.Intersects(rect))
			return false;
	}

	// location is ok
	return true;
}


status_t
BPoseView::GetDeskbarFrame(BRect* frame)
{
	// only really check the Deskbar frame every half a second,
	// use a cached value otherwise
	status_t ret = B_OK;
	bigtime_t now = system_time();
	if (fLastDeskbarFrameCheckTime + 500000 < now) {
		// it's time to check the Deskbar frame again
		ret = get_deskbar_frame(&fDeskbarFrame);
		fLastDeskbarFrameCheckTime = now;
	}
	*frame = fDeskbarFrame;
	return ret;
}


void
BPoseView::CheckAutoPlacedPoses()
{
	if (ViewMode() == kListMode)
		return;

	BRect viewBounds(Bounds());

	int32 count = fPoseList->CountItems();
	for (int32 index = 0; index < count; index++) {
		BPose* pose = fPoseList->ItemAt(index);
		if (pose->WasAutoPlaced()) {
			RemoveFromVSList(pose);
			fHintLocation = pose->Location(this);
			BRect oldBounds(pose->CalcRect(this));
			PlacePose(pose, viewBounds);

			BRect newBounds(pose->CalcRect(this));
			AddToVSList(pose);
			pose->SetAutoPlaced(false);
			AddToExtent(newBounds);

			Invalidate(oldBounds);
			Invalidate(newBounds);
		}
	}
}


void
BPoseView::CheckPoseVisibility(BRect* newFrame)
{
	bool desktop = IsDesktopWindow() && newFrame != 0;

	BRect deskFrame;
	if (desktop) {
		ASSERT(newFrame);
		deskFrame = *newFrame;
	}

	ASSERT(ViewMode() != kListMode);

	BRect bounds(Bounds());
	bounds.InsetBy(20, 20);

	int32 count = fPoseList->CountItems();
	for (int32 index = 0; index < count; index++) {
		BPose* pose = fPoseList->ItemAt(index);
		BPoint newLocation(pose->Location(this));
		bool locationNeedsUpdating = false;

		if (desktop) {
			// we just switched screen resolution, pick up the right
			// icon locations for the new resolution
			Model* model = pose->TargetModel();
			ExtendedPoseInfo* info = ReadExtendedPoseInfo(model);
			if (info && info->HasLocationForFrame(deskFrame)) {
				BPoint locationForFrame = info->LocationForFrame(deskFrame);
				if (locationForFrame != newLocation) {
					// found one and it is different from the current
					newLocation = locationForFrame;
					locationNeedsUpdating = true;
					Invalidate(pose->CalcRect(this));
						// make sure the old icon gets erased
					RemoveFromVSList(pose);
					pose->SetLocation(newLocation, this);
						// set the new location
				}
			}
			delete [] (char*)info;
				// TODO: fix up this mess
		}

		BRect rect(pose->CalcRect(this));
		if (!rect.Intersects(bounds)) {
			// pose doesn't fit on screen
			if (!locationNeedsUpdating) {
				// didn't already invalidate and remove in the desktop case
				Invalidate(rect);
				RemoveFromVSList(pose);
			}
			BPoint loc(pose->Location(this));
			loc.ConstrainTo(bounds);
				// place it onscreen

			pose->SetLocation(loc, this);
				// set the new location
			locationNeedsUpdating = true;
		}

		if (locationNeedsUpdating) {
			// pose got reposition by one or both of the above
			pose->SetSaveLocation();
			AddToVSList(pose);
				// add it at the new location
			Invalidate(pose->CalcRect(this));
				// make sure the new pose location updates properly
		}
	}
}


bool
BPoseView::SlotOccupied(BRect poseRect, BRect viewBounds) const
{
	if (fVSPoseList->IsEmpty())
		return false;

	// ## be sure to keep this code in sync with calls to NextSlot
	// ## in terms of the comparison of fHintLocation and PinToGrid
	if (poseRect.right >= viewBounds.right) {
		BPoint point(viewBounds.left + fOffset.x, 0);
		point = PinToGrid(point, fGrid, fOffset);
		if (fHintLocation.x != point.x)
			return true;
	}

	// search only nearby poses (vertically)
	int32 index = FirstIndexAtOrBelow((int32)(poseRect.top - IconPoseHeight()));
	int32 numPoses = fVSPoseList->CountItems();

	while (index < numPoses && fVSPoseList->ItemAt(index)->Location(this).y
		< poseRect.bottom) {

		BRect rect(fVSPoseList->ItemAt(index)->CalcRect(this));
		if (poseRect.Intersects(rect))
			return true;

		index++;
	}

	return false;
}


void
BPoseView::NextSlot(BPose* pose, BRect &poseRect, BRect viewBounds)
{
	// move to next slot
	poseRect.OffsetBy(fGrid.x, 0);

	// if we reached the end of row go down to next row
	if (poseRect.right > viewBounds.right) {
		fHintLocation.y += fGrid.y;
		fHintLocation.x = viewBounds.left + fOffset.x;
		fHintLocation = PinToGrid(fHintLocation, fGrid, fOffset);
		pose->SetLocation(fHintLocation, this);
		poseRect = pose->CalcRect(this);
		poseRect.InsetBy(-3, 0);
	}
}


int32
BPoseView::FirstIndexAtOrBelow(int32 y, bool constrainIndex) const
{
// This method performs a binary search on the vertically sorted pose list
// and returns either the index of the first pose at a given y location or
// the proper index to insert a new pose into the list.

	int32 index = 0;
	int32 l = 0;
	int32 r = fVSPoseList->CountItems() - 1;

	while (l <= r) {
		index = (l + r) >> 1;
		int32 result = (int32)(y - fVSPoseList->ItemAt(index)->Location(this).y);

		if (result < 0)
			r = index - 1;
		else if (result > 0)
			l = index + 1;
		else {
			// compare turned out equal, find first pose
			while (index > 0
				&& y == fVSPoseList->ItemAt(index - 1)->Location(this).y)
				index--;
			return index;
		}
	}

	// didn't find pose AT location y - bump index to proper insert point
	while (index < fVSPoseList->CountItems()
		&& fVSPoseList->ItemAt(index)->Location(this).y <= y)
			index++;

	// if flag is true then constrain index to legal value since this
	// method returns the proper insertion point which could be outside
	// the current bounds of the list
	if (constrainIndex && index >= fVSPoseList->CountItems())
		index = fVSPoseList->CountItems() - 1;

	return index;
}


void
BPoseView::AddToVSList(BPose* pose)
{
	int32 index = FirstIndexAtOrBelow((int32)pose->Location(this).y, false);
	fVSPoseList->AddItem(pose, index);
}


int32
BPoseView::RemoveFromVSList(const BPose* pose)
{
	//int32 index = FirstIndexAtOrBelow((int32)pose->Location(this).y);
		// This optimisation is buggy and the index returned can be greater
		// than the actual index of the pose we search, thus missing it
		// and failing to remove it. This having severe implications
		// everywhere in the code as it is asserted that it must be always
		// in sync with fPoseList. See ticket #4322.
	int32 index = 0;

	int32 count = fVSPoseList->CountItems();
	for (; index < count; index++) {
		BPose* matchingPose = fVSPoseList->ItemAt(index);
		ASSERT(matchingPose);
		if (!matchingPose)
			return -1;

		if (pose == matchingPose) {
			fVSPoseList->RemoveItemAt(index);
			return index;
		}
	}

	return -1;
}


BPoint
BPoseView::PinToGrid(BPoint point, BPoint grid, BPoint offset) const
{
	if (grid.x == 0 || grid.y == 0)
		return point;

	point -= offset;
	BPoint	gridLoc(point);

	if (point.x >= 0)
		gridLoc.x = floorf((point.x / grid.x) + 0.5f) * grid.x;
	else
		gridLoc.x = ceilf((point.x / grid.x) - 0.5f) * grid.x;

	if (point.y >= 0)
		gridLoc.y = floorf((point.y / grid.y) + 0.5f) * grid.y;
	else
		gridLoc.y = ceilf((point.y / grid.y) - 0.5f) * grid.y;

	gridLoc += offset;
	return gridLoc;
}


void
BPoseView::ResetPosePlacementHint()
{
	fHintLocation = PinToGrid(BPoint(LeftTop().x + fOffset.x,
		LeftTop().y + fOffset.y), fGrid, fOffset);
}


void
BPoseView::SelectPoses(int32 start, int32 end)
{
	// clear selection list
	fSelectionList->MakeEmpty();
	fMimeTypesInSelectionCache.MakeEmpty();
	fSelectionPivotPose = NULL;
	fRealPivotPose = NULL;

	bool iconMode = ViewMode() != kListMode;
	BPoint loc(0, start * fListElemHeight);
	BRect bounds(Bounds());

	PoseList* poseList = CurrentPoseList();
	int32 count = poseList->CountItems();
	for (int32 index = start; index < end && index < count; index++) {
		BPose* pose = poseList->ItemAt(index);
		fSelectionList->AddItem(pose);
		if (index == start)
			fSelectionPivotPose = pose;
		if (!pose->IsSelected()) {
			pose->Select(true);
			BRect poseRect;
			if (iconMode)
				poseRect = pose->CalcRect(this);
			else
				poseRect = pose->CalcRect(loc, this, false);

			if (bounds.Intersects(poseRect)) {
				Invalidate(poseRect);
			}
		}

		loc.y += fListElemHeight;
	}
}


void
BPoseView::ScrollIntoView(BPose* pose, int32 index)
{
	ScrollIntoView(CalcPoseRect(pose, index, true));
}


void
BPoseView::ScrollIntoView(BRect poseRect)
{
	if (IsDesktopWindow())
		return;

	if (ViewMode() == kListMode) {
		// if we're in list view then we only care that the entire
		// pose is visible vertically, not horizontally
		poseRect.left = 0;
		poseRect.right = poseRect.left + 1;
	}

	if (!Bounds().Contains(poseRect))
		SetScrollBarsTo(poseRect.LeftTop());
}


void
BPoseView::SelectPose(BPose* pose, int32 index, bool scrollIntoView)
{
	if (!pose || fSelectionList->CountItems() > 1 || !pose->IsSelected())
		ClearSelection();

	AddPoseToSelection(pose, index, scrollIntoView);
}


void
BPoseView::AddPoseToSelection(BPose* pose, int32 index, bool scrollIntoView)
{
	// TODO: need to check if pose is member of selection list
	if (pose && !pose->IsSelected()) {
		pose->Select(true);
		fSelectionList->AddItem(pose);

		BRect poseRect = CalcPoseRect(pose, index);
		Invalidate(poseRect);

		if (scrollIntoView)
			ScrollIntoView(poseRect);

		if (fSelectionChangedHook)
			ContainerWindow()->SelectionChanged();
	}
}


void
BPoseView::RemovePoseFromSelection(BPose* pose)
{
	if (fSelectionPivotPose == pose)
		fSelectionPivotPose = NULL;
	if (fRealPivotPose == pose)
		fRealPivotPose = NULL;

	if (!fSelectionList->RemoveItem(pose))
		// wasn't selected to begin with
		return;

	pose->Select(false);
	if (ViewMode() == kListMode) {
		// TODO: need a simple call to CalcRect that works both in listView and
		// icon view modes without the need for an index/pos
		PoseList* poseList = CurrentPoseList();
		int32 count = poseList->CountItems();
		BPoint loc(0, 0);
		for (int32 index = 0; index < count; index++) {
			if (pose == poseList->ItemAt(index)) {
				Invalidate(pose->CalcRect(loc, this));
				break;
			}
			loc.y += fListElemHeight;
		}
	} else
		Invalidate(pose->CalcRect(this));

	if (fSelectionChangedHook)
		ContainerWindow()->SelectionChanged();
}


bool
BPoseView::EachItemInDraggedSelection(const BMessage* message,
	bool (*func)(BPose*, BPoseView*, void*), BPoseView* poseView, void* passThru)
{
	BContainerWindow* srcWindow;
	message->FindPointer("src_window", (void**)&srcWindow);

	AutoLock<BWindow> lock(srcWindow);
	if (!lock)
		return false;

	PoseList* selectionList = srcWindow->PoseView()->SelectionList();
	int32 count = selectionList->CountItems();

	for (int32 index = 0; index < count; index++) {
		BPose* pose = selectionList->ItemAt(index);
		if (func(pose, poseView, passThru))
			// early iteration termination
			return true;
	}
	return false;
}


static bool
ContainsOne(BString* string, const char* matchString)
{
	return strcmp(string->String(), matchString) == 0;
}


bool
BPoseView::FindDragNDropAction(const BMessage* dragMessage, bool &canCopy,
	bool &canMove, bool &canLink, bool &canErase)
{
	canCopy = false;
	canMove = false;
	canErase = false;
	canLink = false;
	if (!dragMessage->HasInt32("be:actions"))
		return false;

	int32 action;
	for (int32 index = 0;
			dragMessage->FindInt32("be:actions", index, &action) == B_OK; index++) {
		switch (action) {
			case B_MOVE_TARGET:
				canMove = true;
				break;

			case B_COPY_TARGET:
				canCopy = true;
				break;

			case B_TRASH_TARGET:
				canErase = true;
				break;

			case B_LINK_TARGET:
				canLink = true;
				break;
		}
	}
	return canCopy || canMove || canErase || canLink;
}


bool
BPoseView::CanTrashForeignDrag(const Model* targetModel)
{
	return targetModel->IsTrash();
}


bool
BPoseView::CanCopyOrMoveForeignDrag(const Model* targetModel,
	const BMessage* dragMessage)
{
	if (!targetModel->IsDirectory())
		return false;

	// in order to handle a clipping file, the drag initiator must be able
	// do deal with B_FILE_MIME_TYPE
	for (int32 index = 0; ; index++) {
		const char* type;
		if (dragMessage->FindString("be:types", index, &type) != B_OK)
			break;

		if (strcasecmp(type, B_FILE_MIME_TYPE) == 0)
			return true;
	}

	return false;
}


bool
BPoseView::CanHandleDragSelection(const Model* target, const BMessage* dragMessage,
	bool ignoreTypes)
{
	if (ignoreTypes)
		return target->IsDropTarget();

	ASSERT(dragMessage);

	BContainerWindow* srcWindow;
	dragMessage->FindPointer("src_window", (void**)&srcWindow);
	if (!srcWindow) {
		// handle a foreign drag
		bool canCopy;
		bool canMove;
		bool canErase;
		bool canLink;
		FindDragNDropAction(dragMessage, canCopy, canMove, canLink, canErase);
		if (canErase && CanTrashForeignDrag(target))
			return true;

		if (canCopy || canMove) {
			if (CanCopyOrMoveForeignDrag(target, dragMessage))
				return true;

			// TODO: collect all mime types here and pass into
			// target->IsDropTargetForList(mimeTypeList);
		}

		// handle an old style entry_refs only darg message
		if (dragMessage->HasRef("refs") && target->IsDirectory())
			return true;

		// handle simple text clipping drag&drop message
		if (dragMessage->HasData(kPlainTextMimeType, B_MIME_TYPE) && target->IsDirectory())
			return true;

		// handle simple bitmap clipping drag&drop message
		if (target->IsDirectory()
			&& (dragMessage->HasData(kBitmapMimeType, B_MESSAGE_TYPE)
				|| dragMessage->HasData(kLargeIconType, B_MESSAGE_TYPE)
				|| dragMessage->HasData(kMiniIconType, B_MESSAGE_TYPE)))
			return true;

		// TODO: check for a drag message full of refs, feed a list of their
		// types to target->IsDropTargetForList(mimeTypeList);
		return false;
	}

	AutoLock<BWindow> lock(srcWindow);
	if (!lock)
		return false;
	BObjectList<BString>* mimeTypeList = srcWindow->PoseView()->MimeTypesInSelection();
	if (mimeTypeList->IsEmpty()) {
		PoseList* selectionList = srcWindow->PoseView()->SelectionList();
		if (!selectionList->IsEmpty()) {
			// no cached data yet, build the cache
			int32 count = selectionList->CountItems();

			for (int32 index = 0; index < count; index++) {
				// get the mime type of the model, following a possible symlink
				BEntry entry(selectionList->ItemAt(index)->TargetModel()->EntryRef(), true);
				if (entry.InitCheck() != B_OK)
					continue;

 				BFile file(&entry, O_RDONLY);
				BNodeInfo mime(&file);

				if (mime.InitCheck() != B_OK)
					continue;

				char mimeType[B_MIME_TYPE_LENGTH];
				mime.GetType(mimeType);

				// add unique type string
				if (!WhileEachListItem(mimeTypeList, ContainsOne, (const char*)mimeType)) {
					BString* newMimeString = new BString(mimeType);
					mimeTypeList->AddItem(newMimeString);
				}
			}
		}
	}

	return target->IsDropTargetForList(mimeTypeList);
}


void
BPoseView::TrySettingPoseLocation(BNode* node, BPoint point)
{
	if (ViewMode() == kListMode)
		return;

	if (modifiers() & B_COMMAND_KEY)
		// allign to grid if needed
		point = PinToGrid(point, fGrid, fOffset);

	if (FSSetPoseLocation(TargetModel()->NodeRef()->node, node, point) == B_OK)
		// get rid of opposite endianness attribute
		node->RemoveAttr(kAttrPoseInfoForeign);
}


status_t
BPoseView::CreateClippingFile(BPoseView* poseView, BFile &result, char* resultingName,
	BDirectory* dir, BMessage* message, const char* fallbackName,
	bool setLocation, BPoint dropPoint)
{
	// build a file name
	// try picking it up from the message
	const char* suggestedName;
	if (message && message->FindString("be:clip_name", &suggestedName) == B_OK)
		strncpy(resultingName, suggestedName, B_FILE_NAME_LENGTH - 1);
	else
		strcpy(resultingName, fallbackName);

	FSMakeOriginalName(resultingName, dir, "");

	// create a clipping file
	status_t error = dir->CreateFile(resultingName, &result, true);
	if (error != B_OK)
		return error;

	if (setLocation && poseView)
		poseView->TrySettingPoseLocation(&result, dropPoint);

	return B_OK;
}


static int32
RunMimeTypeDestinationMenu(const char* actionText, const BObjectList<BString>* types,
	const BObjectList<BString>* specificItems, BPoint where)
{
	int32 count;

	if (types)
		count = types->CountItems();
	else
		count = specificItems->CountItems();

	if (!count)
		return 0;

	BPopUpMenu* menu = new BPopUpMenu("create clipping");
	menu->SetFont(be_plain_font);

	for (int32 index = 0; index < count; index++) {

		const char* embedTypeAs = NULL;
		char buffer[256];
		if (types) {
			types->ItemAt(index)->String();
			BMimeType mimeType(embedTypeAs);

			if (mimeType.GetShortDescription(buffer) == B_OK)
				embedTypeAs = buffer;
		}

		BString description;
		if (specificItems->ItemAt(index)->Length()) {
			description << (const BString &)(*specificItems->ItemAt(index));

			if (embedTypeAs)
				description << " (" << embedTypeAs << ")";

		} else if (types)
			description = embedTypeAs;

		BString labelText;
		if (actionText) {
			int32 length = 1024 - 1 - (int32)strlen(actionText);
			if (length > 0) {
				description.Truncate(length);
				labelText.SetTo(actionText);
				labelText.ReplaceFirst("%s", description.String());
			} else
				labelText.SetTo(B_TRANSLATE("label too long"));
		} else
			labelText = description;

		menu->AddItem(new BMenuItem(labelText.String(), 0));
	}

	menu->AddSeparatorItem();
	menu->AddItem(new BMenuItem(B_TRANSLATE("Cancel"), 0));

	int32 result = -1;
	BMenuItem* resultingItem = menu->Go(where, false, true);
	if (resultingItem) {
		int32 index = menu->IndexOf(resultingItem);
		if (index < count)
			result = index;
	}

	delete menu;

	return result;
}


bool
BPoseView::HandleMessageDropped(BMessage* message)
{
	ASSERT(message->WasDropped());

	// reset system cursor in case it was altered by drag and drop
	SetViewCursor(B_CURSOR_SYSTEM_DEFAULT);
	fCursorCheck = false;

	if (!fDropEnabled)
		return false;

	if (!dynamic_cast<BContainerWindow*>(Window()))
		return false;

 	if (message->HasData("RGBColor", 'RGBC')) {
 		// do not handle roColor-style drops here, pass them on to the desktop
 		if (dynamic_cast<BDeskWindow*>(Window()))
 			BMessenger((BHandler*)Window()).SendMessage(message);

		return true;
 	}

	if (fDropTarget && !DragSelectionContains(fDropTarget, message))
		HiliteDropTarget(false);

	fDropTarget = NULL;

	ASSERT(TargetModel());
	BPoint offset;
	BPoint dropPt(message->DropPoint(&offset));
	ConvertFromScreen(&dropPt);

	// tenatively figure out the pose we dropped the file onto
	int32 index;
	BPose* targetPose = FindPose(dropPt, &index);
	Model tmpTarget;
	Model* targetModel = NULL;
	if (targetPose) {
		targetModel = targetPose->TargetModel();
		if (targetModel->IsSymLink()
			&& tmpTarget.SetTo(targetPose->TargetModel()->EntryRef(), true, true) == B_OK)
			targetModel = &tmpTarget;
	}

	return HandleDropCommon(message, targetModel, targetPose, this, dropPt);
}


bool
BPoseView::HandleDropCommon(BMessage* message, Model* targetModel, BPose* targetPose,
	BView* view, BPoint dropPt)
{
	uint32 buttons = (uint32)message->FindInt32("buttons");

	BContainerWindow* containerWindow = NULL;
	BPoseView* poseView = dynamic_cast<BPoseView*>(view);
	if (poseView)
		containerWindow = poseView->ContainerWindow();

	// look for srcWindow to determine whether drag was initiated in tracker
	BContainerWindow* srcWindow = NULL;
	message->FindPointer("src_window", (void**)&srcWindow);

	if (!srcWindow) {
		// drag was from another app

		if (targetModel == NULL)
			targetModel = poseView->TargetModel();

		// figure out if we dropped a file onto a directory and set the targetDirectory
		// to it, else set it to this pose view
		BDirectory targetDirectory;
		if (targetModel && targetModel->IsDirectory())
			targetDirectory.SetTo(targetModel->EntryRef());

		if (targetModel->IsRoot())
			// don't drop anyting into the root disk
			return false;

		bool canCopy;
		bool canMove;
		bool canErase;
		bool canLink;
		if (FindDragNDropAction(message, canCopy, canMove, canLink, canErase)) {
			// new D&D protocol
			// what action can the drag initiator do?
			if (canErase && CanTrashForeignDrag(targetModel)) {
				BMessage reply(B_TRASH_TARGET);
				message->SendReply(&reply);
				return true;
			}

			if ((canCopy || canMove)
				&& CanCopyOrMoveForeignDrag(targetModel, message)) {
				// handle the promise style drag&drop

				// fish for specification of specialized menu items
				BObjectList<BString> actionSpecifiers(10, true);
				for (int32 index = 0; ; index++) {
					const char* string;
					if (message->FindString("be:actionspecifier", index, &string) != B_OK)
						break;

					ASSERT(string);
					actionSpecifiers.AddItem(new BString(string));
				}

				// build the list of types the drag originator offers
				BObjectList<BString> types(10, true);
				BObjectList<BString> typeNames(10, true);
				for (int32 index = 0; ; index++) {
					const char* string;
					if (message->FindString("be:filetypes", index, &string) != B_OK)
						break;

					ASSERT(string);
					types.AddItem(new BString(string));

					const char* typeName = "";
					message->FindString("be:type_descriptions", index, &typeName);
					typeNames.AddItem(new BString(typeName));
				}

				int32 specificTypeIndex = -1;
				int32 specificActionIndex = -1;

				// if control down, run a popup menu
				if (canCopy
					&& ((modifiers() & B_CONTROL_KEY) || (buttons & B_SECONDARY_MOUSE_BUTTON))) {

					if (actionSpecifiers.CountItems() > 0) {
						specificActionIndex = RunMimeTypeDestinationMenu(NULL,
							NULL, &actionSpecifiers, view->ConvertToScreen(dropPt));

						if (specificActionIndex == -1)
							return false;
					} else if (types.CountItems() > 0) {
						specificTypeIndex = RunMimeTypeDestinationMenu(
							B_TRANSLATE("Create %s clipping"),
							&types, &typeNames, view->ConvertToScreen(dropPt));

						if (specificTypeIndex == -1)
							return false;
					}
				}

				char name[B_FILE_NAME_LENGTH];
				BFile file;
				if (CreateClippingFile(poseView, file, name, &targetDirectory, message,
					B_TRANSLATE("Untitled clipping"),
					!targetPose, dropPt) != B_OK)
					return false;

				// here is a file for the drag initiator, it is up to it now to stuff it
				// with the goods

				// build the reply message
				BMessage reply(canCopy ? B_COPY_TARGET : B_MOVE_TARGET);
				reply.AddString("be:types", B_FILE_MIME_TYPE);
				if (specificTypeIndex != -1) {
					// we had the user pick a specific type from a menu, use it
					reply.AddString("be:filetypes",
						types.ItemAt(specificTypeIndex)->String());

					if (typeNames.ItemAt(specificTypeIndex)->Length())
						reply.AddString("be:type_descriptions",
							typeNames.ItemAt(specificTypeIndex)->String());
				}

				if (specificActionIndex != -1)
					// we had the user pick a specific type from a menu, use it
					reply.AddString("be:actionspecifier",
						actionSpecifiers.ItemAt(specificActionIndex)->String());


				reply.AddRef("directory", targetModel->EntryRef());
				reply.AddString("name", name);

				// Attach any data the originator may have tagged on
				BMessage data;
				if (message->FindMessage("be:originator-data", &data) == B_OK)
					reply.AddMessage("be:originator-data", &data);

				// copy over all the file types the drag initiator claimed to
				// support
				for (int32 index = 0; ; index++) {
					const char* type;
					if (message->FindString("be:filetypes", index, &type) != B_OK)
						break;
					reply.AddString("be:filetypes", type);
				}

				message->SendReply(&reply);
				return true;
			}
		}

		if (message->HasRef("refs")) {
			// TODO: decide here on copy, move or create symlink
			// look for specific command or bring up popup
			// Unify this with local drag&drop

			if (!targetModel->IsDirectory())
				// bail if we are not a directory
				return false;

			bool canRelativeLink = false;
			if (!canCopy && !canMove && !canLink && containerWindow) {
				if (((buttons & B_SECONDARY_MOUSE_BUTTON)
					|| (modifiers() & B_CONTROL_KEY))) {
					switch (containerWindow->ShowDropContextMenu(dropPt)) {
						case kCreateRelativeLink:
							canRelativeLink = true;
							break;
						case kCreateLink:
							canLink = true;
							break;
						case kMoveSelectionTo:
							canMove = true;
							break;
						case kCopySelectionTo:
							canCopy = true;
							break;
						case kCancelButton:
						default:
							// user canceled context menu
							return true;
					}
				} else
					canCopy = true;
			}

			uint32 moveMode;
			if (canCopy)
				moveMode = kCopySelectionTo;
			else if (canMove)
				moveMode = kMoveSelectionTo;
			else if (canLink)
				moveMode = kCreateLink;
			else if (canRelativeLink)
				moveMode = kCreateRelativeLink;
			else {
				TRESPASS();
				return true;
			}

			// handle refs by performing a copy
			BObjectList<entry_ref>* entryList = new BObjectList<entry_ref>(10, true);

			for (int32 index = 0; ; index++) {
				// copy all enclosed refs into a list
				entry_ref ref;
				if (message->FindRef("refs", index, &ref) != B_OK)
					break;
				entryList->AddItem(new entry_ref(ref));
			}

			int32 count = entryList->CountItems();
			if (count) {
				BList* pointList = 0;
				if (poseView && !targetPose) {
					// calculate a pointList to make the icons land were we dropped them
					pointList = new BList(count);
					// force the the icons to lay out in 5 columns
					for (int32 index = 0; count; index++) {
						for (int32 j = 0; count && j < 4; j++, count--) {
							BPoint point(dropPt + BPoint(j * poseView->fGrid.x, index *
								poseView->fGrid.y));
							pointList->AddItem(new BPoint(poseView->PinToGrid(point,
								poseView->fGrid, poseView->fOffset)));
						}
					}
				}

				// perform asynchronous copy
				FSMoveToFolder(entryList, new BEntry(targetModel->EntryRef()),
					moveMode, pointList);

				return true;
			}

			// nothing to copy, list doesn't get consumed
			delete entryList;
			return true;
		}
		if (message->HasData(kPlainTextMimeType, B_MIME_TYPE)) {
			// text dropped, make into a clipping file
			if (!targetModel->IsDirectory())
				// bail if we are not a directory
				return false;

			// find the text
			ssize_t textLength;
			const char* text;
			if (message->FindData(kPlainTextMimeType, B_MIME_TYPE, (const void**)&text,
				&textLength) != B_OK)
				return false;

			char name[B_FILE_NAME_LENGTH];

			BFile file;
			if (CreateClippingFile(poseView, file, name, &targetDirectory, message,
					B_TRANSLATE("Untitled clipping"),
					!targetPose, dropPt) != B_OK)
				return false;

			// write out the file
			if (file.Seek(0, SEEK_SET) == B_ERROR
				|| file.Write(text, (size_t)textLength) < 0
				|| file.SetSize(textLength) != B_OK) {
				// failed to write file, remove file and bail
				file.Unset();
				BEntry entry(&targetDirectory, name);
				entry.Remove();
				PRINT(("error writing text into file %s\n", name));
			}

			// pick up TextView styles if available and save them with the file
			const text_run_array* textRuns = NULL;
			ssize_t dataSize = 0;
			if (message->FindData("application/x-vnd.Be-text_run_array", B_MIME_TYPE,
				(const void**)&textRuns, &dataSize) == B_OK && textRuns && dataSize) {
				// save styles the same way StyledEdit does
				int32 tmpSize = dataSize;
				void* data = BTextView::FlattenRunArray(textRuns, &tmpSize);
				file.WriteAttr("styles", B_RAW_TYPE, 0, data, (size_t)tmpSize);
				free(data);
			}

			// mark as a clipping file
			int32 tmp;
			file.WriteAttr(kAttrClippingFile, B_RAW_TYPE, 0, &tmp, sizeof(int32));

			// set the file type
			BNodeInfo info(&file);
			info.SetType(kPlainTextMimeType);

			return true;
		}
		if (message->HasData(kBitmapMimeType, B_MESSAGE_TYPE)
			|| message->HasData(kLargeIconType, B_MESSAGE_TYPE)
			|| message->HasData(kMiniIconType, B_MESSAGE_TYPE)) {
			// bitmap, make into a clipping file
			if (!targetModel->IsDirectory())
				// bail if we are not a directory
				return false;

			BMessage embeddedBitmap;
			if (message->FindMessage(kBitmapMimeType, &embeddedBitmap) != B_OK
				&& message->FindMessage(kLargeIconType, &embeddedBitmap) != B_OK
				&& message->FindMessage(kMiniIconType, &embeddedBitmap) != B_OK)
				return false;

			char name[B_FILE_NAME_LENGTH];

			BFile file;
			if (CreateClippingFile(poseView, file, name, &targetDirectory, message,
				B_TRANSLATE("Untitled bitmap"), !targetPose, dropPt) != B_OK)
				return false;

			int32 size = embeddedBitmap.FlattenedSize();
			if (size > 1024*1024)
				// bail if too large
				return false;

			char* buffer = new char [size];
			embeddedBitmap.Flatten(buffer, size);

			// write out the file
			if (file.Seek(0, SEEK_SET) == B_ERROR
				|| file.Write(buffer, (size_t)size) < 0
				|| file.SetSize(size) != B_OK) {
				// failed to write file, remove file and bail
				file.Unset();
				BEntry entry(&targetDirectory, name);
				entry.Remove();
				PRINT(("error writing bitmap into file %s\n", name));
			}

			// mark as a clipping file
			int32 tmp;
			file.WriteAttr(kAttrClippingFile, B_RAW_TYPE, 0, &tmp, sizeof(int32));

			// set the file type
			BNodeInfo info(&file);
			info.SetType(kBitmapMimeType);

			return true;
		}
		return false;
	}

	if (srcWindow == containerWindow) {
		// drag started in this window
		containerWindow->Activate();
		containerWindow->UpdateIfNeeded();
		poseView->ResetPosePlacementHint();
	}

	if (srcWindow == containerWindow && DragSelectionContains(targetPose,
		message)) {
		// drop on self
		targetModel = NULL;
	}

	bool wasHandled = false;
	bool ignoreTypes = (modifiers() & B_CONTROL_KEY) != 0;

	if (targetModel && containerWindow != NULL) {
		// TODO: pick files to drop/launch on a case by case basis
		if (targetModel->IsDirectory()) {
			MoveSelectionInto(targetModel, srcWindow, containerWindow, buttons, dropPt,
				false);
			wasHandled = true;
		} else if (CanHandleDragSelection(targetModel, message, ignoreTypes)) {
			LaunchAppWithSelection(targetModel, message, !ignoreTypes);
			wasHandled = true;
		}
	}

	if (poseView && !wasHandled) {
		BPoint clickPt = message->FindPoint("click_pt");
		// TODO: removed check for root here need to do that, possibly at a
		// different level
		poseView->MoveSelectionTo(dropPt, clickPt, srcWindow);
	}

	if (poseView && poseView->fEnsurePosesVisible)
		poseView->CheckPoseVisibility();

	return true;
}


struct LaunchParams {
	Model* app;
	bool checkTypes;
	BMessage* refsMessage;
};


static bool
AddOneToLaunchMessage(BPose* pose, BPoseView*, void* castToParams)
{
	LaunchParams* params = (LaunchParams*)castToParams;

	ASSERT(pose->TargetModel());
	if (params->app->IsDropTarget(params->checkTypes ? pose->TargetModel() : 0, true))
		params->refsMessage->AddRef("refs", pose->TargetModel()->EntryRef());

	return false;
}


void
BPoseView::LaunchAppWithSelection(Model* appModel, const BMessage* dragMessage,
	bool checkTypes)
{
	// launch items from the current selection with <appModel>; only pass the same
	// files that we previously decided can be handled by <appModel>
	BMessage refs(B_REFS_RECEIVED);
	LaunchParams params;
	params.app = appModel;
	params.checkTypes = checkTypes;
	params.refsMessage = &refs;

	// add Tracker token so that refs received recipients can script us
	BContainerWindow* srcWindow;
	dragMessage->FindPointer("src_window", (void**)&srcWindow);
	if (srcWindow)
		params.refsMessage->AddMessenger("TrackerViewToken", BMessenger(
			srcWindow->PoseView()));

	EachItemInDraggedSelection(dragMessage, AddOneToLaunchMessage, 0, &params);
	if (params.refsMessage->HasRef("refs"))
		TrackerLaunch(appModel->EntryRef(), params.refsMessage, true);
}


static bool
OneMatches(BPose* pose, BPoseView*, void* castToPose)
{
	return pose == (const BPose*)castToPose;
}


bool
BPoseView::DragSelectionContains(const BPose* target,
	const BMessage* dragMessage)
{
	return EachItemInDraggedSelection(dragMessage, OneMatches, 0, (void*)target);
}


static void
CopySelectionListToBListAsEntryRefs(const PoseList* original, BObjectList<entry_ref>* copy)
{
	int32 count = original->CountItems();
	for (int32 index = 0; index < count; index++)
		copy->AddItem(new entry_ref(*(original->ItemAt(index)->TargetModel()->EntryRef())));
}


void
BPoseView::MoveSelectionInto(Model* destFolder, BContainerWindow* srcWindow,
	bool forceCopy, bool forceMove, bool createLink, bool relativeLink)
{
	uint32 buttons;
	BPoint loc;
	GetMouse(&loc, &buttons);
	MoveSelectionInto(destFolder, srcWindow, dynamic_cast<BContainerWindow*>(Window()),
		buttons, loc, forceCopy, forceMove, createLink, relativeLink);
}


void
BPoseView::MoveSelectionInto(Model* destFolder, BContainerWindow* srcWindow,
	BContainerWindow* destWindow, uint32 buttons, BPoint loc, bool forceCopy,
	bool forceMove, bool createLink, bool relativeLink, BPoint clickPt, bool dropOnGrid)
{
	AutoLock<BWindow> lock(srcWindow);
	if (!lock)
		return;

	ASSERT(srcWindow->PoseView()->TargetModel());

	if (srcWindow->PoseView()->SelectionList()->CountItems() == 0)
		return;

	bool createRelativeLink = relativeLink;
	if (((buttons & B_SECONDARY_MOUSE_BUTTON)
		|| (modifiers() & B_CONTROL_KEY)) && destWindow) {

		switch (destWindow->ShowDropContextMenu(loc)) {
			case kCreateRelativeLink:
				createRelativeLink = true;
				break;

			case kCreateLink:
				createLink = true;
				break;

			case kMoveSelectionTo:
				forceMove = true;
				break;

			case kCopySelectionTo:
				forceCopy = true;
				break;

			case kCancelButton:
			default:
				// user canceled context menu
				return;
		}
	}

	// make sure source and destination folders are different
	if (!createLink && !createRelativeLink && (*srcWindow->PoseView()->TargetModel()->NodeRef()
		== *destFolder->NodeRef())) {
		BPoseView* targetView = srcWindow->PoseView();
		if (forceCopy) {
			targetView->DuplicateSelection(&clickPt, &loc);
			return;
		}

		if (targetView->ViewMode() == kListMode)                    // can't move in list view
			return;

		BPoint delta = loc - clickPt;
		int32 count = targetView->fSelectionList->CountItems();
		for (int32 index = 0; index < count; index++) {
			BPose* pose = targetView->fSelectionList->ItemAt(index);

			// remove pose from VSlist before changing location
			// so that we "find" the correct pose to remove
			// need to do this because bsearch uses top of pose
			// to locate pose to remove
			targetView->RemoveFromVSList(pose);
			BPoint location (pose->Location(targetView) + delta);
			BRect oldBounds(pose->CalcRect(targetView));
			if (dropOnGrid)
				location = targetView->PinToGrid(location, targetView->fGrid, targetView->fOffset);

			// TODO: don't drop poses under desktop elements
			//		 ie: replicants, deskbar
			pose->MoveTo(location, targetView);

			targetView->RemoveFromExtent(oldBounds);
			targetView->AddToExtent(pose->CalcRect(targetView));

			// remove and reinsert pose to keep VSlist sorted
			targetView->AddToVSList(pose);
		}

		return;
	}


	BEntry* destEntry = new BEntry(destFolder->EntryRef());
	bool destIsTrash = destFolder->IsTrash();

	// perform asynchronous copy/move
	forceCopy = forceCopy || (modifiers() & B_OPTION_KEY);

	bool okToMove = true;

	if (destFolder->IsRoot()) {
		BAlert* alert = new BAlert("",
			B_TRANSLATE("You must drop items on one of the disk icons "
			"in the \"Disks\" window."), B_TRANSLATE("Cancel"), NULL, NULL,
			B_WIDTH_AS_USUAL, B_WARNING_ALERT);
		alert->SetFlags(alert->Flags() | B_CLOSE_ON_ESCAPE);
		alert->Go();
		okToMove = false;
	}

	// can't copy items into the trash
	if (forceCopy && destIsTrash) {
		BAlert* alert = new BAlert("",
			B_TRANSLATE("Sorry, you can't copy items to the Trash."),
			B_TRANSLATE("Cancel"), NULL, NULL, B_WIDTH_AS_USUAL,
			B_WARNING_ALERT);
		alert->SetFlags(alert->Flags() | B_CLOSE_ON_ESCAPE);
		alert->Go();
		okToMove = false;
	}

	// can't create symlinks into the trash
	if (createLink && destIsTrash) {
		BAlert* alert = new BAlert("",
			B_TRANSLATE("Sorry, you can't create links in the Trash."),
			B_TRANSLATE("Cancel"), NULL, NULL, B_WIDTH_AS_USUAL,
			B_WARNING_ALERT);
		alert->SetFlags(alert->Flags() | B_CLOSE_ON_ESCAPE);
		alert->Go();
		okToMove = false;
	}

	// prompt user if drag was from a query
	if (srcWindow->TargetModel()->IsQuery()
		&& !forceCopy && !destIsTrash && !createLink) {
		srcWindow->UpdateIfNeeded();
		BAlert* alert = new BAlert("",
			B_TRANSLATE("Are you sure you want to move or copy the selected "
			"item(s) to this folder?"), B_TRANSLATE("Cancel"),
			B_TRANSLATE("Move"), NULL, B_WIDTH_AS_USUAL, B_WARNING_ALERT);
		alert->SetShortcut(0, B_ESCAPE);
		okToMove = alert->Go() == 1;
	}

	if (okToMove) {
		PoseList* selectionList = srcWindow->PoseView()->SelectionList();
		BList* pointList = destWindow->PoseView()->GetDropPointList(clickPt, loc, selectionList,
			srcWindow->PoseView()->ViewMode() == kListMode, dropOnGrid);
		BObjectList<entry_ref>* srcList = new BObjectList<entry_ref>(
			selectionList->CountItems(), true);
		CopySelectionListToBListAsEntryRefs(selectionList, srcList);

		uint32 moveMode;
		if (forceCopy)
			moveMode = kCopySelectionTo;
		else if (forceMove)
			moveMode = kMoveSelectionTo;
		else if (createRelativeLink)
			moveMode = kCreateRelativeLink;
		else if (createLink)
			moveMode = kCreateLink;
		else {
			moveMode = kMoveSelectionTo;
			if (!CheckDevicesEqual(srcList->ItemAt(0), destFolder))
				moveMode = kCopySelectionTo;
		}

		FSMoveToFolder(srcList, destEntry, moveMode, pointList);
		return;
	}

	delete destEntry;
}


void
BPoseView::MoveSelectionTo(BPoint dropPt, BPoint clickPt,
	BContainerWindow* srcWindow)
{
	// Moves selection from srcWindow into this window, copying if necessary.

	BContainerWindow* window = ContainerWindow();
	if (!window)
		return;

	ASSERT(window->PoseView());
	ASSERT(TargetModel());

	// make sure this window is a legal drop target
	if (srcWindow != window && !TargetModel()->IsDropTarget())
		return;

	uint32 buttons = (uint32)window->CurrentMessage()->FindInt32("buttons");
	bool pinToGrid = (modifiers() & B_COMMAND_KEY) != 0;
	MoveSelectionInto(TargetModel(), srcWindow, window, buttons, dropPt,
		false, false, false, false, clickPt, pinToGrid);
}


inline void
UpdateWasBrokenSymlinkBinder(BPose* pose, Model* model, int32 index,
	BPoseView* poseView, BObjectList<Model>* fBrokenLinks)
{
	if (!model->IsSymLink())
		return;

	BPoint loc(0, index * poseView->ListElemHeight());
	pose->UpdateWasBrokenSymlink(loc, poseView);
	if (model->LinkTo() != NULL)
		fBrokenLinks->RemoveItem(model);
}


void
BPoseView::TryUpdatingBrokenLinks()
{
	AutoLock<BWindow> lock(Window());
	if (!lock)
		return;

	BObjectList<Model>* brokenLinksCopy = new BObjectList<Model>(*fBrokenLinks);

	// try fixing broken symlinks, and detecting broken ones.
	EachPoseAndModel(fPoseList, &UpdateWasBrokenSymlinkBinder, this,
		fBrokenLinks);

	for (int i = brokenLinksCopy->CountItems() - 1; i >= 0; i--) {
		if (!fBrokenLinks->HasItem(brokenLinksCopy->ItemAt(i)))
			StopWatchingParentsOf(brokenLinksCopy->ItemAt(i)->EntryRef());
	}

	delete brokenLinksCopy;
}


void
BPoseView::PoseHandleDeviceUnmounted(BPose* pose, Model* model, int32 index,
	BPoseView* poseView, dev_t device)
{
	if (model->NodeRef()->device == device)
		poseView->DeletePose(model->NodeRef());
	else if (model->IsSymLink()
		&& model->LinkTo() != NULL
		&& model->LinkTo()->NodeRef()->device == device)
		poseView->DeleteSymLinkPoseTarget(model->LinkTo()->NodeRef(), pose, index);
}


static void
OneMetaMimeChanged(BPose* pose, Model* model, int32 index,
	BPoseView* poseView, const char* type)
{
	ASSERT(model);
	if (model->IconFrom() != kNode
		&& model->IconFrom() != kUnknownSource
		&& model->IconFrom() != kUnknownNotFromNode
		// TODO: add supertype compare
		&& strcasecmp(model->MimeType(), type) == 0) {
		// metamime change very likely affected the documents icon

		BPoint poseLoc(0, index * poseView->ListElemHeight());
		pose->UpdateIcon(poseLoc, poseView);
	}
}


void
BPoseView::MetaMimeChanged(const char* type, const char* preferredApp)
{
	IconCache::sIconCache->IconChanged(type, preferredApp);
	// wait for other windows to do the same before we start
	// updating poses which causes icon recaching
	// TODO: this is a design problem that should be solved differently
	snooze(10000);
	Window()->UpdateIfNeeded();

	EachPoseAndResolvedModel(fPoseList, &OneMetaMimeChanged, this, type);
}


class MetaMimeChangedAccumulator : public AccumulatingFunctionObject {
// pools up matching metamime change notices, executing them as a single
// update
public:
	MetaMimeChangedAccumulator(void (BPoseView::*func)(const char* type,
		const char* preferredApp),
		BContainerWindow* window, const char* type, const char* preferredApp)
		:	fCallOnThis(window),
			fFunc(func),
			fType(type),
			fPreferredApp(preferredApp)
		{}

	virtual bool CanAccumulate(const AccumulatingFunctionObject* functor) const
		{
			return dynamic_cast<const MetaMimeChangedAccumulator*>(functor)
				&& dynamic_cast<const MetaMimeChangedAccumulator*>(functor)->fType
					== fType
				&& dynamic_cast<const MetaMimeChangedAccumulator*>(functor)->
					fPreferredApp == fPreferredApp;
		}

	virtual void Accumulate(AccumulatingFunctionObject* DEBUG_ONLY(functor))
		{
			ASSERT(CanAccumulate(functor));
			// do nothing, no further accumulating needed
		}

protected:
	virtual void operator()()
		{
			AutoLock<BWindow> lock(fCallOnThis);
			if (!lock)
				return;

			(fCallOnThis->PoseView()->*fFunc)(fType.String(), fPreferredApp.String());
		}

	virtual ulong Size() const
		{
			return sizeof (*this);
		}

private:
	BContainerWindow* fCallOnThis;
	void (BPoseView::*fFunc)(const char* type, const char* preferredApp);
	BString fType;
	BString fPreferredApp;
};


bool
BPoseView::NoticeMetaMimeChanged(const BMessage* message)
{
	int32 change;
	if (message->FindInt32("be:which", &change) != B_OK)
		return true;

	bool iconChanged = (change & B_ICON_CHANGED) != 0;
	bool iconForTypeChanged = (change & B_ICON_FOR_TYPE_CHANGED) != 0;
	bool preferredAppChanged = (change & B_APP_HINT_CHANGED)
		|| (change & B_PREFERRED_APP_CHANGED);

	const char* type = NULL;
	const char* preferredApp = NULL;

	if (iconChanged || preferredAppChanged)
		message->FindString("be:type", &type);

	if (iconForTypeChanged) {
		message->FindString("be:extra_type", &type);
		message->FindString("be:type", &preferredApp);
	}

	if (iconChanged || preferredAppChanged || iconForTypeChanged) {
		TaskLoop* taskLoop = ContainerWindow()->DelayedTaskLoop();
		ASSERT(taskLoop);
		taskLoop->AccumulatedRunLater(new MetaMimeChangedAccumulator(
			&BPoseView::MetaMimeChanged, ContainerWindow(), type, preferredApp),
			200000, 5000000);
	}
	return true;
}


bool
BPoseView::FSNotification(const BMessage* message)
{
	node_ref itemNode;
	dev_t device;

	switch (message->FindInt32("opcode")) {
		case B_ENTRY_CREATED:
			{
				message->FindInt32("device", &itemNode.device);
				node_ref dirNode;
				dirNode.device = itemNode.device;
				message->FindInt64("directory", (int64*)&dirNode.node);
				message->FindInt64("node", (int64*)&itemNode.node);

				ASSERT(TargetModel());

				int32 count = fBrokenLinks->CountItems();
				bool createPose = true;
				// Query windows can get notices on different dirNodes
				// The Disks window can too
				// So can the Desktop, as long as the integrate flag is on
				TrackerSettings settings;
				if (dirNode != *TargetModel()->NodeRef()
					&& !TargetModel()->IsQuery()
					&& !TargetModel()->IsRoot()
					&& (!settings.ShowDisksIcon() || !IsDesktopView())) {
					if (count == 0)
						break;
					createPose = false;
				}

				const char* name;
				if (message->FindString("name", &name) != B_OK)
					break;
#if DEBUG
				else
					SERIAL_PRINT(("no name in entry creation message\n"));
					break;
#endif
				if (count) {
					// basically, let's say we have a broken link :
					// ./a_link -> ./some_folder/another_folder/a_target
					// and that both some_folder and another_folder didn't
					// exist yet. We are looking if the just created folder
					// is 'some_folder' and watch it, expecting the creation of
					// 'another_folder' later and then report the link as fixed.
					Model* model = new Model(&dirNode, &itemNode, name);
					if (model->IsDirectory()) {
						BString createdPath(BPath(model->EntryRef()).Path());
						BDirectory currentDir(TargetModel()->EntryRef());
						BPath createdDir(model->EntryRef());
						for (int32 i = 0; i < count; i++) {
							BSymLink link(fBrokenLinks->ItemAt(i)->EntryRef());
							BPath path;
							link.MakeLinkedPath(&currentDir, &path);
							BString pathStr(path.Path());
							pathStr.Append("/");
							if (pathStr.Compare(createdPath,
								createdPath.Length()) == 0) {
								if (pathStr[createdPath.Length()] != '/')
									break;
								StopWatchingParentsOf(fBrokenLinks->ItemAt(i)
									->EntryRef());
								watch_node(&itemNode, B_WATCH_DIRECTORY, this);
								break;
							}
						}
					}
					delete model;
				}
				if (createPose)
					EntryCreated(&dirNode, &itemNode, name);
				TryUpdatingBrokenLinks();
				break;
			}
		case B_ENTRY_MOVED:
			return EntryMoved(message);
			break;

		case B_ENTRY_REMOVED:
			message->FindInt32("device", &itemNode.device);
			message->FindInt64("node", (int64*)&itemNode.node);

			// our window itself may be deleted
			// we must check to see if this comes as a query
			// notification or a node monitor notification because
			// if it's a query notification then we're just being told we
			// no longer match the query, so we don't want to close the window
			// but it's a node monitor notification then that means our query
			// file has been deleted so we close the window

			if (message->what == B_NODE_MONITOR
				&& TargetModel() && *(TargetModel()->NodeRef()) == itemNode) {
				if (!TargetModel()->IsRoot()) {
					// it is impossible to watch for ENTRY_REMOVED in "/" because the
					// notification is ambiguous - the vnode is that of the volume but
					// the device is of the parent not the same as the device of the volume
					// that way we may get aliasing for volumes with vnodes of 1
					// (currently the case for iso9660)
					DisableSaveLocation();
					Window()->Close();
				}
			} else {
				int32 index;
				BPose* pose = fPoseList->FindPose(&itemNode, &index);
				if (!pose) {
					// couldn't find pose, first check if the node might be
					// target of a symlink pose;
					//
					// What happens when a node and a symlink to it are in the
					// same window?
					// They get monitored twice, we get two notifications; the
					// first one will get caught by the first FindPose, the
					// second one by the DeepFindPose
					//
					pose = fPoseList->DeepFindPose(&itemNode, &index);
					if (pose) {
						DeleteSymLinkPoseTarget(&itemNode, pose, index);
						break;
					}
				}

			 	DeletePose(&itemNode);
				TryUpdatingBrokenLinks();
			}
			break;

		case B_DEVICE_MOUNTED:
			{
				if (message->FindInt32("new device", &device) != B_OK)
					break;

				if (TargetModel() != NULL && TargetModel()->IsRoot()) {
					BVolume volume(device);
					if (volume.InitCheck() == B_OK)
						CreateVolumePose(&volume, false);
				} else if (ContainerWindow()->IsTrash()) {
					// add trash items from newly mounted volume

					BDirectory trashDir;
					BEntry entry;
					BVolume volume(device);
					if (FSGetTrashDir(&trashDir, volume.Device()) == B_OK
						&& trashDir.GetEntry(&entry) == B_OK) {
						Model model(&entry);
						if (model.InitCheck() == B_OK)
							AddPoses(&model);
					}
				}
				TaskLoop* taskLoop = ContainerWindow()->DelayedTaskLoop();
				ASSERT(taskLoop);
				taskLoop->RunLater(NewMemberFunctionObject(
					&BPoseView::TryUpdatingBrokenLinks, this), 500000);
					// delay of 500000: wait for volumes to properly finish mounting
					// without this in the Model::FinishSettingUpType a symlink
					// to a volume would get initialized as a symlink to a directory
					// because IsRootDirectory looks like returns false. Either there
					// is a race condition or I was doing something wrong.
				break;
			}
		case B_DEVICE_UNMOUNTED:
			if (message->FindInt32("device", &device) == B_OK) {
				if (TargetModel() && TargetModel()->NodeRef()->device == device) {
					// close the window from a volume that is gone
					DisableSaveLocation();
					Window()->Close();
				} else if (TargetModel())
					EachPoseAndModel(fPoseList, &PoseHandleDeviceUnmounted, this, device);
			}
			break;

		case B_STAT_CHANGED:
		case B_ATTR_CHANGED:
			return AttributeChanged(message);
			break;
	}
	return true;
}


bool
BPoseView::CreateSymlinkPoseTarget(Model* symlink)
{
	Model* newResolvedModel = NULL;
	Model* result = symlink->LinkTo();
	if (!result) {
		BEntry entry(symlink->EntryRef(), true);
		if (entry.InitCheck() == B_OK) {
			node_ref nref;
			entry_ref eref;
			entry.GetNodeRef(&nref);
			entry.GetRef(&eref);
			if (eref.directory != TargetModel()->NodeRef()->node)
				WatchNewNode(&nref, B_WATCH_STAT | B_WATCH_ATTR | B_WATCH_NAME
					| B_WATCH_INTERIM_STAT, this);
			newResolvedModel = new Model(&entry, true);
		} else {
			fBrokenLinks->AddItem(symlink);
			WatchParentOf(symlink->EntryRef());
			return true;
		}
		result = newResolvedModel;
	}

	symlink->SetLinkTo(result);
	return true;
}


BPose*
BPoseView::EntryCreated(const node_ref* dirNode, const node_ref* itemNode,
	const char* name, int32* indexPtr)
{
	// reject notification if pose already exists
	if (fPoseList->FindPose(itemNode) || FindZombie(itemNode))
		return NULL;
	BPoseView::WatchNewNode(itemNode);
		// have to node monitor ahead of time because Model will
		// cache up the file type and preferred app
	Model* model = new Model(dirNode, itemNode, name, true);

	if (model->InitCheck() != B_OK) {
		// if we have trouble setting up model then we stuff it into
		// a zombie list in a half-alive state until we can properly awaken it
		PRINT(("2 adding model %s to zombie list, error %s\n", model->Name(),
			strerror(model->InitCheck())));
		fZombieList->AddItem(model);
		return NULL;
	}

	PoseInfo poseInfo;
	ReadPoseInfo(model, &poseInfo);

	if (!PoseVisible(model, &poseInfo)) {
		watch_node(model->NodeRef(), B_STOP_WATCHING, this);
		delete model;
		return NULL;
	}

	// model is a symlink, cache up the symlink target or scrap
	// everything if target is invisible
	if (model->IsSymLink() && !CreateSymlinkPoseTarget(model)) {
		watch_node(model->NodeRef(), B_STOP_WATCHING, this);
		delete model;
		return NULL;
	}

	return CreatePose(model, &poseInfo, true, indexPtr);
}


bool
BPoseView::EntryMoved(const BMessage* message)
{
	ino_t oldDir;
	node_ref dirNode;
	node_ref itemNode;

	message->FindInt32("device", &dirNode.device);
	itemNode.device = dirNode.device;
	message->FindInt64("to directory", (int64*)&dirNode.node);
	message->FindInt64("node", (int64*)&itemNode.node);
	message->FindInt64("from directory", (int64*)&oldDir);

	const char* name;
	if (message->FindString("name", &name) != B_OK)
		return true;
	// handle special case of notifying a name change for a volume
	// - the notification is not enough, because the volume's device
	// is different than that of the root directory; we have to do a
	// lookup using the new volume name and get the volume device from there
	StatStruct st;
	// get the inode of the root and check if we got a notification on it
	if (stat("/", &st) >= 0
		&& st.st_dev == dirNode.device
		&& st.st_ino == dirNode.node) {

		BString buffer;
		buffer << "/" << name;
		if (stat(buffer.String(), &st) >= 0) {
			// point the dirNode to the actual volume
			itemNode.node = st.st_ino;
			itemNode.device = st.st_dev;
		}
	}

	ASSERT(TargetModel());

	node_ref thisDirNode;
	if (ContainerWindow()->IsTrash()) {

		BDirectory trashDir;
		if (FSGetTrashDir(&trashDir, itemNode.device) != B_OK)
			return true;

		trashDir.GetNodeRef(&thisDirNode);
	} else
		thisDirNode = *TargetModel()->NodeRef();

	// see if we need to update window title (and folder itself)
	if (thisDirNode == itemNode) {

		TargetModel()->UpdateEntryRef(&dirNode, name);
		assert_cast<BContainerWindow*>(Window())->UpdateTitle();
	}
	if (oldDir == dirNode.node || TargetModel()->IsQuery()) {

		// rename or move of entry in this directory (or query)

		int32 index;
		BPose* pose = fPoseList->FindPose(&itemNode, &index);
		int32 poseListIndex = index;
		bool visible = true;
		if (fFiltering)
			visible = fFilteredPoseList->FindPose(&itemNode, &index) != NULL;

		if (pose) {
			pose->TargetModel()->UpdateEntryRef(&dirNode, name);
			// for queries we check for move to trash and remove item if so
			if (TargetModel()->IsQuery()) {
				PoseInfo poseInfo;
				ReadPoseInfo(pose->TargetModel(), &poseInfo);
				if (!ShouldShowPose(pose->TargetModel(), &poseInfo))
					return DeletePose(&itemNode, pose, index);
				return true;
			}

			BPoint loc(0, index * fListElemHeight);
			// if we get a rename then we need to assume that we might
			// have missed some other attr changed notifications so we
			// recheck all widgets
			if (pose->TargetModel()->OpenNode() == B_OK) {
				pose->UpdateAllWidgets(index, loc, this);
				pose->TargetModel()->CloseNode();
				_CheckPoseSortOrder(fPoseList, pose, poseListIndex);
				if (fFiltering) {
					if (!visible && FilterPose(pose)) {
						BRect bounds = Bounds();
						float scrollBy = 0;
						AddPoseToList(fFilteredPoseList, true, true, pose,
							bounds, scrollBy, true);
					} else if (visible && !FilterPose(pose))
						RemoveFilteredPose(pose, index);
					else if (visible)
						_CheckPoseSortOrder(fFilteredPoseList, pose, index);
				}
			}
		} else {
			// also must watch for renames on zombies
			Model* zombie = FindZombie(&itemNode, &index);
			if (zombie) {
				PRINT(("converting model %s from a zombie\n", zombie->Name()));
				zombie->UpdateEntryRef(&dirNode, name);
				pose = ConvertZombieToPose(zombie, index);
			} else
				return false;
		}
		if (pose)
			pendingNodeMonitorCache.PoseCreatedOrMoved(this, pose);
	} else if (oldDir == thisDirNode.node)
		DeletePose(&itemNode);
	else if (dirNode.node == thisDirNode.node)
		EntryCreated(&dirNode, &itemNode, name);

	TryUpdatingBrokenLinks();
	return true;
}


void
BPoseView::WatchParentOf(const entry_ref* ref)
{
	BPath currentDir(ref);
	currentDir.GetParent(&currentDir);
	BSymLink symlink(ref);
	BPath path;

	symlink.MakeLinkedPath(currentDir.Path(), &path);
	status_t status = path.GetParent(&path);

	while (status == B_BAD_VALUE)
		status = path.GetParent(&path);

	if (status == B_ENTRY_NOT_FOUND)
		return;

	node_ref nref;
	BNode(path.Path()).GetNodeRef(&nref);

	if (nref != *TargetModel()->NodeRef())
		watch_node(&nref, B_WATCH_DIRECTORY, this);
}


void
BPoseView::StopWatchingParentsOf(const entry_ref* ref)
{
	BPath path;
	BSymLink symlink(ref);
	BPath currentDir(ref);
	currentDir.GetParent(&currentDir);
	symlink.MakeLinkedPath(currentDir.Path(), &path);

	if (path.InitCheck() != B_OK)
		return;

	BObjectList<Model>* brokenLinksCopy = new BObjectList<Model>(*fBrokenLinks);
	int32 count = brokenLinksCopy->CountItems();

	while (path.GetParent(&path) == B_OK) {
		if (strcmp(path.Path(), "/") == 0)
			break;

		BNode dir(path.Path());
		node_ref dirNode;
		dir.GetNodeRef(&dirNode);

		// don't stop watching yourself.
		if (dirNode == *TargetModel()->NodeRef())
			continue;

		// make sure we don't have another broken links that still requires
		// to watch this directory
		bool keep = false;
		for (int32 i = count - 1; i >= 0; i--) {
			BSymLink link(brokenLinksCopy->ItemAt(i)->EntryRef());
			BPath absolutePath;
			link.MakeLinkedPath(currentDir.Path(), &absolutePath);
			if (BString(absolutePath.Path()).Compare(path.Path(),
					strlen(path.Path())) == 0) {
				// a broken link still needs to watch this folder, but
				// don't let that same link also watch a deeper parent.
				brokenLinksCopy->RemoveItemAt(i);
				count--;
				keep = true;
			}
		}
		if (!keep)
			watch_node(&dirNode, B_STOP_WATCHING, this);
	}
	delete brokenLinksCopy;
}


bool
BPoseView::AttributeChanged(const BMessage* message)
{
	node_ref itemNode;
	message->FindInt32("device", &itemNode.device);
	message->FindInt64("node", (int64*)&itemNode.node);

	const char* attrName;
	message->FindString("attr", &attrName);

	if (TargetModel() != NULL && *TargetModel()->NodeRef() == itemNode
		&& TargetModel()->AttrChanged(attrName)) {
		// the icon of our target has changed, update drag icon
		// TODO: make this simpler (ie. store the icon with the window)
		BView* view = Window()->FindView("MenuBar");
		if (view != NULL) {
			view = view->FindView("ThisContainer");
			if (view != NULL) {
				IconCache::sIconCache->IconChanged(TargetModel());
				view->Invalidate();
			}
		}
	}

	int32 index;
	attr_info info;
	PoseList* posesFound = fPoseList->FindAllPoses(&itemNode);
	int32 posesCount = posesFound->CountItems();
	for (int i = 0; i < posesCount; i++) {
		BPose* pose = posesFound->ItemAt(i);
		Model* model = pose->TargetModel();
		if (model->IsSymLink() && *model->NodeRef() != itemNode)
			// change happened on symlink's target
			model = model->ResolveIfLink();
		ASSERT(model);

		status_t result = B_OK;
		for (int32 count = 0; count < 100; count++) {
			// if node is busy, wait a little, it may be in the
			// middle of mimeset and we wan't to pick up the changes
			result = model->OpenNode();
			if (result == B_OK || result != B_BUSY)
				break;

			PRINT(("model %s busy, retrying in a bit\n", model->Name()));
			snooze(10000);
		}
		if (result != B_OK) {
			PRINT(("Cache Error %s\n", strerror(result)));
			continue;
		}

		bool visible = fPoseList->FindPose(pose->TargetModel()->NodeRef(),
				&index) != NULL;
		int32 poseListIndex = index;

		if (fFiltering)
			visible = fFilteredPoseList->FindPose(pose->TargetModel()
					->NodeRef(), &index) != NULL;

		BPoint loc(0, index * fListElemHeight);
		if (attrName && model->Node() != NULL) {
			memset(&info, 0, sizeof(attr_info));
			// the call below might fail if the attribute has been removed
			model->Node()->GetAttrInfo(attrName, &info);
			pose->UpdateWidgetAndModel(model, attrName, info.type, index,
				loc, this, visible);
			if (strcmp(attrName, kAttrMIMEType) == 0)
				RefreshMimeTypeList();
		} else {
			pose->UpdateWidgetAndModel(model, 0, 0, index, loc, this,
				visible);
		}
		model->CloseNode();
		if (fFiltering) {
			if (!visible && FilterPose(pose)) {
				visible = true;
				float scrollBy = 0;
				BRect bounds = Bounds();
				AddPoseToList(fFilteredPoseList, true, true, pose, bounds,
					scrollBy, true);
				continue;
			} else if (visible && !FilterPose(pose)) {
				RemoveFilteredPose(pose, index);
				continue;
			}
		}

		if (attrName) {
			// note: the following code is wrong, because this sort of hashing
			// may overlap and we get aliasing
			uint32 attrHash = AttrHashString(attrName, info.type);
			if (attrHash == PrimarySort() || attrHash == SecondarySort()) {
				_CheckPoseSortOrder(fPoseList, pose, poseListIndex);
				if (fFiltering && visible)
					_CheckPoseSortOrder(fFilteredPoseList, pose, index);
			}
		} else {
			int32 fields;
			if (message->FindInt32("fields", &fields) != B_OK)
				continue;

			for (int i = sizeof(sAttrColumnMap) / sizeof(attr_column_relation);
				i--;) {
				if (sAttrColumnMap[i].attrHash == PrimarySort()
					|| sAttrColumnMap[i].attrHash == SecondarySort()) {
					if ((fields & sAttrColumnMap[i].fieldMask) != 0) {
						_CheckPoseSortOrder(fPoseList, pose, poseListIndex);
						if (fFiltering && visible)
							_CheckPoseSortOrder(fFilteredPoseList, pose, index);
						break;
					}
				}
			}
		}
	}
	delete posesFound;
	if (posesCount == 0) {
		// we received an attr changed notification for a zombie model, it means
		// that although we couldn't open the node the first time, it seems
		// to be fine now since we're receiving notifications about it, it might
		// be a good time to convert it to a non-zombie state. cf. test in #4130
		Model* zombie = FindZombie(&itemNode, &index);
		if (zombie) {
			PRINT(("converting model %s from a zombie\n", zombie->Name()));
			return ConvertZombieToPose(zombie, index) != NULL;
		} else {
			PRINT(("model has no pose but is not a zombie either!\n"));
			return false;
		}
	}

	return true;
}


void
BPoseView::UpdateIcon(BPose* pose)
{
	BPoint location;
	if (ViewMode() == kListMode) {
		// need to find the index of the pose in the pose list
		bool found = false;
		PoseList* poseList = CurrentPoseList();
		int32 count = poseList->CountItems();
		for (int32 index = 0; index < count; index++) {
			if (poseList->ItemAt(index) == pose) {
				location.Set(0, index * fListElemHeight);
				found = true;
				break;
			}
		}

		if (!found)
			return;
	}

	pose->UpdateIcon(location, this);
}


BPose*
BPoseView::ConvertZombieToPose(Model* zombie, int32 index)
{
	if (zombie->UpdateStatAndOpenNode() != B_OK)
		return NULL;

	fZombieList->RemoveItemAt(index);

	PoseInfo poseInfo;
	ReadPoseInfo(zombie, &poseInfo);

	if (ShouldShowPose(zombie, &poseInfo))
		// TODO: handle symlinks here
		return CreatePose(zombie, &poseInfo);

	delete zombie;

	return NULL;
}


BList*
BPoseView::GetDropPointList(BPoint dropStart, BPoint dropEnd, const PoseList* poses,
	bool sourceInListMode, bool dropOnGrid) const
{
	if (ViewMode() == kListMode)
		return NULL;

	int32 count = poses->CountItems();
	BList* pointList = new BList(count);
	for (int32 index = 0; index < count; index++) {
		BPose* pose = poses->ItemAt(index);
		BPoint poseLoc;
		if (sourceInListMode)
			poseLoc = dropEnd + BPoint(0, index * (IconPoseHeight() + 3));
		else
			poseLoc = dropEnd + (pose->Location(this) - dropStart);

		if (dropOnGrid)
			poseLoc = PinToGrid(poseLoc, fGrid, fOffset);

		pointList->AddItem(new BPoint(poseLoc));
	}

	return pointList;
}


void
BPoseView::DuplicateSelection(BPoint* dropStart, BPoint* dropEnd)
{
	// If there is a volume or trash folder, remove them from the list
	// because they cannot get copied
	int32 selectionSize = fSelectionList->CountItems();
	for (int32 index = 0; index < selectionSize; index++) {
		BPose* pose = (BPose*)fSelectionList->ItemAt(index);
		Model* model = pose->TargetModel();

		// can't duplicate a volume or the trash
		if (model->IsTrash() || model->IsVolume()) {
			fSelectionList->RemoveItemAt(index);
			index--;
			selectionSize--;
			if (fSelectionPivotPose == pose)
				fSelectionPivotPose = NULL;
			if (fRealPivotPose == pose)
				fRealPivotPose = NULL;
			continue;
		}
	}

	// create entry_ref list from selection
	if (!fSelectionList->IsEmpty()) {
		BObjectList<entry_ref>* srcList = new BObjectList<entry_ref>(
			fSelectionList->CountItems(), true);
		CopySelectionListToBListAsEntryRefs(fSelectionList, srcList);

		BList* dropPoints = NULL;
		if (dropStart)
			dropPoints = GetDropPointList(*dropStart, *dropEnd, fSelectionList,
				ViewMode() == kListMode, (modifiers() & B_COMMAND_KEY) != 0);

		// perform asynchronous duplicate
		FSDuplicate(srcList, dropPoints);
	}
}


void
BPoseView::SelectPoseAtLocation(BPoint point)
{
	int32 index;
	BPose* pose = FindPose(point, &index);
	if (pose)
		SelectPose(pose, index);
}


void
BPoseView::MoveListToTrash(BObjectList<entry_ref>* list, bool selectNext,
	bool deleteDirectly)
{
	if (!list->CountItems())
		return;

	BObjectList<FunctionObject>* taskList =
		new BObjectList<FunctionObject>(2, true);
		// new owning list of tasks

	// first move selection to trash,
	if (deleteDirectly)
		taskList->AddItem(NewFunctionObject(FSDeleteRefList, list, false, true));
	else
		taskList->AddItem(NewFunctionObject(FSMoveToTrash, list,
			(BList*)NULL, false));

	if (selectNext && ViewMode() == kListMode) {
		// next, if in list view mode try selecting the next item after
		BPose* pose = fSelectionList->ItemAt(0);

		// find a point in the pose
		BPoint pointInPose(kListOffset + 5, 5);
		int32 index = IndexOfPose(pose);
		pointInPose.y += fListElemHeight * index;

		TTracker* tracker = dynamic_cast<TTracker*>(be_app);

		ASSERT(TargetModel());
		if (tracker)
			// add a function object to the list of tasks to run
			// that will select the next item after the one we just
			// deleted
			taskList->AddItem(NewMemberFunctionObject(
				&TTracker::SelectPoseAtLocationSoon, tracker,
				*TargetModel()->NodeRef(), pointInPose));

	}
	// execute the two tasks in order
	ThreadSequence::Launch(taskList, true);
}


inline void
CopyOneTrashedRefAsEntry(const entry_ref* ref, BObjectList<entry_ref>* trashList,
	BObjectList<entry_ref>* noTrashList, std::map<int32, bool>* deviceHasTrash)
{
	std::map<int32, bool> &deviceHasTrashTmp = *deviceHasTrash;
		// work around stupid binding problems with EachListItem

	BDirectory entryDir(ref);
	bool isVolume = entryDir.IsRootDirectory();
		// volumes will get unmounted

	// see if pose's device has a trash
	int32 device = ref->device;
	BDirectory trashDir;

	// cache up the result in a map so that we don't have to keep calling
	// FSGetTrashDir over and over
	if (!isVolume
		&& deviceHasTrashTmp.find(device) == deviceHasTrashTmp.end())
		deviceHasTrashTmp[device] = FSGetTrashDir(&trashDir, device) == B_OK;

	if (isVolume || deviceHasTrashTmp[device])
		trashList->AddItem(new entry_ref(*ref));
	else
		noTrashList->AddItem(new entry_ref(*ref));
}


static void
CopyPoseOneAsEntry(BPose* pose, BObjectList<entry_ref>* trashList,
	BObjectList<entry_ref>* noTrashList, std::map<int32, bool>* deviceHasTrash)
{
	CopyOneTrashedRefAsEntry(pose->TargetModel()->EntryRef(), trashList,
		noTrashList, deviceHasTrash);
}


static bool
CheckVolumeReadOnly(const entry_ref* ref)
{
	BVolume volume (ref->device);
	if (volume.IsReadOnly()) {
		BAlert* alert = new BAlert ("",
			B_TRANSLATE("Files cannot be moved or deleted from a read-only "
			"volume."), B_TRANSLATE("Cancel"), NULL, NULL, B_WIDTH_AS_USUAL,
			B_STOP_ALERT);
		alert->SetFlags(alert->Flags() | B_CLOSE_ON_ESCAPE);
		alert->Go();
		return false;
	}

	return true;
}


void
BPoseView::MoveSelectionOrEntryToTrash(const entry_ref* ref, bool selectNext)
{
	BObjectList<entry_ref>* entriesToTrash = new
		BObjectList<entry_ref>(fSelectionList->CountItems());
	BObjectList<entry_ref>* entriesToDeleteOnTheSpot = new
		BObjectList<entry_ref>(20, true);
	std::map<int32, bool> deviceHasTrash;

	if (ref) {
		if (!CheckVolumeReadOnly(ref)) {
			delete entriesToTrash;
			delete entriesToDeleteOnTheSpot;
			return;
		}
		CopyOneTrashedRefAsEntry(ref, entriesToTrash, entriesToDeleteOnTheSpot,
			&deviceHasTrash);
	} else {
		if (!CheckVolumeReadOnly(fSelectionList->ItemAt(0)->TargetModel()->EntryRef())) {
			delete entriesToTrash;
			delete entriesToDeleteOnTheSpot;
			return;
		}
		EachListItem(fSelectionList, CopyPoseOneAsEntry, entriesToTrash,
			entriesToDeleteOnTheSpot, &deviceHasTrash);
	}

	if (entriesToDeleteOnTheSpot->CountItems()) {
		BString alertText;
		if (ref) {
			alertText.SetTo(B_TRANSLATE("The selected item cannot be moved to "
				"the Trash. Would you like to delete it instead? "
				"(This operation cannot be reverted.)"));
		} else {
			alertText.SetTo(B_TRANSLATE("Some of the selected items cannot be "
				"moved to the Trash. Would you like to delete them instead? "
				"(This operation cannot be reverted.)"));
		}

		BAlert* alert = new BAlert("", alertText.String(),
			B_TRANSLATE("Cancel"), B_TRANSLATE("Delete"));
		alert->SetShortcut(0, B_ESCAPE);
		if (alert->Go() == 0)
			return;
	}

	MoveListToTrash(entriesToTrash, selectNext, false);
	MoveListToTrash(entriesToDeleteOnTheSpot, selectNext, true);
}


void
BPoseView::MoveSelectionToTrash(bool selectNext)
{
	if (fSelectionList->IsEmpty())
		return;

	// create entry_ref list from selection
	// separate items that can be trashed from ones that cannot

	MoveSelectionOrEntryToTrash(0, selectNext);
}


void
BPoseView::MoveEntryToTrash(const entry_ref* ref, bool selectNext)
{
	MoveSelectionOrEntryToTrash(ref, selectNext);
}


void
BPoseView::DeleteSelection(bool selectNext, bool askUser)
{
	int32 count = fSelectionList -> CountItems();
	if (count <= 0)
		return;

	if (!CheckVolumeReadOnly(fSelectionList->ItemAt(0)->TargetModel()->EntryRef()))
		return;

	BObjectList<entry_ref>* entriesToDelete = new BObjectList<entry_ref>(count, true);

	for (int32 index = 0; index < count; index++)
		entriesToDelete->AddItem(new entry_ref((*fSelectionList->ItemAt(index)
			->TargetModel()->EntryRef())));

	Delete(entriesToDelete, selectNext, askUser);
}


void
BPoseView::RestoreSelectionFromTrash(bool selectNext)
{
	int32 count = fSelectionList -> CountItems();
	if (count <= 0)
		return;

	BObjectList<entry_ref>* entriesToRestore = new BObjectList<entry_ref>(count, true);

	for (int32 index = 0; index < count; index++)
		entriesToRestore->AddItem(new entry_ref((*fSelectionList->ItemAt(index)
			->TargetModel()->EntryRef())));

	RestoreItemsFromTrash(entriesToRestore, selectNext);
}


void
BPoseView::Delete(const entry_ref &ref, bool selectNext, bool askUser)
{
	BObjectList<entry_ref>* entriesToDelete = new BObjectList<entry_ref>(1, true);
	entriesToDelete->AddItem(new entry_ref(ref));

	Delete(entriesToDelete, selectNext, askUser);
}


void
BPoseView::Delete(BObjectList<entry_ref>* list, bool selectNext, bool askUser)
{
	if (list->CountItems() == 0) {
		delete list;
		return;
	}

	BObjectList<FunctionObject>* taskList =
		new BObjectList<FunctionObject>(2, true);

	// first move selection to trash,
	taskList->AddItem(NewFunctionObject(FSDeleteRefList, list, false, askUser));

	if (selectNext && ViewMode() == kListMode) {
		// next, if in list view mode try selecting the next item after
		BPose* pose = fSelectionList->ItemAt(0);

		// find a point in the pose
		BPoint pointInPose(kListOffset + 5, 5);
		int32 index = IndexOfPose(pose);
		pointInPose.y += fListElemHeight * index;

		TTracker* tracker = dynamic_cast<TTracker*>(be_app);

		ASSERT(TargetModel());
		if (tracker)
			// add a function object to the list of tasks to run
			// that will select the next item after the one we just
			// deleted
			taskList->AddItem(NewMemberFunctionObject(
				&TTracker::SelectPoseAtLocationSoon, tracker,
				*TargetModel()->NodeRef(), pointInPose));

	}
	// execute the two tasks in order
	ThreadSequence::Launch(taskList, true);
}


void
BPoseView::RestoreItemsFromTrash(BObjectList<entry_ref>* list, bool selectNext)
{
	if (list->CountItems() == 0) {
		delete list;
		return;
	}

	BObjectList<FunctionObject>* taskList =
		new BObjectList<FunctionObject>(2, true);

	// first restoree selection
	taskList->AddItem(NewFunctionObject(FSRestoreRefList, list, false));

	if (selectNext && ViewMode() == kListMode) {
		// next, if in list view mode try selecting the next item after
		BPose* pose = fSelectionList->ItemAt(0);

		// find a point in the pose
		BPoint pointInPose(kListOffset + 5, 5);
		int32 index = IndexOfPose(pose);
		pointInPose.y += fListElemHeight * index;

		TTracker* tracker = dynamic_cast<TTracker*>(be_app);

		ASSERT(TargetModel());
		if (tracker)
			// add a function object to the list of tasks to run
			// that will select the next item after the one we just
			// restored
			taskList->AddItem(NewMemberFunctionObject(
				&TTracker::SelectPoseAtLocationSoon, tracker,
				*TargetModel()->NodeRef(), pointInPose));

	}
	// execute the two tasks in order
	ThreadSequence::Launch(taskList, true);
}


void
BPoseView::SelectAll()
{
	BRect bounds(Bounds());

	// clear selection list
	fSelectionList->MakeEmpty();
	fMimeTypesInSelectionCache.MakeEmpty();
	fSelectionPivotPose = NULL;
	fRealPivotPose = NULL;

	int32 startIndex = 0;
	BPoint loc(0, fListElemHeight * startIndex);

	bool iconMode = ViewMode() != kListMode;

	PoseList* poseList = CurrentPoseList();
	int32 count = poseList->CountItems();
	for (int32 index = startIndex; index < count; index++) {
		BPose* pose = poseList->ItemAt(index);
		fSelectionList->AddItem(pose);
		if (index == startIndex)
			fSelectionPivotPose = pose;

		if (!pose->IsSelected()) {
			pose->Select(true);

			BRect poseRect;
			if (iconMode)
				poseRect = pose->CalcRect(this);
			else
				poseRect = pose->CalcRect(loc, this);

			if (bounds.Intersects(poseRect)) {
				pose->Draw(poseRect, bounds, this, false);
				Flush();
			}
		}

		loc.y += fListElemHeight;
	}

	if (fSelectionChangedHook)
		ContainerWindow()->SelectionChanged();
}


void
BPoseView::InvertSelection()
{
	// Since this function shares most code with
	// SelectAll(), we could make SelectAll() empty the selection,
	// then call InvertSelection()

	BRect bounds(Bounds());

	int32 startIndex = 0;
	BPoint loc(0, fListElemHeight * startIndex);

	fMimeTypesInSelectionCache.MakeEmpty();
	fSelectionPivotPose = NULL;
	fRealPivotPose = NULL;

	bool iconMode = ViewMode() != kListMode;

	PoseList* poseList = CurrentPoseList();
	int32 count = poseList->CountItems();
	for (int32 index = startIndex; index < count; index++) {
		BPose* pose = poseList->ItemAt(index);

		if (pose->IsSelected()) {
			fSelectionList->RemoveItem(pose);
			pose->Select(false);
		} else {
			if (index == startIndex)
				fSelectionPivotPose = pose;
			fSelectionList->AddItem(pose);
			pose->Select(true);
		}

		BRect poseRect;
		if (iconMode)
			poseRect = pose->CalcRect(this);
		else
			poseRect = pose->CalcRect(loc, this);

		if (bounds.Intersects(poseRect))
			Invalidate();

		loc.y += fListElemHeight;
	}

	if (fSelectionChangedHook)
		ContainerWindow()->SelectionChanged();
}


int32
BPoseView::SelectMatchingEntries(const BMessage* message)
{
	int32 matchCount = 0;
	SetMultipleSelection(true);

	ClearSelection();

	TrackerStringExpressionType expressionType;
	BString expression;
	const char* expressionPointer;
	bool invertSelection;
	bool ignoreCase;

	message->FindInt32("ExpressionType", (int32*)&expressionType);
	message->FindString("Expression", &expressionPointer);
	message->FindBool("InvertSelection", &invertSelection);
	message->FindBool("IgnoreCase", &ignoreCase);

	expression = expressionPointer;

	PoseList* poseList = CurrentPoseList();
	int32 count = poseList->CountItems();
	TrackerString name;

	RegExp regExpression;

	// Make sure we don't have any errors in the expression
	// before we match the names:
	if (expressionType == kRegexpMatch) {
		regExpression.SetTo(expression);

		if (regExpression.InitCheck() != B_OK) {
			BString message(
				B_TRANSLATE("Error in regular expression:\n\n'%errstring'"));
			message.ReplaceFirst("%errstring", regExpression.ErrorString());
			BAlert* alert = new BAlert("", message.String(), B_TRANSLATE("OK"),
				NULL, NULL,	B_WIDTH_AS_USUAL, B_STOP_ALERT);
			alert->SetFlags(alert->Flags() | B_CLOSE_ON_ESCAPE);
			alert->Go();
			return 0;
		}
	}

	// There is room for optimizations here: If regexp-type match, the Matches()
	// function compiles the expression for every entry. One could use
	// TrackerString::CompileRegExp and reuse the expression. However, then we
	// have to take care of the case sensitivity ourselves.
	for (int32 index = 0; index < count; index++) {
		BPose* pose = poseList->ItemAt(index);
		name = pose->TargetModel()->Name();
		if (name.Matches(expression.String(), !ignoreCase, expressionType) ^ invertSelection) {
			matchCount++;
			AddPoseToSelection(pose, index);
		}
	}

	Window()->Activate();
		// Make sure the window is activated for
		// subsequent manipulations. Esp. needed
		// for the Desktop window.

	return matchCount;
}


void
BPoseView::ShowSelectionWindow()
{
	Window()->PostMessage(kShowSelectionWindow);
}


void
BPoseView::KeyDown(const char* bytes, int32 count)
{
	char key = bytes[0];

	switch (key) {
		case B_LEFT_ARROW:
		case B_RIGHT_ARROW:
		case B_UP_ARROW:
		case B_DOWN_ARROW:
		{
			int32 index;
			BPose* pose = FindNearbyPose(key, &index);
			if (pose == NULL)
				break;

			if (fMultipleSelection && modifiers() & B_SHIFT_KEY) {
				if (pose->IsSelected()) {
					RemovePoseFromSelection(fSelectionList->LastItem());
					fSelectionPivotPose = pose;
					ScrollIntoView(pose, index);
				} else
					AddPoseToSelection(pose, index, true);
			} else
				SelectPose(pose, index);
			break;
		}

		case B_RETURN:
			if (fFiltering && fSelectionList->CountItems() == 0)
				SelectPose(fFilteredPoseList->FirstItem(), 0);

			OpenSelection();

			if (fFiltering && (modifiers() & B_SHIFT_KEY) != 0)
				StopFiltering();
			break;

		case B_HOME:
			// select the first entry (if in listview mode), and
			// scroll to the top of the view
			if (ViewMode() == kListMode) {
				PoseList* poseList = CurrentPoseList();
				BPose* pose = fSelectionList->LastItem();

				if (pose != NULL && fMultipleSelection && (modifiers() & B_SHIFT_KEY) != 0) {
					int32 index = poseList->IndexOf(pose);

					// select all items from the current one till the top
					for (int32 i = index; i-- > 0; ) {
						pose = poseList->ItemAt(i);
						if (pose == NULL)
							continue;

						if (!pose->IsSelected())
							AddPoseToSelection(pose, i, i == 0);
					}
				} else
					SelectPose(poseList->FirstItem(), 0);

			} else if (fVScrollBar)
				fVScrollBar->SetValue(0);
			break;

		case B_END:
			// select the last entry (if in listview mode), and
			// scroll to the bottom of the view
			if (ViewMode() == kListMode) {
				PoseList* poseList = CurrentPoseList();
				BPose* pose = fSelectionList->FirstItem();

				if (pose != NULL && fMultipleSelection && (modifiers() & B_SHIFT_KEY) != 0) {
					int32 index = poseList->IndexOf(pose);
					int32 count = poseList->CountItems() - 1;

					// select all items from the current one to the bottom
					for (int32 i = index; i <= count; i++) {
						pose = poseList->ItemAt(i);
						if (pose == NULL)
							continue;

						if (!pose->IsSelected())
							AddPoseToSelection(pose, i, i == count);
					}
				} else
					SelectPose(poseList->LastItem(), poseList->CountItems() - 1);

			} else if (fVScrollBar) {
				float max, min;
				fVScrollBar->GetRange(&min, &max);
				fVScrollBar->SetValue(max);
			}
			break;

		case B_PAGE_UP:
			if (fVScrollBar) {
				float max, min;
				fVScrollBar->GetSteps(&min, &max);
				fVScrollBar->SetValue(fVScrollBar->Value() - max);
			}
			break;

		case B_PAGE_DOWN:
			if (fVScrollBar) {
				float max, min;
				fVScrollBar->GetSteps(&min, &max);
				fVScrollBar->SetValue(fVScrollBar->Value() + max);
			}
			break;

		case B_TAB:
			if (IsFilePanel())
				_inherited::KeyDown(bytes, count);
			else {
				if (ViewMode() == kListMode
					&& TrackerSettings().TypeAheadFiltering()) {
					break;
				}

				if (fSelectionList->IsEmpty())
					sMatchString.Truncate(0);
				else {
					BPose* pose = fSelectionList->FirstItem();
					sMatchString.SetTo(pose->TargetModel()->Name());
				}

				bool reverse = (Window()->CurrentMessage()->FindInt32("modifiers")
					& B_SHIFT_KEY) != 0;
				int32 index;
				BPose* pose = FindNextMatch(&index, reverse);
				if (!pose) {		// wrap around
					if (reverse)
						sMatchString.SetTo(0x7f, 1);
					else
						sMatchString.Truncate(0);

					pose = FindNextMatch(&index, reverse);
				}

				SelectPose(pose, index);
			}
			break;

		case B_DELETE:
		{
			if (TargetModel() == NULL) {
				// Happens if called from within OpenWith window, for example
				break;
			}
			// Make sure user can't trash something already in the trash.
			if (TargetModel()->IsTrash()) {
				// Delete without asking from the trash
				DeleteSelection(true, false);
			} else {
				TrackerSettings settings;

				if ((modifiers() & B_SHIFT_KEY) != 0 || settings.DontMoveFilesToTrash())
					DeleteSelection(true, settings.AskBeforeDeleteFile());
				else
					MoveSelectionToTrash();
			}
			break;
		}

		case B_BACKSPACE:
		{
			if (fFiltering) {
				BString* lastString = fFilterStrings.LastItem();
				if (lastString->Length() == 0) {
					int32 stringCount = fFilterStrings.CountItems();
					if (stringCount > 1)
						delete fFilterStrings.RemoveItemAt(stringCount - 1);
					else
						break;
				} else
					lastString->TruncateChars(lastString->CountChars() - 1);

				fCountView->RemoveFilterCharacter();
				FilterChanged();
				break;
			}

			if (sMatchString.Length() == 0)
				break;

			// remove last char from the typeahead buffer
			sMatchString.TruncateChars(sMatchString.CountChars() - 1);

			fLastKeyTime = system_time();

			fCountView->SetTypeAhead(sMatchString.String());

			// select our new string
			int32 index;
			BPose* pose = FindBestMatch(&index);
			if (!pose)
				break;

			SelectPose(pose, index);
			break;
		}

		case B_FUNCTION_KEY:
			if (BMessage* message = Window()->CurrentMessage()) {
				int32 key;
				if (message->FindInt32("key", &key) == B_OK) {
					switch (key) {
						case B_F2_KEY:
							Window()->PostMessage(kEditItem, this);
							break;
						default:
							break;
					}
				}
			}
			break;

		case B_INSERT:
			break;

		default:
		{
			// handle typeahead selection / filtering

			if (ViewMode() == kListMode
				&& TrackerSettings().TypeAheadFiltering()) {
				if (key == ' ' && modifiers() & B_SHIFT_KEY) {
					if (fFilterStrings.LastItem()->Length() == 0)
						break;

					fFilterStrings.AddItem(new BString());
					fCountView->AddFilterCharacter("|");
					break;
				}

				fFilterStrings.LastItem()->AppendChars(bytes, 1);
				fCountView->AddFilterCharacter(bytes);
				FilterChanged();
				break;
			}

			bigtime_t doubleClickSpeed;
			get_click_speed(&doubleClickSpeed);

			// start watching
			if (fKeyRunner == NULL) {
				fKeyRunner = new BMessageRunner(this, new BMessage(kCheckTypeahead), doubleClickSpeed);
				if (fKeyRunner->InitCheck() != B_OK)
					return;
			}

			// figure out the time at which the keypress happened
			bigtime_t eventTime;
			BMessage* message = Window()->CurrentMessage();
			if (!message || message->FindInt64("when", &eventTime) < B_OK) {
				eventTime = system_time();
			}

			// add char to existing matchString or start new match string
			if (eventTime - fLastKeyTime < (doubleClickSpeed * 2))
				sMatchString.AppendChars(bytes, 1);
			else
				sMatchString.SetToChars(bytes, 1);

			fLastKeyTime = eventTime;

			fCountView->SetTypeAhead(sMatchString.String());

			int32 index;
			BPose* pose = FindBestMatch(&index);
			if (!pose)
				break;

			SelectPose(pose, index);
			break;
		}
	}
}


BPose*
BPoseView::FindNextMatch(int32* matchingIndex, bool reverse)
{
	char bestSoFar[B_FILE_NAME_LENGTH] = { 0 };
	BPose* poseToSelect = NULL;

	// loop through all poses to find match
	int32 count = fPoseList->CountItems();
	for (int32 index = 0; index < count; index++) {
		BPose* pose = fPoseList->ItemAt(index);

		if (reverse) {
			if (sMatchString.ICompare(pose->TargetModel()->Name()) > 0)
				if (strcasecmp(pose->TargetModel()->Name(), bestSoFar) >= 0
					|| !bestSoFar[0]) {
					strcpy(bestSoFar, pose->TargetModel()->Name());
					poseToSelect = pose;
					*matchingIndex = index;
				}
		} else if (sMatchString.ICompare(pose->TargetModel()->Name()) < 0)
			if (strcasecmp(pose->TargetModel()->Name(), bestSoFar) <= 0
				|| !bestSoFar[0]) {
				strcpy(bestSoFar, pose->TargetModel()->Name());
				poseToSelect = pose;
				*matchingIndex = index;
			}

	}

	return poseToSelect;
}


BPose*
BPoseView::FindBestMatch(int32* index)
{
	BPose* poseToSelect = NULL;
	float bestScore = -1;
	int32 count = fPoseList->CountItems();

	// loop through all poses to find match
	for (int32 j = 0; j < CountColumns(); j++) {
		BColumn* column = ColumnAt(j);

		for (int32 i = 0; i < count; i++) {
			BPose* pose = fPoseList->ItemAt(i);
			float score = -1;

			if (ViewMode() == kListMode) {
				ModelNodeLazyOpener modelOpener(pose->TargetModel());
				BTextWidget* widget = pose->WidgetFor(column, this, modelOpener);
				const char* text = NULL;
				if (widget != NULL)
					text = widget->Text(this);

				if (text != NULL) {
					score = ComputeTypeAheadScore(text, sMatchString.String());
				}
			} else {
				score = ComputeTypeAheadScore(pose->TargetModel()->Name(),
					sMatchString.String());
			}

			if (score > bestScore) {
				poseToSelect = pose;
				bestScore = score;
				*index = i;
			}
			if (score == kExactMatchScore)
				break;
		}

		// TODO: we might want to change this to make it always work
		// over all columns, but this would require some more changes
		// to how Tracker represents data (for example we could filter
		// the results out).
		if (bestScore > 0 || ViewMode() != kListMode)
			break;
	}

	return poseToSelect;
}


static bool
LinesIntersect(float s1, float e1, float s2, float e2)
{
	return std::max(s1, s2) < std::min(e1, e2);
}


BPose*
BPoseView::FindNearbyPose(char arrowKey, int32* poseIndex)
{
	int32 resultingIndex = -1;
	BPose* poseToSelect = NULL;
	BPose* selectedPose = fSelectionList->LastItem();

	if (ViewMode() == kListMode) {
		PoseList* poseList = CurrentPoseList();

		switch (arrowKey) {
			case B_UP_ARROW:
			case B_LEFT_ARROW:
				if (selectedPose) {
					resultingIndex = poseList->IndexOf(selectedPose) - 1;
					poseToSelect = poseList->ItemAt(resultingIndex);
					if (!poseToSelect && arrowKey == B_LEFT_ARROW) {
						resultingIndex = poseList->CountItems() - 1;
						poseToSelect = poseList->LastItem();
					}
				} else {
					resultingIndex = poseList->CountItems() - 1;
					poseToSelect = poseList->LastItem();
				}
				break;

			case B_DOWN_ARROW:
			case B_RIGHT_ARROW:
				if (selectedPose) {
					resultingIndex = poseList->IndexOf(selectedPose) + 1;
					poseToSelect = poseList->ItemAt(resultingIndex);
					if (!poseToSelect && arrowKey == B_RIGHT_ARROW) {
						resultingIndex = 0;
						poseToSelect = poseList->FirstItem();
					}
				} else {
					resultingIndex = 0;
					poseToSelect = poseList->FirstItem();
				}
				break;
		}
		*poseIndex = resultingIndex;
		return poseToSelect;
	}

	// must be in one of the icon modes

	// handle case where there is no current selection
	if (fSelectionList->IsEmpty()) {
		// find the upper-left pose (I know it's ugly!)
		poseToSelect = fVSPoseList->FirstItem();
		for (int32 index = 0; ;index++) {
			BPose* pose = fVSPoseList->ItemAt(++index);
			if (!pose)
				break;

			BRect selectedBounds(poseToSelect->CalcRect(this));
			BRect poseRect(pose->CalcRect(this));

			if (poseRect.top > selectedBounds.top)
				break;

			if (poseRect.left < selectedBounds.left)
				poseToSelect = pose;
		}

		return poseToSelect;
	}

	BRect selectionRect(selectedPose->CalcRect(this));
	BRect bestRect;

	// we're not in list mode so scan visually for pose to select
	int32 count = fPoseList->CountItems();
	for (int32 index = 0; index < count; index++) {
		BPose* pose = fPoseList->ItemAt(index);
		BRect poseRect(pose->CalcRect(this));

		switch (arrowKey) {
			case B_LEFT_ARROW:
				if (LinesIntersect(poseRect.top, poseRect.bottom,
						   selectionRect.top, selectionRect.bottom))
					if (poseRect.left < selectionRect.left)
						if (poseRect.left > bestRect.left
							|| !bestRect.IsValid()) {
							bestRect = poseRect;
							poseToSelect = pose;
						}
				break;

			case B_RIGHT_ARROW:
				if (LinesIntersect(poseRect.top, poseRect.bottom,
						   selectionRect.top, selectionRect.bottom))
					if (poseRect.right > selectionRect.right)
						if (poseRect.right < bestRect.right
							|| !bestRect.IsValid()) {
							bestRect = poseRect;
							poseToSelect = pose;
						}
				break;

			case B_UP_ARROW:
				if (LinesIntersect(poseRect.left, poseRect.right,
						   selectionRect.left, selectionRect.right))
					if (poseRect.top < selectionRect.top)
						if (poseRect.top > bestRect.top
							|| !bestRect.IsValid()) {
							bestRect = poseRect;
							poseToSelect = pose;
						}
				break;

			case B_DOWN_ARROW:
				if (LinesIntersect(poseRect.left, poseRect.right,
						   selectionRect.left, selectionRect.right))
					if (poseRect.bottom > selectionRect.bottom)
						if (poseRect.bottom < bestRect.bottom
							|| !bestRect.IsValid()) {
							bestRect = poseRect;
							poseToSelect = pose;
						}
				break;
		}
	}

	if (poseToSelect)
		return poseToSelect;

	return selectedPose;
}


void
BPoseView::ShowContextMenu(BPoint where)
{
	BContainerWindow* window = ContainerWindow();
	if (!window)
		return;

	// handle pose selection
	int32 index;
	BPose* pose = FindPose(where, &index);
	if (pose) {
		if (!pose->IsSelected()) {
			ClearSelection();
			pose->Select(true);
			fSelectionList->AddItem(pose);
			DrawPose(pose, index, false);
		}
	} else
		ClearSelection();

	window->Activate();
	window->UpdateIfNeeded();
	window->ShowContextMenu(where, pose ? pose->TargetModel()->EntryRef() : 0,
		this);

	if (fSelectionChangedHook)
		window->SelectionChanged();
}


void
BPoseView::_BeginSelectionRect(const BPoint& point, bool shouldExtend)
{
	// set initial empty selection rectangle
	fSelectionRectInfo.rect = BRect(point, point - BPoint(1, 1));

	if (!fTransparentSelection) {
		SetDrawingMode(B_OP_INVERT);
		StrokeRect(fSelectionRectInfo.rect, B_MIXED_COLORS);
		SetDrawingMode(B_OP_OVER);
	}

	fSelectionRectInfo.lastRect = fSelectionRectInfo.rect;
	fSelectionRectInfo.selection = new BList;
	fSelectionRectInfo.startPoint = point;
	fSelectionRectInfo.lastPoint = point;
	fSelectionRectInfo.isDragging = true;

	if (fAutoScrollState == kAutoScrollOff) {
		fAutoScrollState = kAutoScrollOn;
		Window()->SetPulseRate(20000);
	}
}


static void
AddIfPoseSelected(BPose* pose, PoseList* list)
{
	if (pose->IsSelected())
		list->AddItem(pose);
}


void
BPoseView::_UpdateSelectionRect(const BPoint& point)
{
	if (point != fSelectionRectInfo.lastPoint) {

		fSelectionRectInfo.lastPoint = point;

		// erase last rect
		if (!fTransparentSelection) {
			SetDrawingMode(B_OP_INVERT);
			StrokeRect(fSelectionRectInfo.rect, B_MIXED_COLORS);
			SetDrawingMode(B_OP_OVER);
		}

		fSelectionRectInfo.rect.top = std::min(point.y,
			fSelectionRectInfo.startPoint.y);
		fSelectionRectInfo.rect.left = std::min(point.x,
			fSelectionRectInfo.startPoint.x);
		fSelectionRectInfo.rect.bottom = std::max(point.y,
			fSelectionRectInfo.startPoint.y);
		fSelectionRectInfo.rect.right = std::max(point.x,
			fSelectionRectInfo.startPoint.x);

		fIsDrawingSelectionRect = true;

		// use current selection rectangle to scan poses
		if (ViewMode() == kListMode) {
			SelectPosesListMode(fSelectionRectInfo.rect,
				&fSelectionRectInfo.selection);
		} else {
			SelectPosesIconMode(fSelectionRectInfo.rect,
				&fSelectionRectInfo.selection);
		}

		Window()->UpdateIfNeeded();

		// draw new rect
		if (!fTransparentSelection) {
			SetDrawingMode(B_OP_INVERT);
			StrokeRect(fSelectionRectInfo.rect, B_MIXED_COLORS);
			SetDrawingMode(B_OP_OVER);
		} else {
			BRegion updateRegion1;
			BRegion updateRegion2;

			bool sameWidth = fSelectionRectInfo.rect.Width()
				== fSelectionRectInfo.lastRect.Width();
			bool sameHeight = fSelectionRectInfo.rect.Height()
				== fSelectionRectInfo.lastRect.Height();

			updateRegion1.Include(fSelectionRectInfo.rect);
			updateRegion1.Exclude(fSelectionRectInfo.lastRect.InsetByCopy(
				sameWidth ? 0 : 1, sameHeight ? 0 : 1));
			updateRegion2.Include(fSelectionRectInfo.lastRect);
			updateRegion2.Exclude(fSelectionRectInfo.rect.InsetByCopy(
				sameWidth ? 0 : 1, sameHeight ? 0 : 1));
			updateRegion1.Include(&updateRegion2);
			BRect unionRect = fSelectionRectInfo.rect
				& fSelectionRectInfo.lastRect;
			updateRegion1.Exclude(unionRect
				& BRect(-2000, fSelectionRectInfo.startPoint.y, 2000,
				fSelectionRectInfo.startPoint.y));
			updateRegion1.Exclude(unionRect
				& BRect(fSelectionRectInfo.startPoint.x, -2000,
				fSelectionRectInfo.startPoint.x, 2000));

			fSelectionRectInfo.lastRect = fSelectionRectInfo.rect;

			Invalidate(&updateRegion1);
			Window()->UpdateIfNeeded();
		}
		Flush();
	}
}


void
BPoseView::_EndSelectionRect()
{
	delete fSelectionRectInfo.selection;
	fSelectionRectInfo.selection = NULL;

	fSelectionRectInfo.isDragging = false;
	fIsDrawingSelectionRect = false; // TODO: remove BPose dependency?

	// do final erase of selection rect
	if (!fTransparentSelection) {
		SetDrawingMode(B_OP_INVERT);
		StrokeRect(fSelectionRectInfo.rect, B_MIXED_COLORS);
		SetDrawingMode(B_OP_COPY);
		fSelectionRectInfo.rect.Set(0, 0, -1, -1);
	} else {
		Invalidate(fSelectionRectInfo.rect);
		fSelectionRectInfo.rect.Set(0, 0, -1, -1);
		Window()->UpdateIfNeeded();
	}

	// we now need to update the pose view's selection list by clearing it
	// and then polling each pose for selection state and rebuilding list
	fSelectionList->MakeEmpty();
	fMimeTypesInSelectionCache.MakeEmpty();

	EachListItem(fPoseList, AddIfPoseSelected, fSelectionList);

	// and now make sure that the pivot point is in sync
	if (fSelectionPivotPose && !fSelectionList->HasItem(fSelectionPivotPose))
		fSelectionPivotPose = NULL;
	if (fRealPivotPose && !fSelectionList->HasItem(fRealPivotPose))
		fRealPivotPose = NULL;
}


void
BPoseView::MouseMoved(BPoint where, uint32 transit, const BMessage* dragMessage)
{
	if (fSelectionRectInfo.isDragging)
		_UpdateSelectionRect(where);

	if (!fDropEnabled || dragMessage == NULL)
		return;

	BContainerWindow* window = ContainerWindow();
	if (!window)
		return;

	if (!window->Dragging())
		window->DragStart(dragMessage);

	switch (transit) {
		case B_INSIDE_VIEW:
		case B_ENTERED_VIEW:
			UpdateDropTarget(where, dragMessage, window->ContextMenu());
			if (fAutoScrollState == kAutoScrollOff) {
				// turn on auto scrolling if it's not yet on
				fAutoScrollState = kWaitForTransition;
				window->SetPulseRate(100000);
			}
			break;

		case B_EXITED_VIEW:
			DragStop();
			// reset cursor in case we set it to the copy cursor
			// in UpdateDropTarget
			SetViewCursor(B_CURSOR_SYSTEM_DEFAULT);
			fCursorCheck = false;
			// TODO: autoscroll here
			if (!window->ContextMenu()) {
				HiliteDropTarget(false);
				fDropTarget = NULL;
			}
			break;
	}
}


void
BPoseView::MouseDragged(const BMessage* message)
{
	if (fTextWidgetToCheck != NULL)
		fTextWidgetToCheck->CancelWait();
	fTrackRightMouseUp = false;

	BPoint where;
	uint32 buttons = 0;
	if (message->FindPoint("be:view_where", &where) != B_OK
		|| message->FindInt32("buttons", (int32*)&buttons) != B_OK)
		return;

	bool extendSelection = (modifiers() & B_COMMAND_KEY) && fMultipleSelection;

	int32 index;
	BPose* pose = FindPose(where, &index);
	if (pose != NULL)
		DragSelectedPoses(pose, where);
	else if (buttons == B_PRIMARY_MOUSE_BUTTON)
		_BeginSelectionRect(where, extendSelection);
}


void
BPoseView::MouseLongDown(const BMessage* message)
{
	fTrackRightMouseUp = false;

	BPoint where;
	if (message->FindPoint("where", &where) != B_OK)
		return;

	ShowContextMenu(where);
}


void
BPoseView::MouseIdle(const BMessage* message)
{
	BPoint where;
	uint32 buttons = 0;
	GetMouse(&where, &buttons);
		// We could retrieve 'where' from the incoming
		// message but we need the buttons state anyway
		// and B_MOUSE_IDLE message doesn't pass it
	BContainerWindow* window = ContainerWindow();

	if (buttons == 0 || window == NULL || !window->Dragging())
		return;

	if (fDropTarget != NULL) {
		FrameForPose(fDropTarget, true, &fStartFrame);
		ShowContextMenu(where);
	} else
		window->Activate();
}


void
BPoseView::MouseDown(BPoint where)
{
	// handle disposing of drag data lazily
	DragStop();
	BContainerWindow* window = ContainerWindow();
	if (!window)
		return;

	if (IsDesktopWindow()) {
		BScreen	screen(Window());
		rgb_color color = screen.DesktopColor();
		SetLowColor(color);
		SetViewColor(color);
	}

	MakeFocus();

	uint32 buttons = (uint32)window->CurrentMessage()->FindInt32("buttons");
	uint32 modifs = modifiers();

	fTrackRightMouseUp = (buttons == B_SECONDARY_MOUSE_BUTTON);

	bool extendSelection = (modifs & B_COMMAND_KEY) && fMultipleSelection;

	CommitActivePose();

	int32 index;
	BPose* pose = FindPose(where, &index);
	if (pose) {
		AddRemoveSelectionRange(where, extendSelection, pose);

		if (fTextWidgetToCheck != NULL && (pose != fLastClickedPose
				|| (buttons & B_SECONDARY_MOUSE_BUTTON) != 0))
			fTextWidgetToCheck->CancelWait();

		if (!extendSelection && !fTrackRightMouseUp && WasDoubleClick(pose, where)) {
			// special handling for Path field double-clicks
			if (!WasClickInPath(pose, index, where))
				OpenSelection(pose, &index);
		}
	} else {
		// click was not in any pose
		fLastClickedPose = NULL;
		if (fTextWidgetToCheck != NULL)
			fTextWidgetToCheck->CancelWait();

		window->Activate();
		window->UpdateIfNeeded();

		// only clear selection if we are not extending it
		if (!extendSelection || !fSelectionRectEnabled || !fMultipleSelection)
			ClearSelection();

		// show desktop context menu
		if (buttons == B_SECONDARY_MOUSE_BUTTON
			|| (modifs & B_CONTROL_KEY) != 0) {
			ShowContextMenu(where);
		}
	}

	if (fSelectionChangedHook)
		window->SelectionChanged();
}


void
BPoseView::SetTextWidgetToCheck(BTextWidget* widget, BTextWidget* old)
{
	if (old == NULL || fTextWidgetToCheck == old)
		fTextWidgetToCheck = widget;
}


void
BPoseView::MouseUp(BPoint where)
{
	if (fSelectionRectInfo.isDragging)
		_EndSelectionRect();

	int32 index;
	BPose* pose = FindPose(where, &index);
	uint32 lastButtons = Window()->CurrentMessage()->FindInt32("last_buttons");
	if (pose != NULL && fLastClickedPose != NULL && fAllowPoseEditing
		&& !fTrackRightMouseUp)
		pose->MouseUp(BPoint(0, index * fListElemHeight), this, where, index);


		// this handy field has been added by the tracking filter.
		// we need lastButtons for right button mouse-up tracking,
		// because there's currently no way to know wich buttons were
		// released in BView::MouseUp (unlike BView::KeyUp)

	// Showing the pose context menu is done on mouse up (or long click)
	// to make right button dragging possible
	if (pose != NULL && fTrackRightMouseUp
		&& (lastButtons == B_SECONDARY_MOUSE_BUTTON
			|| (modifiers() & B_CONTROL_KEY) != 0)) {
		if (!pose->IsSelected()) {
			ClearSelection();
			pose->Select(true);
			fSelectionList->AddItem(pose);
			DrawPose(pose, index, false);
		}
		ShowContextMenu(where);
	}
	fTrackRightMouseUp = false;
}


bool
BPoseView::WasClickInPath(const BPose* pose, int32 index, BPoint mouseLoc) const
{
	if (!pose || (ViewMode() != kListMode))
		return false;

	BPoint loc(0, index * fListElemHeight);
	BTextWidget* widget;
	if (!pose->PointInPose(loc, this, mouseLoc, &widget) || !widget)
		return false;

	// note: the following code is wrong, because this sort of hashing
	// may overlap and we get aliasing
	if (widget->AttrHash() != AttrHashString(kAttrPath, B_STRING_TYPE))
		return false;

	BEntry entry(widget->Text(this));
	if (entry.InitCheck() != B_OK)
		return false;

	entry_ref ref;
	if (entry.GetRef(&ref) == B_OK) {
		BMessage message(B_REFS_RECEIVED);
		message.AddRef("refs", &ref);
		be_app->PostMessage(&message);
		return true;
	}

	return false;
}


bool
BPoseView::WasDoubleClick(const BPose* pose, BPoint point)
{
	// check proximity
	BPoint delta = point - fLastClickPt;
	int32 clicks = Window()->CurrentMessage()->FindInt32("clicks");

	if (clicks == 2
		&& fabs(delta.x) < kDoubleClickTresh
		&& fabs(delta.y) < kDoubleClickTresh
		&& pose == fLastClickedPose) {
		fLastClickPt.Set(INT32_MAX, INT32_MAX);
		fLastClickedPose = NULL;
		if (fTextWidgetToCheck != NULL)
			fTextWidgetToCheck->CancelWait();
		return true;
	}

	fLastClickPt = point;
	fLastClickedPose = pose;
	return false;
}


static void
AddPoseRefToMessage(BPose*, Model* model, BMessage* message)
{
	// Make sure that every file added to the message has its
	// MIME type set.
	BNode node(model->EntryRef());
	if (node.InitCheck() == B_OK) {
		BNodeInfo info(&node);
		char type[B_MIME_TYPE_LENGTH];
		type[0] = '\0';
		if (info.GetType(type) != B_OK) {
			BPath path(model->EntryRef());
			if (path.InitCheck() == B_OK)
				update_mime_info(path.Path(), false, false, false);
		}
	}
	message->AddRef("refs", model->EntryRef());
}


void
BPoseView::DragSelectedPoses(const BPose* pose, BPoint clickPoint)
{
	if (!fDragEnabled)
		return;

	ASSERT(pose);

	// make sure pose is selected, it could have been deselected as part of
	// a click during selection extention
	if (!pose->IsSelected())
		return;

	// setup tracking rect by unioning all selected pose rects
	BMessage message(B_SIMPLE_DATA);
	message.AddPointer("src_window", Window());
	message.AddPoint("click_pt", clickPoint);

	// add Tracker token so that refs received recipients can script us
	message.AddMessenger("TrackerViewToken", BMessenger(this));

	EachPoseAndModel(fSelectionList, &AddPoseRefToMessage, &message);

	// make sure button is still down
	uint32 button;
	BPoint tempLoc;
	GetMouse(&tempLoc, &button);
	if (button) {
		int32 index = CurrentPoseList()->IndexOf(pose);
		message.AddInt32("buttons", (int32)button);
		BRect dragRect(GetDragRect(index));
		BBitmap* dragBitmap = NULL;
		BPoint offset;

		// The bitmap is now always created (if DRAG_FRAME is not defined)

#ifdef DRAG_FRAME
		if (dragRect.Width() < kTransparentDragThreshold.x
			&& dragRect.Height() < kTransparentDragThreshold.y)
#endif
			dragBitmap = MakeDragBitmap(dragRect, clickPoint, index, offset);

		if (dragBitmap) {
			DragMessage(&message, dragBitmap, B_OP_ALPHA, offset);
				// this DragMessage supports alpha blending
		} else
			DragMessage(&message, dragRect);

		// turn on auto scrolling
		fAutoScrollState = kWaitForTransition;
		Window()->SetPulseRate(100000);
	}
}


BBitmap*
BPoseView::MakeDragBitmap(BRect dragRect, BPoint clickedPoint,
	int32 clickedPoseIndex, BPoint &offset)
{
	BRect inner(clickedPoint.x - kTransparentDragThreshold.x / 2,
		clickedPoint.y - kTransparentDragThreshold.y / 2,
		clickedPoint.x + kTransparentDragThreshold.x / 2,
		clickedPoint.y + kTransparentDragThreshold.y / 2);

	// (BRect & BRect) doesn't work correctly if the rectangles don't intersect
	// this catches a bug that is produced somewhere before this function is
	// called
	if (!inner.Intersects(dragRect))
		return NULL;

	inner = inner & dragRect;

	// If the selection is bigger than the specified limit, the
	// contents will fade out when they come near the borders
	bool fadeTop = false;
	bool fadeBottom = false;
	bool fadeLeft = false;
	bool fadeRight = false;
	bool fade = false;
	if (inner.left > dragRect.left) {
		inner.left = max(inner.left - 32, dragRect.left);
		fade = fadeLeft = true;
	}
	if (inner.right < dragRect.right) {
		inner.right = min(inner.right + 32, dragRect.right);
		fade = fadeRight = true;
	}
	if (inner.top > dragRect.top) {
		inner.top = max(inner.top - 32, dragRect.top);
		fade = fadeTop = true;
	}
	if (inner.bottom < dragRect.bottom) {
		inner.bottom = min(inner.bottom + 32, dragRect.bottom);
		fade = fadeBottom = true;
	}

	// set the offset for the dragged bitmap (for the BView::DragMessage() call)
	offset = clickedPoint - BPoint(2, 1) - inner.LeftTop();

	BRect rect(inner);
	rect.OffsetTo(B_ORIGIN);

	BBitmap* bitmap = new BBitmap(rect, B_RGBA32, true);
	bitmap->Lock();
	BView* view = new BView(bitmap->Bounds(), "", B_FOLLOW_NONE, 0);
	bitmap->AddChild(view);

	view->SetOrigin(0, 0);

	BRect clipRect(view->Bounds());
	BRegion newClip;
	newClip.Set(clipRect);
	view->ConstrainClippingRegion(&newClip);

	memset(bitmap->Bits(), 0, bitmap->BitsLength());

	view->SetDrawingMode(B_OP_ALPHA);
	view->SetHighColor(0, 0, 0, uint8(fade ? 164 : 128));
		// set the level of transparency by value
	view->SetBlendingMode(B_CONSTANT_ALPHA, B_ALPHA_COMPOSITE);

	BRect bounds(Bounds());

	PoseList* poseList = CurrentPoseList();
	BPose* pose = poseList->ItemAt(clickedPoseIndex);
	if (ViewMode() == kListMode) {
		int32 count = poseList->CountItems();
		int32 startIndex = (int32)(bounds.top / fListElemHeight);
		BPoint loc(0, startIndex * fListElemHeight);

		for (int32 index = startIndex; index < count; index++) {
			pose = poseList->ItemAt(index);
			if (pose->IsSelected()) {
				BRect poseRect(pose->CalcRect(loc, this, true));
				if (poseRect.Intersects(inner)) {
					BPoint offsetBy(-inner.LeftTop().x, -inner.LeftTop().y);
					pose->Draw(poseRect, poseRect, this, view, true, offsetBy,
						false);
				}
			}
			loc.y += fListElemHeight;
			if (loc.y > bounds.bottom)
				break;
		}
	} else {
		// add rects for visible poses only (uses VSList!!)
		int32 startIndex = FirstIndexAtOrBelow((int32)(bounds.top - IconPoseHeight()));
		int32 count = fVSPoseList->CountItems();

		for (int32 index = startIndex; index < count; index++) {
			pose = fVSPoseList->ItemAt(index);
			if (pose && pose->IsSelected()) {
				BRect poseRect(pose->CalcRect(this));
				if (!poseRect.Intersects(inner))
					continue;

				BPoint offsetBy(-inner.LeftTop().x, -inner.LeftTop().y);
				pose->Draw(poseRect, poseRect, this, view, true, offsetBy,
					false);
			}
		}
	}

	view->Sync();

	// Fade out the contents if necessary
	if (fade) {
		uint32* bits = (uint32*)bitmap->Bits();
		int32 width = bitmap->BytesPerRow() / 4;

		if (fadeLeft)
			FadeRGBA32Horizontal(bits, width, int32(rect.bottom), 0, 64);
		if (fadeRight)
			FadeRGBA32Horizontal(bits, width, int32(rect.bottom),
				int32(rect.right), int32(rect.right) - 64);

		if (fadeTop)
			FadeRGBA32Vertical(bits, width, int32(rect.bottom), 0, 64);
		if (fadeBottom)
			FadeRGBA32Vertical(bits, width, int32(rect.bottom),
				int32(rect.bottom), int32(rect.bottom) - 64);
	}

	bitmap->Unlock();
	return bitmap;
}


BRect
BPoseView::GetDragRect(int32 clickedPoseIndex)
{
	BRect result;
	BRect bounds(Bounds());

	PoseList* poseList = CurrentPoseList();
	BPose* pose = poseList->ItemAt(clickedPoseIndex);
	if (ViewMode() == kListMode) {
		// get starting rect of clicked pose
		result = CalcPoseRectList(pose, clickedPoseIndex, true);

		// add rects for visible poses only
		int32 count = poseList->CountItems();
		int32 startIndex = (int32)(bounds.top / fListElemHeight);
		BPoint loc(0, startIndex * fListElemHeight);

		for (int32 index = startIndex; index < count; index++) {
			pose = poseList->ItemAt(index);
			if (pose->IsSelected())
				result = result | pose->CalcRect(loc, this, true);

			loc.y += fListElemHeight;
			if (loc.y > bounds.bottom)
				break;
		}
	} else {
		// get starting rect of clicked pose
		result = pose->CalcRect(this);

		// add rects for visible poses only (uses VSList!!)
		int32 count = fVSPoseList->CountItems();
		for (int32 index = FirstIndexAtOrBelow((int32)(bounds.top - IconPoseHeight()));
			index < count; index++) {
			BPose* pose = fVSPoseList->ItemAt(index);
			if (pose) {
				if (pose->IsSelected())
					result = result | pose->CalcRect(this);

				if (pose->Location(this).y > bounds.bottom)
					break;
			}
		}
	}

	return result;
}


// TODO: SelectPosesListMode and SelectPosesIconMode are terrible and share
// most code
void
BPoseView::SelectPosesListMode(BRect selectionRect, BList** oldList)
{
	ASSERT(ViewMode() == kListMode);

	// collect all the poses which are enclosed inside the selection rect
	BList* newList = new BList;
	BRect bounds(Bounds());
	SetDrawingMode(B_OP_COPY);
		// TODO: I _think_ there is no more synchronous drawing here,
		// so this should be save to remove

	int32 startIndex = (int32)(selectionRect.top / fListElemHeight);
	if (startIndex < 0)
		startIndex = 0;

	BPoint loc(0, startIndex * fListElemHeight);

	PoseList* poseList = CurrentPoseList();
	int32 count = poseList->CountItems();
	for (int32 index = startIndex; index < count; index++) {
		BPose* pose = poseList->ItemAt(index);
		BRect poseRect(pose->CalcRect(loc, this));

		if (selectionRect.Intersects(poseRect)) {
			bool selected = pose->IsSelected();
			pose->Select(!fSelectionList->HasItem(pose));
			newList->AddItem((void*)(addr_t)index);
				// this sucks, need to clean up using a vector class instead
				// of BList

			if ((selected != pose->IsSelected()) && poseRect.Intersects(bounds)) {
				Invalidate(poseRect);
			}

			// First Pose selected gets to be the pivot.
			if ((fSelectionPivotPose == NULL) && (selected == false))
				fSelectionPivotPose = pose;
		}

		loc.y += fListElemHeight;
		if (loc.y > selectionRect.bottom)
			break;
	}

	// take the old set of enclosed poses and invert selection state
	// on those which are no longer enclosed
	count = (*oldList)->CountItems();
	for (int32 index = 0; index < count; index++) {
		int32 oldIndex = (addr_t)(*oldList)->ItemAt(index);

		if (!newList->HasItem((void*)(addr_t)oldIndex)) {
			BPose* pose = poseList->ItemAt(oldIndex);
			pose->Select(!pose->IsSelected());
			loc.Set(0, oldIndex * fListElemHeight);
			BRect poseRect(pose->CalcRect(loc, this));

			if (poseRect.Intersects(bounds)) {
				Invalidate(poseRect);
			}
		}
	}

	delete* oldList;
	*oldList = newList;
}


void
BPoseView::SelectPosesIconMode(BRect selectionRect, BList** oldList)
{
	ASSERT(ViewMode() != kListMode);

	// collect all the poses which are enclosed inside the selection rect
	BList* newList = new BList;
	BRect bounds(Bounds());
	SetDrawingMode(B_OP_COPY);

	int32 startIndex = FirstIndexAtOrBelow((int32)(selectionRect.top - IconPoseHeight()), true);
	if (startIndex < 0)
		startIndex = 0;

	int32 count = fPoseList->CountItems();
	for (int32 index = startIndex; index < count; index++) {
		BPose* pose = fVSPoseList->ItemAt(index);
		if (pose) {
			BRect poseRect(pose->CalcRect(this));

			if (selectionRect.Intersects(poseRect)) {
				bool selected = pose->IsSelected();
				pose->Select(!fSelectionList->HasItem(pose));
				newList->AddItem((void*)(addr_t)index);

				if ((selected != pose->IsSelected())
					&& poseRect.Intersects(bounds)) {
					Invalidate(poseRect);
				}

				// First Pose selected gets to be the pivot.
				if ((fSelectionPivotPose == NULL) && (selected == false))
					fSelectionPivotPose = pose;
			}

			if (pose->Location(this).y > selectionRect.bottom)
				break;
		}
	}

	// take the old set of enclosed poses and invert selection state
	// on those which are no longer enclosed
	count = (*oldList)->CountItems();
	for (int32 index = 0; index < count; index++) {
		int32 oldIndex = (addr_t)(*oldList)->ItemAt(index);

		if (!newList->HasItem((void*)(addr_t)oldIndex)) {
			BPose* pose = fVSPoseList->ItemAt(oldIndex);
			pose->Select(!pose->IsSelected());
			BRect poseRect(pose->CalcRect(this));

			if (poseRect.Intersects(bounds))
				Invalidate(poseRect);
		}
	}

	delete* oldList;
	*oldList = newList;
}


void
BPoseView::AddRemoveSelectionRange(BPoint where, bool extendSelection, BPose* pose)
{
	ASSERT(pose);

 	if ((pose == fSelectionPivotPose) && !extendSelection)
 		return;

	if ((modifiers() & B_SHIFT_KEY) && fSelectionPivotPose) {
		// Multi Pose extend/shrink current selection
		bool select = !pose->IsSelected() || !extendSelection;
				// This weird bit of logic causes the selection to always
				//  center around the pivot point, unless you choose to hold
				//  down COMMAND, which will unselect between the pivot and
				//  the most recently selected Pose.

		if (!extendSelection) {
			// Remember fSelectionPivotPose because ClearSelection() NULLs it
			// and we need it to be preserved.
			const BPose* savedPivotPose = fSelectionPivotPose;
 			ClearSelection();
	 		fSelectionPivotPose = savedPivotPose;
		}

		if (ViewMode() == kListMode) {
			PoseList* poseList = CurrentPoseList();
			int32 currSelIndex = poseList->IndexOf(pose);
			int32 lastSelIndex = poseList->IndexOf(fSelectionPivotPose);

			int32 startRange;
			int32 endRange;

			if (lastSelIndex < currSelIndex) {
				startRange = lastSelIndex;
				endRange = currSelIndex;
			} else {
				startRange = currSelIndex;
				endRange = lastSelIndex;
			}

			for (int32 i = startRange; i <= endRange; i++)
				AddRemovePoseFromSelection(poseList->ItemAt(i), i, select);

		} else {
			BRect selection(where, fSelectionPivotPose->Location(this));

			// Things will get odd if we don't 'fix' the selection rect.
			if (selection.left > selection.right) {
				float temp = selection.right;
				selection.right = selection.left;
				selection.left = temp;
			}

			if (selection.top > selection.bottom) {
				float temp = selection.top;
				selection.top = selection.bottom;
				selection.bottom = temp;
			}

			// If the selection rect is not at least 1 pixel high/wide, things
			//  are also not going to work out.
			if (selection.IntegerWidth() < 1)
				selection.right = selection.left + 1.0f;

			if (selection.IntegerHeight() < 1)
				selection.bottom = selection.top + 1.0f;

			ASSERT(selection.IsValid());

			int32 count = fPoseList->CountItems();
			for (int32 index = count - 1; index >= 0; index--) {
				BPose* currPose = fPoseList->ItemAt(index);
				// TODO: works only in non-list mode?
				if (selection.Intersects(currPose->CalcRect(this)))
					AddRemovePoseFromSelection(currPose, index, select);
			}
		}
	} else {
		int32 index = CurrentPoseList()->IndexOf(pose);
		if (!extendSelection) {
			if (!pose->IsSelected()) {
				// create new selection
				ClearSelection();
				AddRemovePoseFromSelection(pose, index, true);
				fSelectionPivotPose = pose;
			}
		} else {
			fMimeTypesInSelectionCache.MakeEmpty();
			AddRemovePoseFromSelection(pose, index, !pose->IsSelected());
		}
	}

	// If the list is empty, there cannot be a pivot pose,
	// however if the list is not empty there must be a pivot
	// pose.
	if (fSelectionList->IsEmpty()) {
		fSelectionPivotPose = NULL;
		fRealPivotPose = NULL;
	} else if (fSelectionPivotPose == NULL) {
		fSelectionPivotPose = pose;
		fRealPivotPose = pose;
	}
}


void
BPoseView::DeleteSymLinkPoseTarget(const node_ref* itemNode, BPose* pose,
	int32 index)
{
	ASSERT(pose->TargetModel()->IsSymLink());
	watch_node(itemNode, B_STOP_WATCHING, this);

	// watch the parent of the symlink, so that we know when the symlink
	// can be considered fixed.
	WatchParentOf(pose->TargetModel()->EntryRef());

	BPoint loc(0, index * fListElemHeight);
	pose->TargetModel()->SetLinkTo(NULL);
	pose->UpdateBrokenSymLink(loc, this);
}


bool
BPoseView::DeletePose(const node_ref* itemNode, BPose* pose, int32 index)
{
	watch_node(itemNode, B_STOP_WATCHING, this);

	if (!pose)
		pose = fPoseList->FindPose(itemNode, &index);

	if (pose) {
		fInsertedNodes.erase(fInsertedNodes.find(*itemNode));
		if (pose->TargetModel()->IsSymLink()) {
			fBrokenLinks->RemoveItem(pose->TargetModel());
			StopWatchingParentsOf(pose->TargetModel()->EntryRef());
			Model* target = pose->TargetModel()->LinkTo();
			if (target)
				watch_node(target->NodeRef(), B_STOP_WATCHING, this);
		}

		ASSERT(TargetModel());

		if (pose == fDropTarget)
			fDropTarget = NULL;

		if (pose == ActivePose())
			CommitActivePose();

		Window()->UpdateIfNeeded();

		// remove it from list no matter what since it might be in list
		// but not "selected" since selection is hidden
		fSelectionList->RemoveItem(pose);
		if (fSelectionPivotPose == pose)
			fSelectionPivotPose = NULL;
		if (fRealPivotPose == pose)
			fRealPivotPose = NULL;

		if (pose->IsSelected() && fSelectionChangedHook)
			ContainerWindow()->SelectionChanged();

		fPoseList->RemoveItemAt(index);

		bool visible = true;
		if (fFiltering) {
			if (fFilteredPoseList->FindPose(itemNode, &index) != NULL)
				fFilteredPoseList->RemoveItemAt(index);
			else
				visible = false;
		}

		fMimeTypeListIsDirty = true;

		if (pose->HasLocation())
			RemoveFromVSList(pose);

		if (visible) {
			BRect invalidRect;
			if (ViewMode() == kListMode)
				invalidRect = CalcPoseRectList(pose, index);
			else
				invalidRect = pose->CalcRect(this);

			if (ViewMode() == kListMode)
				CloseGapInList(&invalidRect);
			else
				RemoveFromExtent(invalidRect);

			Invalidate(invalidRect);
			UpdateCount();
			UpdateScrollRange();
			ResetPosePlacementHint();

			if (ViewMode() == kListMode) {
				BRect bounds(Bounds());
				int32 index = (int32)(bounds.bottom / fListElemHeight);
				BPose* pose = CurrentPoseList()->ItemAt(index);

				if (!pose && bounds.top > 0) // scroll up a little
					BView::ScrollTo(bounds.left,
						max_c(bounds.top - fListElemHeight, 0));
			}
		}

		delete pose;

	} else {
		// we might be getting a delete for an item in the zombie list
		Model* zombie = FindZombie(itemNode, &index);
		if (zombie) {
			PRINT(("deleting zombie model %s\n", zombie->Name()));
			fZombieList->RemoveItemAt(index);
			delete zombie;
		} else
			return false;
	}
	return true;
}


Model*
BPoseView::FindZombie(const node_ref* itemNode, int32* resultingIndex)
{
	int32 count = fZombieList->CountItems();
	for (int32 index = 0; index < count; index++) {
		Model* zombie = fZombieList->ItemAt(index);
		if (*zombie->NodeRef() == *itemNode) {
			if (resultingIndex)
				*resultingIndex = index;
			return zombie;
		}
	}

	return NULL;
}

// return pose at location h,v (search list starting from bottom so
// drawing and hit detection reflect the same pose ordering)

BPose*
BPoseView::FindPose(BPoint point, int32* poseIndex) const
{
	if (ViewMode() == kListMode) {
		int32 index = (int32)(point.y / fListElemHeight);
		if (poseIndex)
			*poseIndex = index;

		BPoint loc(0, index * fListElemHeight);
		BPose* pose = CurrentPoseList()->ItemAt(index);
		if (pose && pose->PointInPose(loc, this, point))
			return pose;
	} else {
		int32 count = fPoseList->CountItems();
		for (int32 index = count - 1; index >= 0; index--) {
			BPose* pose = fPoseList->ItemAt(index);
			if (pose->PointInPose(this, point)) {
				if (poseIndex)
					*poseIndex = index;
				return pose;
			}
		}
	}

	return NULL;
}


void
BPoseView::OpenSelection(BPose* clickedPose, int32* index)
{
	BPose* singleWindowBrowsePose = clickedPose;
	TrackerSettings settings;

	// Get first selected pose in selection if none was clicked
	if (settings.SingleWindowBrowse()
		&& !singleWindowBrowsePose
		&& fSelectionList->CountItems() == 1
		&& !IsFilePanel())
		singleWindowBrowsePose = fSelectionList->ItemAt(0);

	// check if we can use the single window mode
	if (settings.SingleWindowBrowse()
		&& !IsDesktopWindow()
		&& !IsFilePanel()
		&& !(modifiers() & B_OPTION_KEY)
		&& TargetModel()->IsDirectory()
		&& singleWindowBrowsePose
		&& singleWindowBrowsePose->ResolvedModel()
		&& singleWindowBrowsePose->ResolvedModel()->IsDirectory()) {
		// Switch to new directory
		BMessage msg(kSwitchDirectory);
		msg.AddRef("refs", singleWindowBrowsePose->ResolvedModel()->EntryRef());
		Window()->PostMessage(&msg);
	} else
		// Otherwise use standard method
		OpenSelectionCommon(clickedPose, index, false);

}


void
BPoseView::OpenSelectionUsing(BPose* clickedPose, int32* index)
{
	OpenSelectionCommon(clickedPose, index, true);
}


void
BPoseView::OpenSelectionCommon(BPose* clickedPose, int32* poseIndex,
	bool openWith)
{
	int32 count = fSelectionList->CountItems();
	if (!count)
		return;

	TTracker* tracker = dynamic_cast<TTracker*>(be_app);

	BMessage message(B_REFS_RECEIVED);

	for (int32 index = 0; index < count; index++) {
		BPose* pose = fSelectionList->ItemAt(index);

		message.AddRef("refs", pose->TargetModel()->EntryRef());

		// close parent window if option down and we're not the desktop
		// and we're not in single window mode
		if (!tracker
			|| (modifiers() & B_OPTION_KEY) == 0
			|| IsFilePanel()
			|| IsDesktopWindow()
			|| TrackerSettings().SingleWindowBrowse())
			continue;

		ASSERT(TargetModel());
		message.AddData("nodeRefsToClose", B_RAW_TYPE, TargetModel()->NodeRef(),
			sizeof (node_ref));
	}

	if (openWith)
		message.AddInt32("launchUsingSelector", 0);

	// add a messenger to the launch message that will be used to
	// dispatch scripting calls from apps to the PoseView
	message.AddMessenger("TrackerViewToken", BMessenger(this));

	if (fSelectionHandler)
		fSelectionHandler->PostMessage(&message);

	if (clickedPose) {
		ASSERT(poseIndex);
		if (ViewMode() == kListMode)
			DrawOpenAnimation(CalcPoseRectList(clickedPose, *poseIndex, true));
		else
			DrawOpenAnimation(clickedPose->CalcRect(this));
	}
}


void
BPoseView::DrawOpenAnimation(BRect rect)
{
	SetDrawingMode(B_OP_INVERT);

	BRect box1(rect);
	box1.InsetBy(rect.Width() / 2 - 2, rect.Height() / 2 - 2);
	BRect box2(box1);

	for (int32 index = 0; index < 7; index++) {
		box2 = box1;
		box2.InsetBy(-2, -2);
		StrokeRect(box1, B_MIXED_COLORS);
		Sync();
		StrokeRect(box2, B_MIXED_COLORS);
		Sync();
		snooze(10000);
		StrokeRect(box1, B_MIXED_COLORS);
		StrokeRect(box2, B_MIXED_COLORS);
		Sync();
		box1 = box2;
	}

	SetDrawingMode(B_OP_OVER);
}


void
BPoseView::UnmountSelectedVolumes()
{
	BVolume boot;
	BVolumeRoster().GetBootVolume(&boot);

	int32 select_count = fSelectionList->CountItems();
	for (int32 index = 0; index < select_count; index++) {
		BPose* pose = fSelectionList->ItemAt(index);
		if (!pose)
			continue;

		Model* model = pose->TargetModel();
		if (model->IsVolume()) {
			BVolume volume(model->NodeRef()->device);
			if (volume != boot) {
				dynamic_cast<TTracker*>(be_app)->SaveAllPoseLocations();

				BMessage message(kUnmountVolume);
				message.AddInt32("device_id", volume.Device());
				be_app->PostMessage(&message);
			}
		}
	}
}


void
BPoseView::ClearPoses()
{
	CommitActivePose();
	SavePoseLocations();
	ClearFilter();

	// clear all pose lists
	fPoseList->MakeEmpty();
	fMimeTypeListIsDirty = true;
	fVSPoseList->MakeEmpty();
	fZombieList->MakeEmpty();
	fSelectionList->MakeEmpty();
	fSelectionPivotPose = NULL;
	fRealPivotPose = NULL;
	fMimeTypesInSelectionCache.MakeEmpty();
	fBrokenLinks->MakeEmpty();

	DisableScrollBars();
	ScrollTo(BPoint(0, 0));
	UpdateScrollRange();
	SetScrollBarsTo(BPoint(0, 0));
	EnableScrollBars();
	ResetPosePlacementHint();
	ClearExtent();

	if (fSelectionChangedHook)
		ContainerWindow()->SelectionChanged();
}


void
BPoseView::SwitchDir(const entry_ref* newDirRef, AttributeStreamNode* node)
{
	ASSERT(TargetModel());
	if (*newDirRef == *TargetModel()->EntryRef())
		// no change
		return;

	Model* model = new Model(newDirRef, true);
	if (model->InitCheck() != B_OK || !model->IsDirectory()) {
		delete model;
		return;
	}

	CommitActivePose();

	// before clearing and adding new poses, we reset "blessed" async
	// thread id to prevent old add_poses thread from adding any more icons
	// the new add_poses thread will then set fAddPosesThread to its ID and it
	// will be allowed to add icons
	fAddPosesThreads.clear();
	fInsertedNodes.clear();

	delete fModel;
	fModel = model;

	// check if model is a trash dir, if so
	// update ContainerWindow's fIsTrash, etc.
	// variables to indicate new state
	ContainerWindow()->UpdateIfTrash(model);

	StopWatching();
	ClearPoses();

	// Restore state, might fail if the state has never been saved for this node
	uint32 oldMode = ViewMode();
	bool viewStateRestored = false;
	if (node) {
		BViewState* previousState = fViewState;
		RestoreState(node);
		viewStateRestored = (fViewState != previousState);
	}

	// Make sure fTitleView is rebuilt, as fColumnList might have changed
	fTitleView->Reset();

	if (viewStateRestored) {
		if (ViewMode() == kListMode && oldMode != kListMode) {

			MoveBy(0, kTitleViewHeight + 1);
			ResizeBy(0, -(kTitleViewHeight + 1));

			if (ContainerWindow())
				ContainerWindow()->ShowAttributeMenu();

			fTitleView->ResizeTo(Frame().Width(), fTitleView->Frame().Height());
			fTitleView->MoveTo(Frame().left, Frame().top - (kTitleViewHeight + 1));
			if (Parent())
				Parent()->AddChild(fTitleView);
			else
				Window()->AddChild(fTitleView);
		} else if (ViewMode() != kListMode && oldMode == kListMode) {
			fTitleView->RemoveSelf();

			if (ContainerWindow())
				ContainerWindow()->HideAttributeMenu();

			MoveBy(0, -(kTitleViewHeight + 1));
			ResizeBy(0, kTitleViewHeight + 1);
		} else if (ViewMode() == kListMode && oldMode == kListMode)
			fTitleView->Invalidate();

		BPoint origin;
		if (ViewMode() == kListMode)
			origin = fViewState->ListOrigin();
		else
			origin = fViewState->IconOrigin();

		PinPointToValidRange(origin);

		SetIconPoseHeight();
		GetLayoutInfo(ViewMode(), &fGrid, &fOffset);
		ResetPosePlacementHint();

		DisableScrollBars();
		ScrollTo(origin);
		UpdateScrollRange();
		SetScrollBarsTo(origin);
		EnableScrollBars();
	} else {
		ResetOrigin();
		ResetPosePlacementHint();
	}

	StartWatching();

	// be sure this happens after origin is set and window is sized
	// properly for proper icon caching!

	if (ContainerWindow()->IsTrash())
		AddTrashPoses();
	else
		AddPoses(TargetModel());
	TargetModel()->CloseNode();

	Invalidate();

	fLastKeyTime = 0;
}


void
BPoseView::Refresh()
{
	BEntry entry;

	ASSERT(TargetModel());
	if (TargetModel()->OpenNode() != B_OK)
		return;

	StopWatching();
	fInsertedNodes.clear();
	ClearPoses();
	StartWatching();

	// be sure this happens after origin is set and window is sized
	// properly for proper icon caching!
	AddPoses(TargetModel());
	TargetModel()->CloseNode();

	if (fRefFilter != NULL) {
		fFiltering = false;
		StartFiltering();
	}

	Invalidate();
	ResetOrigin();
	ResetPosePlacementHint();
}


void
BPoseView::ResetOrigin()
{
	DisableScrollBars();
	ScrollTo(B_ORIGIN);
	UpdateScrollRange();
	SetScrollBarsTo(B_ORIGIN);
	EnableScrollBars();
}


void
BPoseView::EditQueries()
{
	// edit selected queries
	SendSelectionAsRefs(kEditQuery, true);
}


void
BPoseView::SendSelectionAsRefs(uint32 what, bool onlyQueries)
{
	// fix this by having a proper selection iterator

	int32 numItems = fSelectionList->CountItems();
	if (!numItems)
		return;

	bool haveRef = false;
	BMessage message;
	message.what = what;

	for (int32 index = 0; index < numItems; index++) {
		BPose* pose = fSelectionList->ItemAt(index);
		if (onlyQueries) {
			// to check if pose is a query, follow any symlink first
			BEntry resolvedEntry(pose->TargetModel()->EntryRef(), true);
			if (resolvedEntry.InitCheck() != B_OK)
				continue;

			Model model(&resolvedEntry);
			if (!model.IsQuery() && !model.IsQueryTemplate())
				continue;
		}
		haveRef = true;
		message.AddRef("refs", pose->TargetModel()->EntryRef());
	}
	if (!haveRef)
		return;

	if (onlyQueries)
		// this is used to make query templates come up in a special edit window
		message.AddBool("editQueryOnPose", onlyQueries);

	BMessenger(kTrackerSignature).SendMessage(&message);
}


void
BPoseView::OpenInfoWindows()
{
	BMessenger tracker(kTrackerSignature);
	if (!tracker.IsValid()) {
		BAlert* alert = new BAlert("",
			B_TRANSLATE("The Tracker must be running to see Info windows."),
			B_TRANSLATE("Cancel"), NULL, NULL, B_WIDTH_AS_USUAL,
			B_WARNING_ALERT);
		alert->SetFlags(alert->Flags() | B_CLOSE_ON_ESCAPE);
		alert->Go();
		return;
 	}
	SendSelectionAsRefs(kGetInfo);
}


void
BPoseView::SetDefaultPrinter()
{
	BMessenger tracker(kTrackerSignature);
	if (!tracker.IsValid()) {
		BAlert* alert = new BAlert("",
			B_TRANSLATE("The Tracker must be running to see set the default "
			"printer."), B_TRANSLATE("Cancel"), NULL, NULL, B_WIDTH_AS_USUAL,
			B_WARNING_ALERT);
		alert->SetFlags(alert->Flags() | B_CLOSE_ON_ESCAPE);
		alert->Go();
		return;
 	}
	SendSelectionAsRefs(kMakeActivePrinter);
}


void
BPoseView::OpenParent()
{
	if (!TargetModel() || TargetModel()->IsRoot() || IsDesktopWindow())
		return;

	BEntry entry(TargetModel()->EntryRef());
	BDirectory parent;
	entry_ref ref;

	if (entry.GetParent(&parent) != B_OK
		|| parent.GetEntry(&entry) != B_OK
		|| entry.GetRef(&ref) != B_OK)
		return;

	BEntry root("/");
	if (!TrackerSettings().SingleWindowBrowse()
		&& !TrackerSettings().ShowNavigator()
		&& !TrackerSettings().ShowDisksIcon() && entry == root
		&& (modifiers() & B_CONTROL_KEY) == 0)
		return;

	Model parentModel(&ref);

	BMessage message(B_REFS_RECEIVED);
	message.AddRef("refs", &ref);

	if (dynamic_cast<TTracker*>(be_app)) {
		// add information about the child, so that we can select it
		// in the parent view
		message.AddData("nodeRefToSelect", B_RAW_TYPE, TargetModel()->NodeRef(),
			sizeof (node_ref));

		if ((modifiers() & B_OPTION_KEY) != 0 && !IsFilePanel())
			// if option down, add instructions to close the parent
			message.AddData("nodeRefsToClose", B_RAW_TYPE, TargetModel()->NodeRef(),
				sizeof (node_ref));
	}


	if (TrackerSettings().SingleWindowBrowse()) {
		BMessage msg(kSwitchDirectory);
		msg.AddRef("refs", &ref);
		Window()->PostMessage(&msg);
	} else
		be_app->PostMessage(&message);
}


void
BPoseView::IdentifySelection(bool force)
{
	int32 count = fSelectionList->CountItems();
	for (int32 index = 0; index < count; index++) {
		BPose* pose = fSelectionList->ItemAt(index);
		BEntry entry(pose->TargetModel()->ResolveIfLink()->EntryRef());
		if (entry.InitCheck() == B_OK) {
			BPath path;
			if (entry.GetPath(&path) == B_OK)
				update_mime_info(path.Path(), true, false, force ? 2 : 1);
		}
	}
}


void
BPoseView::ClearSelection()
{
	CommitActivePose();
	fSelectionPivotPose = NULL;
	fRealPivotPose = NULL;

	if (fSelectionList->CountItems()) {

		// scan all visible poses first
		BRect bounds(Bounds());

		if (ViewMode() == kListMode) {
			int32 startIndex = (int32)(bounds.top / fListElemHeight);
			BPoint loc(0, startIndex * fListElemHeight);

			PoseList* poseList = CurrentPoseList();
			int32 count = poseList->CountItems();
			for (int32 index = startIndex; index < count; index++) {
				BPose* pose = poseList->ItemAt(index);
				if (pose->IsSelected()) {
					pose->Select(false);
					Invalidate(pose->CalcRect(loc, this, false));
				}

				loc.y += fListElemHeight;
				if (loc.y > bounds.bottom)
					break;
			}
		} else {
			int32 startIndex = FirstIndexAtOrBelow((int32)(bounds.top - IconPoseHeight()), true);
			int32 count = fVSPoseList->CountItems();
			for (int32 index = startIndex; index < count; index++) {
				BPose* pose = fVSPoseList->ItemAt(index);
				if (pose) {
					if (pose->IsSelected()) {
						pose->Select(false);
						Invalidate(pose->CalcRect(this));
					}

					if (pose->Location(this).y > bounds.bottom)
						break;
				}
			}
		}

		// clear selection state in all poses
		int32 count = fSelectionList->CountItems();
		for (int32 index = 0; index < count; index++)
			fSelectionList->ItemAt(index)->Select(false);

		fSelectionList->MakeEmpty();
	}
	fMimeTypesInSelectionCache.MakeEmpty();
}


void
BPoseView::ShowSelection(bool show)
{
	if (fSelectionVisible == show)
		return;

	fSelectionVisible = show;

	if (fSelectionList->CountItems()) {

		// scan all visible poses first
		BRect bounds(Bounds());

		if (ViewMode() == kListMode) {
			int32 startIndex = (int32)(bounds.top / fListElemHeight);
			BPoint loc(0, startIndex * fListElemHeight);

			PoseList* poseList = CurrentPoseList();
			int32 count = poseList->CountItems();
			for (int32 index = startIndex; index < count; index++) {
				BPose* pose = poseList->ItemAt(index);
				if (fSelectionList->HasItem(pose))
					if (pose->IsSelected() != show || fShowSelectionWhenInactive) {
						if (!fShowSelectionWhenInactive)
							pose->Select(show);
						pose->Draw(BRect(pose->CalcRect(loc, this, false)),
							bounds, this, false);
					}

				loc.y += fListElemHeight;
				if (loc.y > bounds.bottom)
					break;
			}
		} else {
			int32 startIndex = FirstIndexAtOrBelow(
				(int32)(bounds.top - IconPoseHeight()), true);
			int32 count = fVSPoseList->CountItems();
			for (int32 index = startIndex; index < count; index++) {
				BPose* pose = fVSPoseList->ItemAt(index);
				if (pose) {
					if (fSelectionList->HasItem(pose))
						if (pose->IsSelected() != show || fShowSelectionWhenInactive) {
							if (!fShowSelectionWhenInactive)
								pose->Select(show);
							Invalidate(pose->CalcRect(this));
						}

					if (pose->Location(this).y > bounds.bottom)
						break;
				}
			}
		}

		// now set all other poses
		int32 count = fSelectionList->CountItems();
		for (int32 index = 0; index < count; index++) {
			BPose* pose = fSelectionList->ItemAt(index);
			if (pose->IsSelected() != show && !fShowSelectionWhenInactive)
				pose->Select(show);
		}

		// finally update fRealPivotPose/fSelectionPivotPose
		if (!show) {
			fRealPivotPose = fSelectionPivotPose;
			fSelectionPivotPose = NULL;
		} else {
			if (fRealPivotPose)
				fSelectionPivotPose = fRealPivotPose;
			fRealPivotPose = NULL;
		}
	}
}


void
BPoseView::AddRemovePoseFromSelection(BPose* pose, int32 index, bool select)
{
	// Do not allow double selection/deselection.
	if (select == pose->IsSelected())
		return;

	pose->Select(select);

	// update display
	if (ViewMode() == kListMode)
		Invalidate(pose->CalcRect(BPoint(0, index * fListElemHeight), this, false));
	else
		Invalidate(pose->CalcRect(this));

	if (select)
		fSelectionList->AddItem(pose);
	else {
		fSelectionList->RemoveItem(pose);
		if (fSelectionPivotPose == pose)
			fSelectionPivotPose = NULL;
		if (fRealPivotPose == pose)
			fRealPivotPose = NULL;
	}
}


void
BPoseView::RemoveFromExtent(const BRect &rect)
{
	ASSERT(ViewMode() != kListMode);

	if (rect.left <= fExtent.left || rect.right >= fExtent.right
		|| rect.top <= fExtent.top || rect.bottom >= fExtent.bottom)
		RecalcExtent();
}


void
BPoseView::RecalcExtent()
{
	ASSERT(ViewMode() != kListMode);

	ClearExtent();
	int32 count = fPoseList->CountItems();
	for (int32 index = 0; index < count; index++)
		AddToExtent(fPoseList->ItemAt(index)->CalcRect(this));
}


BRect
BPoseView::Extent() const
{
	BRect rect;

	if (ViewMode() == kListMode) {
		BColumn* column = fColumnList->LastItem();
		if (column) {
			rect.left = rect.top = 0;
			rect.right = column->Offset() + column->Width()
				+ kTitleColumnRightExtraMargin - kRoomForLine / 2.0f;
			rect.bottom = fListElemHeight * CurrentPoseList()->CountItems();
		} else
			rect.Set(LeftTop().x, LeftTop().y, LeftTop().x, LeftTop().y);

	} else {
		rect = fExtent;
		rect.left -= fOffset.x;
		rect.top -= fOffset.y;
		rect.right += fOffset.x;
		rect.bottom += fOffset.y;
		if (!rect.IsValid())
			rect.Set(LeftTop().x, LeftTop().y, LeftTop().x, LeftTop().y);
	}

	return rect;
}


void
BPoseView::SetScrollBarsTo(BPoint point)
{
	if (fHScrollBar && fVScrollBar) {
		fHScrollBar->SetValue(point.x);
		fVScrollBar->SetValue(point.y);
	} else {
		// TODO: I don't know what this was supposed to work around
		// (ie why it wasn't calling ScrollTo(point) simply). Although
		// it cannot have been tested, since it was broken before, I am
		// still leaving this, since I know there can be a subtle change in
		// behaviour (BView<->BScrollBar feedback effects) when scrolling
		// both directions at once versus separately.
		BPoint origin = LeftTop();
		ScrollTo(BPoint(origin.x, point.y));
		ScrollTo(point);
	}
}


void
BPoseView::PinPointToValidRange(BPoint& origin)
{
	// !NaN and valid range
	// the following checks are not broken even they look like they are
	if (!(origin.x >= 0) && !(origin.x <= 0))
		origin.x = 0;
	else if (origin.x < -40000.0 || origin.x > 40000.0)
		origin.x = 0;

	if (!(origin.y >= 0) && !(origin.y <= 0))
		origin.y = 0;
	else if (origin.y < -40000.0 || origin.y > 40000.0)
		origin.y = 0;
}


void
BPoseView::UpdateScrollRange()
{
	// TODO: some calls to UpdateScrollRange don't do the right thing because
	// Extent doesn't return the right value (too early in PoseView lifetime??)
	//
	// This happened most with file panels, when opening a parent - added
	// an extra call to UpdateScrollRange in SelectChildInParent to work
	// around this

	AutoLock<BWindow> lock(Window());
	if (!lock)
		return;

	BRect bounds(Bounds());

	BPoint origin(LeftTop());
	BRect extent(Extent());

	lock.Unlock();

	BPoint minVal(std::min(extent.left, origin.x), std::min(extent.top, origin.y));

	BPoint maxVal((extent.right - bounds.right) + origin.x,
		(extent.bottom - bounds.bottom) + origin.y);

	maxVal.x = std::max(maxVal.x, origin.x);
	maxVal.y = std::max(maxVal.y, origin.y);

	if (fHScrollBar) {
		float scrollMin;
		float scrollMax;
		fHScrollBar->GetRange(&scrollMin, &scrollMax);
		if (minVal.x != scrollMin || maxVal.x != scrollMax) {
			fHScrollBar->SetRange(minVal.x, maxVal.x);
			fHScrollBar->SetSteps(kSmallStep, bounds.Width());
		}
	}

	if (fVScrollBar) {
		float scrollMin;
		float scrollMax;
		fVScrollBar->GetRange(&scrollMin, &scrollMax);

		if (minVal.y != scrollMin || maxVal.y != scrollMax) {
			fVScrollBar->SetRange(minVal.y, maxVal.y);
			fVScrollBar->SetSteps(kSmallStep, bounds.Height());
		}
	}

	// set proportions for bars
	BRect totalExtent(extent | bounds);

	if (fHScrollBar && totalExtent.Width() != 0.0) {
		float proportion = bounds.Width() / totalExtent.Width();
		if (fHScrollBar->Proportion() != proportion)
			fHScrollBar->SetProportion(proportion);
	}

	if (fVScrollBar && totalExtent.Height() != 0.0) {
		float proportion = bounds.Height() / totalExtent.Height();
		if (fVScrollBar->Proportion() != proportion)
			fVScrollBar->SetProportion(proportion);
	}
}


void
BPoseView::DrawPose(BPose* pose, int32 index, bool fullDraw)
{
	BRect rect = CalcPoseRect(pose, index, fullDraw);

	if (TrackerSettings().ShowVolumeSpaceBar()
		&& pose->TargetModel()->IsVolume()) {
		Invalidate(rect);
	} else
		pose->Draw(rect, rect, this, fullDraw);
}


rgb_color
BPoseView::DeskTextColor() const
{
	rgb_color color = ViewColor();
	float thresh = color.red + (color.green * 1.5f) + (color.blue * 0.50f);

	if (thresh >= 300) {
		color.red = 0;
		color.green = 0;
		color.blue = 0;
 	} else {
		color.red = 255;
		color.green = 255;
		color.blue = 255;
	}

	return color;
}


rgb_color
BPoseView::DeskTextBackColor() const
{
	// returns black or white color depending on the desktop background
	int32 thresh = 0;
	rgb_color color = LowColor();

	if (color.red > 150)
		thresh++;
	if (color.green > 150)
		thresh++;
	if (color.blue > 150)
		thresh++;

	if (thresh > 1) {
		color.red = 255;
		color.green = 255;
		color.blue = 255;
 	} else {
		color.red = 0;
		color.green = 0;
		color.blue = 0;
	}

	return color;
}


void
BPoseView::Draw(BRect updateRect)
{
	if (IsDesktopWindow()) {
		BScreen	screen(Window());
		rgb_color color = screen.DesktopColor();
		SetLowColor(color);
		SetViewColor(color);
	}
	DrawViewCommon(updateRect);

	if ((Flags() & B_DRAW_ON_CHILDREN) == 0)
		DrawAfterChildren(updateRect);
}


void
BPoseView::DrawAfterChildren(BRect updateRect)
{
	if (fTransparentSelection && fSelectionRectInfo.rect.IsValid()) {
		SetDrawingMode(B_OP_ALPHA);
		SetHighColor(255, 255, 255, 128);
		if (fSelectionRectInfo.rect.Width() == 0
			|| fSelectionRectInfo.rect.Height() == 0) {
			StrokeLine(fSelectionRectInfo.rect.LeftTop(),
				fSelectionRectInfo.rect.RightBottom());
		} else {
			StrokeRect(fSelectionRectInfo.rect);
			BRect interior = fSelectionRectInfo.rect;
			interior.InsetBy(1, 1);
			if (interior.IsValid()) {
				SetHighColor(80, 80, 80, 90);
				FillRect(interior);
			}
		}
		SetDrawingMode(B_OP_OVER);
	}
}


void
BPoseView::SynchronousUpdate(BRect updateRect, bool clip)
{
	if (clip) {
		BRegion updateRegion;
		updateRegion.Set(updateRect);
		ConstrainClippingRegion(&updateRegion);
	}

	Invalidate(updateRect);
	Window()->UpdateIfNeeded();

	if (clip)
		ConstrainClippingRegion(NULL);
}


void
BPoseView::DrawViewCommon(const BRect &updateRect)
{
	if (ViewMode() == kListMode) {
		PoseList* poseList = CurrentPoseList();
		int32 count = poseList->CountItems();
		int32 startIndex = (int32)((updateRect.top - fListElemHeight) / fListElemHeight);
		if (startIndex < 0)
			startIndex = 0;

		BPoint loc(0, startIndex * fListElemHeight);

		for (int32 index = startIndex; index < count; index++) {
			BPose* pose = poseList->ItemAt(index);
			BRect poseRect(pose->CalcRect(loc, this, true));
			pose->Draw(poseRect, updateRect, this, true);
			loc.y += fListElemHeight;
			if (loc.y >= updateRect.bottom)
				break;
		}
	} else {
		int32 count = fPoseList->CountItems();
		for (int32 index = 0; index < count; index++) {
			BPose* pose = fPoseList->ItemAt(index);
			BRect poseRect(pose->CalcRect(this));
			if (updateRect.Intersects(poseRect))
				pose->Draw(poseRect, updateRect, this, true);
		}
	}
}


void
BPoseView::ColumnRedraw(BRect updateRect)
{
	// used for dynamic column resizing using an offscreen draw buffer
	ASSERT(ViewMode() == kListMode);

	if (IsDesktopWindow()) {
		BScreen	screen(Window());
		rgb_color d = screen.DesktopColor();
		SetLowColor(d);
		SetViewColor(d);
	}

	int32 startIndex = (int32)((updateRect.top - fListElemHeight) / fListElemHeight);
	if (startIndex < 0)
		startIndex = 0;

	PoseList* poseList = CurrentPoseList();
	int32 count = poseList->CountItems();
	if (!count)
		return;

	BPoint loc(0, startIndex * fListElemHeight);
	BRect srcRect = poseList->ItemAt(0)->CalcRect(BPoint(0, 0), this, false);
	srcRect.right += 1024;	// need this to erase correctly
	sOffscreen->BeginUsing(srcRect);
	BView* offscreenView = sOffscreen->View();

	BRegion updateRegion;
	updateRegion.Set(updateRect);
	ConstrainClippingRegion(&updateRegion);

	for (int32 index = startIndex; index < count; index++) {
		BPose* pose = poseList->ItemAt(index);

		offscreenView->SetDrawingMode(B_OP_COPY);
		offscreenView->SetLowColor(LowColor());
		offscreenView->FillRect(offscreenView->Bounds(), B_SOLID_LOW);

		BRect dstRect = srcRect;
		dstRect.OffsetTo(loc);

		BPoint offsetBy(0, -(index * ListElemHeight()));
		pose->Draw(dstRect, updateRect, this, offscreenView, true,
			offsetBy, pose->IsSelected());

		offscreenView->Sync();
		SetDrawingMode(B_OP_COPY);
		DrawBitmap(sOffscreen->Bitmap(), srcRect, dstRect);
		loc.y += fListElemHeight;
		if (loc.y > updateRect.bottom)
			break;
	}
	sOffscreen->DoneUsing();
	ConstrainClippingRegion(0);
}


void
BPoseView::CloseGapInList(BRect* invalidRect)
{
	(*invalidRect).bottom = Extent().bottom + fListElemHeight;
	BRect bounds(Bounds());

	if (bounds.Intersects(*invalidRect)) {
		BRect destRect(*invalidRect);
		destRect = destRect & bounds;
		destRect.bottom -= fListElemHeight;

		BRect srcRect(destRect);
		srcRect.OffsetBy(0, fListElemHeight);

		if (srcRect.Intersects(bounds) || destRect.Intersects(bounds))
			CopyBits(srcRect, destRect);

		*invalidRect = srcRect;
		(*invalidRect).top = destRect.bottom;
	}
}


void
BPoseView::CheckPoseSortOrder(BPose* pose, int32 oldIndex)
{
	_CheckPoseSortOrder(CurrentPoseList(), pose, oldIndex);
}


void
BPoseView::_CheckPoseSortOrder(PoseList* poseList, BPose* pose, int32 oldIndex)
{
	if (ViewMode() != kListMode)
		return;

	Window()->UpdateIfNeeded();

	// take pose out of list for BSearch
	poseList->RemoveItemAt(oldIndex);
	int32 afterIndex;
	int32 orientation = BSearchList(poseList, pose, &afterIndex, oldIndex);

	int32 newIndex;
	if (orientation == kInsertAtFront)
		newIndex = 0;
	else
		newIndex = afterIndex + 1;

	if (newIndex == oldIndex) {
		poseList->AddItem(pose, oldIndex);
		return;
	}

	if (fFiltering && poseList != fFilteredPoseList) {
		poseList->AddItem(pose, newIndex);
		return;
	}

	BRect invalidRect(CalcPoseRectList(pose, oldIndex));
	CloseGapInList(&invalidRect);
	Invalidate(invalidRect);
		// need to invalidate for the last item in the list
	InsertPoseAfter(pose, &afterIndex, orientation, &invalidRect);
	poseList->AddItem(pose, newIndex);
	Invalidate(invalidRect);
}


static int
PoseCompareAddWidget(const BPose* p1, const BPose* p2, BPoseView* view)
{
	// pose comparison and lazy text widget adding

	uint32 sort = view->PrimarySort();
	BColumn* column = view->ColumnFor(sort);
	if (!column)
		return 0;

	BPose* primary;
	BPose* secondary;
	if (!view->ReverseSort()) {
		primary = const_cast<BPose*>(p1);
		secondary = const_cast<BPose*>(p2);
	} else {
		primary = const_cast<BPose*>(p2);
		secondary = const_cast<BPose*>(p1);
	}

	int32 result = 0;
	for (int32 count = 0; ; count++) {

		BTextWidget* widget1 = primary->WidgetFor(sort);
		if (!widget1)
			widget1 = primary->AddWidget(view, column);

		BTextWidget* widget2 = secondary->WidgetFor(sort);
		if (!widget2)
			widget2 = secondary->AddWidget(view, column);

		if (!widget1 || !widget2)
			return result;

		result = widget1->Compare(*widget2, view);

		if (count)
			return result;

		// do we need to sort by secondary attribute?
		if (result == 0) {
			sort = view->SecondarySort();
			if (!sort)
				return result;

			column = view->ColumnFor(sort);
			if (!column)
				return result;
		}
	}

	return result;
}


static BPose*
BSearch(PoseList* table, const BPose* key, BPoseView* view,
	int (*cmp)(const BPose*, const BPose*, BPoseView*), bool returnClosest)
{
	int32 r = table->CountItems();
	BPose* result = 0;

	for (int32 l = 1; l <= r;) {
		int32 m = (l + r) / 2;

		result = table->ItemAt(m - 1);
		int32 compareResult = (cmp)(result, key, view);
		if (compareResult == 0)
			return result;
		else if (compareResult < 0)
			l = m + 1;
		else
			r = m - 1;
	}
	if (returnClosest)
		return result;
	return NULL;
}


int32
BPoseView::BSearchList(PoseList* poseList, const BPose* pose,
	int32* resultingIndex, int32 oldIndex)
{
	// check to see if insertion should be at beginning of list
	const BPose* firstPose = poseList->FirstItem();
	if (!firstPose)
		return kInsertAtFront;

	if (PoseCompareAddWidget(pose, firstPose, this) < 0) {
		*resultingIndex = 0;
		return kInsertAtFront;
	}

	int32 count = poseList->CountItems();

	// look if old position is still ok, by comparing to siblings
	bool valid = oldIndex > 0 && oldIndex < count - 1;
	valid = valid && PoseCompareAddWidget(pose,
		poseList->ItemAt(oldIndex - 1), this) >= 0;
	// the current item is gone, so not oldIndex+1
	valid = valid && PoseCompareAddWidget(pose,
		poseList->ItemAt(oldIndex), this) <= 0;

	if (valid) {
		*resultingIndex = oldIndex - 1;
		return kInsertAfter;
	}

	*resultingIndex = count - 1;

	const BPose* searchResult = BSearch(poseList, pose, this,
		PoseCompareAddWidget);

	if (searchResult) {
		// what are we doing here??
		// looks like we are skipping poses with identical search results or
		// something
		int32 index = poseList->IndexOf(searchResult);
		for (; index < count; index++) {
			int32 result = PoseCompareAddWidget(pose, poseList->ItemAt(index),
				this);
			if (result <= 0) {
				--index;
				break;
			}
		}

		if (index != count)
			*resultingIndex = index;
	}

	return kInsertAfter;
}


void
BPoseView::SetPrimarySort(uint32 attrHash)
{
	BColumn* column = ColumnFor(attrHash);

	if (column) {
		fViewState->SetPrimarySort(attrHash);
		fViewState->SetPrimarySortType(column->AttrType());
	}
}


void
BPoseView::SetSecondarySort(uint32 attrHash)
{
	BColumn* column = ColumnFor(attrHash);

	if (column) {
		fViewState->SetSecondarySort(attrHash);
		fViewState->SetSecondarySortType(column->AttrType());
	} else {
		fViewState->SetSecondarySort(0);
		fViewState->SetSecondarySortType(0);
	}
}


void
BPoseView::SetReverseSort(bool reverse)
{
	fViewState->SetReverseSort(reverse);
}


inline int
PoseCompareAddWidgetBinder(const BPose* p1, const BPose* p2, void* castToPoseView)
{
	return PoseCompareAddWidget(p1, p2, (BPoseView*)castToPoseView);
}


struct PoseComparator : public std::binary_function<const BPose*,
	const BPose*, bool>
{
	PoseComparator(BPoseView* poseView): fPoseView(poseView) { }

	bool operator() (const BPose* p1, const BPose* p2) {
		return PoseCompareAddWidget(p1, p2, fPoseView) < 0;
	}

	BPoseView* fPoseView;
};


#if xDEBUG
static BPose*
DumpOne(BPose* pose, void*)
{
	pose->TargetModel()->PrintToStream(0);
	return 0;
}
#endif


void
BPoseView::SortPoses()
{
	if (fTextWidgetToCheck != NULL)
		fTextWidgetToCheck->CancelWait();
	CommitActivePose();
	// PRINT(("pose list count %d\n", fPoseList->CountItems()));
#if xDEBUG
	fPoseList->EachElement(DumpOne, 0);
	PRINT(("===================\n"));
#endif

	BPose** poses = reinterpret_cast<BPose**>(
		PoseList::Private(fPoseList).AsBList()->Items());
	std::stable_sort(poses, &poses[fPoseList->CountItems()], PoseComparator(this));
	if (fFiltering) {
		poses = reinterpret_cast<BPose**>(
			PoseList::Private(fFilteredPoseList).AsBList()->Items());
		std::stable_sort(poses, &poses[fFilteredPoseList->CountItems()],
			PoseComparator(this));
	}
}


BColumn*
BPoseView::ColumnFor(uint32 attr) const
{
	int32 count = fColumnList->CountItems();
	for (int32 index = 0; index < count; index++) {
		BColumn* column = ColumnAt(index);
		if (column->AttrHash() == attr)
			return column;
	}

	return NULL;
}


bool		// returns true if actually resized
BPoseView::ResizeColumnToWidest(BColumn* column)
{
	ASSERT(ViewMode() == kListMode);

	float maxWidth = kMinColumnWidth;

	PoseList* poseList = CurrentPoseList();
	int32 count = poseList->CountItems();
	for (int32 i = 0; i < count; ++i) {
		BTextWidget* widget = poseList->ItemAt(i)->WidgetFor(column->AttrHash());
		if (widget) {
			float width = widget->PreferredWidth(this);
			if (width > maxWidth)
				maxWidth = width;
		}
	}

	if (maxWidth > kMinColumnWidth || maxWidth < column->Width()) {
		ResizeColumn(column, maxWidth);
		return true;
	}

	return false;
}


BPoint
BPoseView::ResizeColumn(BColumn* column, float newSize,
	float* lastLineDrawPos,
	void (*drawLineFunc)(BPoseView*, BPoint, BPoint),
	void (*undrawLineFunc)(BPoseView*, BPoint, BPoint))
{
	BRect sourceRect(Bounds());
	BPoint result(sourceRect.RightBottom());

	BRect destRect(sourceRect);
		// we will use sourceRect and destRect for copyBits
	BRect invalidateRect(sourceRect);
		// this will serve to clean up after the invalidate
	BRect columnDrawRect(sourceRect);
		// we will use columnDrawRect to draw the actual resized column

	bool shrinking = newSize < column->Width();
	columnDrawRect.left = column->Offset();
	columnDrawRect.right = column->Offset() + kTitleColumnRightExtraMargin
		- kRoomForLine + newSize;
	sourceRect.left = column->Offset() + kTitleColumnRightExtraMargin
		- kRoomForLine + column->Width();
	destRect.left = columnDrawRect.right;
	destRect.right = destRect.left + sourceRect.Width();
	invalidateRect.left = destRect.right;
	invalidateRect.right = sourceRect.right;

	column->SetWidth(newSize);

	float offset = kColumnStart;
	BColumn* last = fColumnList->FirstItem();


	int32 count = fColumnList->CountItems();
	for (int32 index = 0; index < count; index++) {
		column = fColumnList->ItemAt(index);
		column->SetOffset(offset);
		last = column;
		offset = last->Offset() + last->Width() + kTitleColumnExtraMargin;
	}

	if (shrinking) {
		ColumnRedraw(columnDrawRect);
		// dont have to undraw when shrinking
		CopyBits(sourceRect, destRect);
		if (drawLineFunc) {
			ASSERT(lastLineDrawPos);
			(drawLineFunc)(this, BPoint(destRect.left + kRoomForLine,
					destRect.top),
				BPoint(destRect.left + kRoomForLine, destRect.bottom));
			*lastLineDrawPos = destRect.left + kRoomForLine;
		}
	} else {
		CopyBits(sourceRect, destRect);
		if (undrawLineFunc) {
			ASSERT(lastLineDrawPos);
			(undrawLineFunc)(this, BPoint(*lastLineDrawPos, sourceRect.top),
				BPoint(*lastLineDrawPos, sourceRect.bottom));
		}
		if (drawLineFunc) {
			ASSERT(lastLineDrawPos);
			(drawLineFunc)(this, BPoint(destRect.left + kRoomForLine,
					destRect.top),
				BPoint(destRect.left + kRoomForLine, destRect.bottom));
			*lastLineDrawPos = destRect.left + kRoomForLine;
		}
		ColumnRedraw(columnDrawRect);
	}
	if (invalidateRect.left < invalidateRect.right)
		SynchronousUpdate(invalidateRect, true);

	fStateNeedsSaving =  true;

	return result;
}


void
BPoseView::MoveColumnTo(BColumn* src, BColumn* dest)
{
	// find the leftmost boundary of columns we are about to reshuffle
	float miny = src->Offset();
	if (miny > dest->Offset())
		miny = dest->Offset();

	// ensure columns are in proper order in list
	int32 index = fColumnList->IndexOf(dest);
	fColumnList->RemoveItem(src, false);
	fColumnList->AddItem(src, index);

	float offset = kColumnStart;
	BColumn* last = fColumnList->FirstItem();
	int32 count = fColumnList->CountItems();

	for (int32 index = 0; index < count; index++) {
		BColumn* column = fColumnList->ItemAt(index);
		column->SetOffset(offset);
		last = column;
		offset = last->Offset() + last->Width() + kTitleColumnExtraMargin
			- kRoomForLine / 2;
	}

	// invalidate everything to the right of miny
	BRect bounds(Bounds());
	bounds.left = miny;
	Invalidate(bounds);

	fStateNeedsSaving =  true;
}


bool
BPoseView::UpdateDropTarget(BPoint mouseLoc, const BMessage* dragMessage,
	bool trackingContextMenu)
{
	ASSERT(dragMessage);

	int32 index;
	BPose* targetPose = FindPose(mouseLoc, &index);
	if (targetPose != NULL && DragSelectionContains(targetPose, dragMessage))
		targetPose = NULL;

	if ((fCursorCheck && targetPose == fDropTarget)
		|| (trackingContextMenu && !targetPose)) {
		// no change
		return false;
	}

	fCursorCheck = true;
	if (fDropTarget && !DragSelectionContains(fDropTarget, dragMessage))
		HiliteDropTarget(false);

	fDropTarget = targetPose;

	// dereference if symlink
	Model* targetModel = NULL;
	if (targetPose)
		targetModel = targetPose->TargetModel();
	Model tmpTarget;
	if (targetModel && targetModel->IsSymLink()
		&& tmpTarget.SetTo(targetPose->TargetModel()->EntryRef(), true, true)
			== B_OK)
		targetModel = &tmpTarget;

	bool ignoreTypes = (modifiers() & B_CONTROL_KEY) != 0;
	if (targetPose) {
		if (CanHandleDragSelection(targetModel, dragMessage, ignoreTypes)) {
			// new target is valid, select it
			HiliteDropTarget(true);
		} else {
			fDropTarget = NULL;
			fCursorCheck = false;
		}
	}
	if (targetModel == NULL)
		targetModel = TargetModel();

	// if this is an OpenWith window, we'll have no target model
	if (targetModel == NULL)
		return false;

	entry_ref srcRef;
	if (targetModel->IsDirectory() && dragMessage->HasRef("refs")
		&& dragMessage->FindRef("refs", &srcRef) == B_OK) {
		Model srcModel (&srcRef);
		if (!CheckDevicesEqual(&srcRef, targetModel)
			&& !srcModel.IsVolume()
			&& !srcModel.IsRoot()) {
			BCursor copyCursor(B_CURSOR_ID_COPY);
			SetViewCursor(&copyCursor);
			return true;
		}
	}

	SetViewCursor(B_CURSOR_SYSTEM_DEFAULT);
	return true;
}


bool
BPoseView::FrameForPose(BPose* targetpose, bool convert, BRect* poseRect)
{
	bool returnvalue = false;
	BRect bounds(Bounds());

	if (ViewMode() == kListMode) {
		PoseList* poseList = CurrentPoseList();
		int32 count = poseList->CountItems();
		int32 startIndex = (int32)(bounds.top / fListElemHeight);

		BPoint loc(0, startIndex * fListElemHeight);

		for (int32 index = startIndex; index < count; index++) {
			if (targetpose == poseList->ItemAt(index)) {
				*poseRect = fDropTarget->CalcRect(loc, this, false);
				returnvalue = true;
			}

			loc.y += fListElemHeight;
			if (loc.y > bounds.bottom)
				returnvalue = false;
		}
	} else {
		int32 startIndex = FirstIndexAtOrBelow((int32)(bounds.top
			- IconPoseHeight()), true);
		int32 count = fVSPoseList->CountItems();

		for (int32 index = startIndex; index < count; index++) {
			BPose* pose = fVSPoseList->ItemAt(index);
			if (pose) {
				if (pose == fDropTarget) {
					*poseRect = pose->CalcRect(this);
					returnvalue = true;
					break;
				}

				if (pose->Location(this).y > bounds.bottom) {
					returnvalue = false;
					break;
				}
			}
		}
	}

	if (convert)
		ConvertToScreen(poseRect);

	return returnvalue;
}


const int32 kMenuTrackMargin = 20;
bool
BPoseView::MenuTrackingHook(BMenu* menu, void*)
{
	// return true if the menu should go away
	if (!menu->LockLooper())
		return false;

	uint32 buttons;
	BPoint location;
	menu->GetMouse(&location, &buttons);

	bool returnvalue = true;
	// don't test for buttons up here and try to circumvent messaging
	// lest you miss an invoke that will happen after the window goes away

	BRect bounds(menu->Bounds());
	bounds.InsetBy(-kMenuTrackMargin, -kMenuTrackMargin);
	if (bounds.Contains(location))
		// still in menu
		returnvalue =  false;


	if (returnvalue) {
		menu->ConvertToScreen(&location);
		int32 count = menu->CountItems();
		for (int32 index = 0 ; index < count; index++) {
			// iterate through all of the items in the menu
			// if the submenu is showing, see if the mouse is in the submenu
			BMenuItem* item = menu->ItemAt(index);
			if (item && item->Submenu()) {
				BWindow* window = item->Submenu()->Window();
				bool inSubmenu = false;
				if (window && window->Lock()) {
					if (!window->IsHidden()) {
						BRect frame(window->Frame());

						frame.InsetBy(-kMenuTrackMargin, -kMenuTrackMargin);
						inSubmenu = frame.Contains(location);
					}
					window->Unlock();
					if (inSubmenu) {
						// only one menu can have its window open bail now
						returnvalue = false;
						break;
					}
				}
			}
		}
	}

	menu->UnlockLooper();

	return returnvalue;
}


void
BPoseView::DragStop()
{
	fStartFrame.Set(0, 0, 0, 0);
	BContainerWindow* window = ContainerWindow();
	if (window)
		window->DragStop();
}


void
BPoseView::HiliteDropTarget(bool hiliteState)
{
	// hilites current drop target while dragging, does not modify selection list
	if (!fDropTarget)
		return;

	// note: fAlreadySelectedDropTarget is a trick to avoid to really search
	// fSelectionList. Another solution would be to add Hilite/IsHilited just
	// like Select/IsSelected in BPose and let it handle this case internally

	// can happen when starting a new drag
	if (fAlreadySelectedDropTarget != fDropTarget)
		fAlreadySelectedDropTarget = NULL;

	// don't select, this droptarget was already part of a user selection
	if (fDropTarget->IsSelected() && hiliteState) {
		fAlreadySelectedDropTarget = fDropTarget;
		return;
	}

	// don't unselect the fAlreadySelectedDropTarget
	if ((fAlreadySelectedDropTarget == fDropTarget) && !hiliteState) {
		fAlreadySelectedDropTarget = NULL;
		return;
	}

	fDropTarget->Select(hiliteState);

	// scan all visible poses
	BRect bounds(Bounds());

	if (ViewMode() == kListMode) {
		PoseList* poseList = CurrentPoseList();
		int32 count = poseList->CountItems();
		int32 startIndex = (int32)(bounds.top / fListElemHeight);

		BPoint loc(0, startIndex * fListElemHeight);

		for (int32 index = startIndex; index < count; index++) {
			if (fDropTarget == poseList->ItemAt(index)) {
				BRect poseRect = fDropTarget->CalcRect(loc, this, false);
				fDropTarget->Draw(poseRect, poseRect, this, false);
				break;
			}

			loc.y += fListElemHeight;
			if (loc.y > bounds.bottom)
				break;
		}
	} else {
		int32 startIndex = FirstIndexAtOrBelow((int32)(bounds.top - IconPoseHeight()), true);
		int32 count = fVSPoseList->CountItems();

		for (int32 index = startIndex; index < count; index++) {
			BPose* pose = fVSPoseList->ItemAt(index);
			if (pose) {
				if (pose == fDropTarget) {
					BRect poseRect = pose->CalcRect(this);
					// TODO: maybe leave just the else part
					if (!hiliteState)
						// deselecting an icon with widget drawn over background
						// have to be a little tricky here - draw just the icon,
						// invalidate the widget
						pose->DeselectWithoutErasingBackground(poseRect, this);
					else
						pose->Draw(poseRect, poseRect, this, false);
					break;
				}

				if (pose->Location(this).y > bounds.bottom)
					break;
			}
		}
	}
}


bool
BPoseView::CheckAutoScroll(BPoint mouseLoc, bool shouldScroll)
{
	if (!fShouldAutoScroll)
		return false;

	// make sure window is in front before attempting scrolling
	BContainerWindow* window = ContainerWindow();
	if (window == NULL)
		return false;

	BRect bounds(Bounds());
	BRect extent(Extent());

	bool wouldScroll = false;
	bool keepGoing;
	float scrollIncrement;

	BRect border(bounds);
	border.bottom = border.top;
	border.top -= kBorderHeight;
	if (ViewMode() == kListMode)
		border.top -= kTitleViewHeight;

	bool selectionScrolling = fSelectionRectInfo.isDragging;

	if (bounds.top > extent.top) {
		if (selectionScrolling) {
			keepGoing = mouseLoc.y < bounds.top;
			if (fabs(bounds.top - mouseLoc.y) > kSlowScrollBucket)
				scrollIncrement = fAutoScrollInc / 1.5f;
			else
				scrollIncrement = fAutoScrollInc / 4;
		} else {
			keepGoing = border.Contains(mouseLoc);
			scrollIncrement = fAutoScrollInc;
		}

		if (keepGoing) {
			wouldScroll = true;
			if (shouldScroll) {
				if (fVScrollBar != NULL) {
					fVScrollBar->SetValue(
						fVScrollBar->Value() - scrollIncrement);
				} else
					ScrollBy(0, -scrollIncrement);
			}
		}
	}

	border = bounds;
	border.top = border.bottom;
	border.bottom += (float)B_H_SCROLL_BAR_HEIGHT;
	if (bounds.bottom < extent.bottom) {
		if (selectionScrolling) {
			keepGoing = mouseLoc.y > bounds.bottom;
			if (fabs(bounds.bottom - mouseLoc.y) > kSlowScrollBucket)
				scrollIncrement = fAutoScrollInc / 1.5f;
			else
				scrollIncrement = fAutoScrollInc / 4;
		} else {
			keepGoing = border.Contains(mouseLoc);
			scrollIncrement = fAutoScrollInc;
		}

		if (keepGoing) {
			wouldScroll = true;
			if (shouldScroll) {
				if (fVScrollBar != NULL) {
					fVScrollBar->SetValue(
						fVScrollBar->Value() + scrollIncrement);
				} else
					ScrollBy(0, scrollIncrement);
			}
		}
	}

	border = bounds;
	border.right = border.left;
	border.left -= 6;
	if (bounds.left > extent.left) {
		if (selectionScrolling) {
			keepGoing = mouseLoc.x < bounds.left;
			if (fabs(bounds.left - mouseLoc.x) > kSlowScrollBucket)
				scrollIncrement = fAutoScrollInc / 1.5f;
			else
				scrollIncrement = fAutoScrollInc / 4;
		} else {
			keepGoing = border.Contains(mouseLoc);
			scrollIncrement = fAutoScrollInc;
		}

		if (keepGoing) {
			wouldScroll = true;
			if (shouldScroll) {
				if (fHScrollBar != NULL) {
					fHScrollBar->SetValue(
						fHScrollBar->Value() - scrollIncrement);
				} else
					ScrollBy(-scrollIncrement, 0);
			}
		}
	}

	border = bounds;
	border.left = border.right;
	border.right += (float)B_V_SCROLL_BAR_WIDTH;
	if (bounds.right < extent.right) {
		if (selectionScrolling) {
			keepGoing = mouseLoc.x > bounds.right;
			if (fabs(bounds.right - mouseLoc.x) > kSlowScrollBucket)
				scrollIncrement = fAutoScrollInc / 1.5f;
			else
				scrollIncrement = fAutoScrollInc / 4;
		} else {
			keepGoing = border.Contains(mouseLoc);
			scrollIncrement = fAutoScrollInc;
		}

		if (keepGoing) {
			wouldScroll = true;
			if (shouldScroll) {
				if (fHScrollBar != NULL) {
					fHScrollBar->SetValue(
						fHScrollBar->Value() + scrollIncrement);
 				} else
 					ScrollBy(scrollIncrement, 0);
			}
		}
	}

	// Force selection rect update to account for the new scrolled coords
	// without a mouse move
	if (selectionScrolling)
		_UpdateSelectionRect(mouseLoc);

	return wouldScroll;
}


void
BPoseView::HandleAutoScroll()
{
	if (!fShouldAutoScroll)
		return;

	uint32 button;
	BPoint mouseLoc;
	GetMouse(&mouseLoc, &button);

	if (!button) {
		fAutoScrollState = kAutoScrollOff;
		Window()->SetPulseRate(500000);
		return;
	}

	switch (fAutoScrollState) {
		case kWaitForTransition:
			if (CheckAutoScroll(mouseLoc, false) == false)
				fAutoScrollState = kDelayAutoScroll;
			break;

		case kDelayAutoScroll:
			if (CheckAutoScroll(mouseLoc, false) == true) {
				snooze(600000);
				GetMouse(&mouseLoc, &button);
				if (CheckAutoScroll(mouseLoc, false) == true)
					fAutoScrollState = kAutoScrollOn;
			}
			break;

		case kAutoScrollOn:
			CheckAutoScroll(mouseLoc, true);
			break;
	}
}


BRect
BPoseView::CalcPoseRect(const BPose* pose, int32 index,
	bool firstColumnOnly) const
{
	if (ViewMode() == kListMode)
		return CalcPoseRectList(pose, index, firstColumnOnly);
	else
		return CalcPoseRectIcon(pose);
}


BRect
BPoseView::CalcPoseRectIcon(const BPose* pose) const
{
	return pose->CalcRect(this);
}


BRect
BPoseView::CalcPoseRectList(const BPose* pose, int32 index,
	bool firstColumnOnly) const
{
	return pose->CalcRect(BPoint(0, index * fListElemHeight), this,
		firstColumnOnly);
}


bool
BPoseView::Represents(const node_ref* node) const
{
	return *(fModel->NodeRef()) == *node;
}


bool
BPoseView::Represents(const entry_ref* ref) const
{
	return *fModel->EntryRef() == *ref;
}


void
BPoseView::ShowBarberPole()
{
	if (fCountView) {
		AutoLock<BWindow> lock(Window());
		if (!lock)
			return;
		fCountView->StartBarberPole();
	}
}


void
BPoseView::HideBarberPole()
{
	if (fCountView) {
		AutoLock<BWindow> lock(Window());
		if (!lock)
			return;
		fCountView->EndBarberPole();
	}
}


bool
BPoseView::IsWatchingDateFormatChange()
{
	return fIsWatchingDateFormatChange;
}


void
BPoseView::StartWatchDateFormatChange()
{
// TODO: Workaround for R5 (overful message queue)!
// Unfortunately, this causes a dead-lock under certain circumstances.
#if !defined(HAIKU_TARGET_PLATFORM_HAIKU) && !defined(HAIKU_TARGET_PLATFORM_DANO)
	if (IsFilePanel()) {
#endif
		BMessenger tracker(kTrackerSignature);
		BHandler::StartWatching(tracker, kDateFormatChanged);
#if !defined(HAIKU_TARGET_PLATFORM_HAIKU) && !defined(HAIKU_TARGET_PLATFORM_DANO)
	} else {
		be_app->LockLooper();
		be_app->StartWatching(this, kDateFormatChanged);
		be_app->UnlockLooper();
	}
#endif

	fIsWatchingDateFormatChange = true;
}


void
BPoseView::StopWatchDateFormatChange()
{
	if (IsFilePanel()) {
		BMessenger tracker(kTrackerSignature);
		BHandler::StopWatching(tracker, kDateFormatChanged);
	} else {
		be_app->LockLooper();
		be_app->StopWatching(this, kDateFormatChanged);
		be_app->UnlockLooper();
	}

	fIsWatchingDateFormatChange = false;
}


void
BPoseView::UpdateDateColumns(BMessage* message)
{
	int32 columnCount = CountColumns();

	BRect columnRect(Bounds());

	for (int32 i = 0; i < columnCount; i++) {
		BColumn* col = ColumnAt(i);
		if (col && col->AttrType() == B_TIME_TYPE) {
			columnRect.left = col->Offset();
			columnRect.right = columnRect.left + col->Width();
			Invalidate(columnRect);
		}
	}
}


void
BPoseView::AdaptToVolumeChange(BMessage*)
{
}


void
BPoseView::AdaptToDesktopIntegrationChange(BMessage*)
{
}


bool
BPoseView::WidgetTextOutline() const
{
	return fWidgetTextOutline;
}


void
BPoseView::SetWidgetTextOutline(bool on)
{
	fWidgetTextOutline = on;
}


void
BPoseView::EnsurePoseUnselected(BPose* pose)
{
	if (pose == fDropTarget)
		fDropTarget = NULL;

	if (pose == ActivePose())
		CommitActivePose();

	fSelectionList->RemoveItem(pose);
	if (fSelectionPivotPose == pose)
		fSelectionPivotPose = NULL;
	if (fRealPivotPose == pose)
		fRealPivotPose = NULL;

	if (pose->IsSelected()) {
		pose->Select(false);
		if (fSelectionChangedHook)
			ContainerWindow()->SelectionChanged();
	}
}


void
BPoseView::RemoveFilteredPose(BPose* pose, int32 index)
{
	EnsurePoseUnselected(pose);
	fFilteredPoseList->RemoveItemAt(index);

	BRect invalidRect = CalcPoseRectList(pose, index);
	CloseGapInList(&invalidRect);

	Invalidate(invalidRect);
}


void
BPoseView::FilterChanged()
{
	if (ViewMode() != kListMode)
		return;

	int32 stringCount = fFilterStrings.CountItems();
	int32 length = fFilterStrings.LastItem()->CountChars();

	if (!fFiltering && (length > 0 || fRefFilter != NULL))
		StartFiltering();
	else if (fFiltering && stringCount == 1 && length == 0
		&& fRefFilter == NULL)
		ClearFilter();
	else {
		if (fLastFilterStringCount > stringCount
			|| (fLastFilterStringCount == stringCount
				&& fLastFilterStringLength > length)
			|| fRefFilter != NULL) {
			// something was removed, need to start over
			fFilteredPoseList->MakeEmpty();
			fFiltering = false;
			StartFiltering();
		} else {
			int32 count = fFilteredPoseList->CountItems();
			for (int32 i = count - 1; i >= 0; i--) {
				BPose* pose = fFilteredPoseList->ItemAt(i);
				if (!FilterPose(pose))
					RemoveFilteredPose(pose, i);
			}
		}
	}

	fLastFilterStringCount = stringCount;
	fLastFilterStringLength = length;
	UpdateAfterFilterChange();
}


void
BPoseView::UpdateAfterFilterChange()
{
	UpdateCount();

	BPose* pose = fFilteredPoseList->LastItem();
	if (pose == NULL)
		BView::ScrollTo(0, 0);
	else {
		BRect bounds = Bounds();
		float height = fFilteredPoseList->CountItems() * fListElemHeight;
		if (bounds.top > 0 && bounds.bottom > height)
			BView::ScrollTo(0, max_c(height - bounds.Height(), 0));
	}

	UpdateScrollRange();
}


bool
BPoseView::FilterPose(BPose* pose)
{
	if (!fFiltering || pose == NULL)
		return false;

	if (fRefFilter != NULL) {
		PoseInfo poseInfo;
		ReadPoseInfo(pose->TargetModel(), &poseInfo);
		pose->TargetModel()->OpenNode();
		if (!ShouldShowPose(pose->TargetModel(), &poseInfo))
			return false;
	}

	int32 stringCount = fFilterStrings.CountItems();
	int32 matchesLeft = stringCount;

	bool found[stringCount];
	memset(found, 0, sizeof(found));

	ModelNodeLazyOpener modelOpener(pose->TargetModel());
	for (int32 i = 0; i < CountColumns(); i++) {
		BTextWidget* widget = pose->WidgetFor(ColumnAt(i), this, modelOpener);
		const char* text = NULL;
		if (widget == NULL)
			continue;

		text = widget->Text(this);
		if (text == NULL)
			continue;

		for (int32 j = 0; j < stringCount; j++) {
			if (found[j])
				continue;

			if (strcasestr(text, fFilterStrings.ItemAt(j)->String()) != NULL) {
				if (--matchesLeft == 0)
					return true;

				found[j] = true;
			}
		}
	}
	return false;
}


void
BPoseView::StartFiltering()
{
	if (fFiltering)
		return;

	fFiltering = true;
	int32 count = fPoseList->CountItems();
	for (int32 i = 0; i < count; i++) {
		BPose* pose = fPoseList->ItemAt(i);
		if (FilterPose(pose))
			fFilteredPoseList->AddItem(pose);
		else
			EnsurePoseUnselected(pose);
	}

	Invalidate();
}


bool
BPoseView::IsFiltering() const
{
	return fFiltering;
}


void
BPoseView::StopFiltering()
{
	ClearFilter();
	UpdateAfterFilterChange();
}


void
BPoseView::ClearFilter()
{
	if (!fFiltering)
		return;

	fCountView->CancelFilter();

	int32 stringCount = fFilterStrings.CountItems();
	for (int32 i = stringCount - 1; i > 0; i--)
		delete fFilterStrings.RemoveItemAt(i);

	fFilterStrings.LastItem()->Truncate(0);
	fLastFilterStringCount = 1;
	fLastFilterStringLength = 0;

	if (fRefFilter == NULL)
		fFiltering = false;
	fFilteredPoseList->MakeEmpty();

	Invalidate();
}


//	#pragma mark -


BHScrollBar::BHScrollBar(BRect bounds, const char* name, BView* target)
	:	BScrollBar(bounds, name, target, 0, 1, B_HORIZONTAL),
		fTitleView(0)
{
}


void
BHScrollBar::ValueChanged(float value)
{
	if (fTitleView) {
		BPoint origin = fTitleView->LeftTop();
		fTitleView->ScrollTo(BPoint(value, origin.y));
	}

	_inherited::ValueChanged(value);
}


TPoseViewFilter::TPoseViewFilter(BPoseView* pose)
	:	BMessageFilter(B_ANY_DELIVERY, B_ANY_SOURCE),
		fPoseView(pose)
{
}


TPoseViewFilter::~TPoseViewFilter()
{
}


filter_result
TPoseViewFilter::Filter(BMessage* message, BHandler**)
{
	filter_result result = B_DISPATCH_MESSAGE;

	switch (message->what) {
		case B_ARCHIVED_OBJECT:
			bool handled = fPoseView->HandleMessageDropped(message);
			if (handled)
				result = B_SKIP_MESSAGE;
			break;
	}

	return result;
}


// static member initializations

float BPoseView::sFontHeight = -1;
font_height BPoseView::sFontInfo = { 0, 0, 0 };
BFont BPoseView::sCurrentFont;
OffscreenBitmap* BPoseView::sOffscreen = new OffscreenBitmap;
BString BPoseView::sMatchString = "";<|MERGE_RESOLUTION|>--- conflicted
+++ resolved
@@ -1631,13 +1631,9 @@
 	node_ref itemNode;
 	root.GetNodeRef(&itemNode);
 
-<<<<<<< HEAD
 	node_ref dirNode;
 	dirNode.device = ref.device;
 	dirNode.node = ref.directory;
-=======
-		BPose* pose = EntryCreated(&dirNode, &itemNode, ref.name, 0);
->>>>>>> 1a84d6b3
 
 	BPose *pose = EntryCreated(&dirNode, &itemNode, ref.name, 0);
 
