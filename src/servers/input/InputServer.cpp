/*
 * Copyright 2002-2011, Haiku, Inc. All Rights Reserved.
 * Distributed under the terms of the MIT License.
 */


#include "InputServer.h"
#include "InputServerTypes.h"
#include "BottomlineWindow.h"
#include "MethodReplicant.h"

#include <safemode_defs.h>
#include <syscalls.h>

#include <AppServerLink.h>
#include <MessagePrivate.h>
#include <ObjectListPrivate.h>
#include <RosterPrivate.h>

#include <Autolock.h>
#include <Deskbar.h>
#include <Directory.h>
#include <driver_settings.h>
#include <Entry.h>
#include <File.h>
#include <FindDirectory.h>
#include <Locker.h>
#include <Message.h>
#include <OS.h>
#include <Path.h>
#include <Roster.h>
#include <String.h>

#include <stdio.h>

#include "SystemKeymap.h"
	// this is an automatically generated file

#include <ServerProtocol.h>

using std::nothrow;


// Global InputServer member variables.

InputServer* gInputServer;

BList InputServer::gInputFilterList;
BLocker InputServer::gInputFilterListLocker("is_filter_queue_sem");

BList InputServer::gInputMethodList;
BLocker InputServer::gInputMethodListLocker("is_method_queue_sem");

KeymapMethod InputServer::gKeymapMethod;


extern "C" _EXPORT BView* instantiate_deskbar_item();


// #pragma mark - InputDeviceListItem


InputDeviceListItem::InputDeviceListItem(BInputServerDevice& serverDevice,
		const input_device_ref& device)
	:
	fServerDevice(&serverDevice),
	fDevice(),
	fRunning(false)
{
	fDevice.name = strdup(device.name);
	fDevice.type = device.type;
	fDevice.cookie = device.cookie;
}


InputDeviceListItem::~InputDeviceListItem()
{
	free(fDevice.name);
}


void
InputDeviceListItem::Start()
{
	PRINT(("  Starting: %s\n", fDevice.name));
	status_t err = fServerDevice->Start(fDevice.name, fDevice.cookie);
	if (err != B_OK) {
		PRINTERR(("      error: %s (%lx)\n", strerror(err), err));
	}
	fRunning = err == B_OK;
}


void
InputDeviceListItem::Stop()
{
	PRINT(("  Stopping: %s\n", fDevice.name));
	fServerDevice->Stop(fDevice.name, fDevice.cookie);
	fRunning = false;
}


void
InputDeviceListItem::Control(uint32 code, BMessage* message)
{
	fServerDevice->Control(fDevice.name, fDevice.cookie, code, message);
}


bool
InputDeviceListItem::HasName(const char* name) const
{
	if (name == NULL)
		return false;

	return !strcmp(name, fDevice.name);
}


bool
InputDeviceListItem::HasType(input_device_type type) const
{
	return type == fDevice.type;
}


bool
InputDeviceListItem::Matches(const char* name, input_device_type type) const
{
	if (name != NULL)
		return HasName(name);

	return HasType(type);
}


//	#pragma mark -


InputServer::InputServer()
	: BApplication(INPUTSERVER_SIGNATURE),
	fSafeMode(false),
	fKeyboardID(0),
	fInputDeviceListLocker("input server device list"),
	fKeyboardSettings(),
	fMouseSettings(),
	fChars(NULL),
	fScreen(B_MAIN_SCREEN_ID),
	fEventQueueLock("input server event queue"),
	fReplicantMessenger(NULL),
	fInputMethodWindow(NULL),
	fInputMethodAware(false),
	fCursorSem(-1),
	fAppServerPort(-1),
	fCursorArea(-1)
{
	CALLED();
	gInputServer = this;

	set_thread_priority(find_thread(NULL), B_URGENT_DISPLAY_PRIORITY);
		// elevate priority for client interaction

	_StartEventLoop();

	char parameter[32];
	size_t parameterLength = sizeof(parameter);

	if (_kern_get_safemode_option(B_SAFEMODE_SAFE_MODE, parameter,
			&parameterLength) == B_OK) {
		if (!strcasecmp(parameter, "enabled") || !strcasecmp(parameter, "on")
			|| !strcasecmp(parameter, "true") || !strcasecmp(parameter, "yes")
			|| !strcasecmp(parameter, "enable") || !strcmp(parameter, "1"))
			fSafeMode = true;
	}

	if (_kern_get_safemode_option(B_SAFEMODE_DISABLE_USER_ADD_ONS, parameter,
			&parameterLength) == B_OK) {
		if (!strcasecmp(parameter, "enabled") || !strcasecmp(parameter, "on")
			|| !strcasecmp(parameter, "true") || !strcasecmp(parameter, "yes")
			|| !strcasecmp(parameter, "enable") || !strcmp(parameter, "1"))
			fSafeMode = true;
	}

	_InitKeyboardMouseStates();

	fAddOnManager = new(std::nothrow) ::AddOnManager(SafeMode());
	if (fAddOnManager != NULL) {
		// We need to Run() the AddOnManager looper after having loaded
		// the initial add-ons, otherwise we may deadlock when the looper
		// thread for some reason already receives node monitor notifications
		// while we are still locked ourselves and are executing LoadState()
		// at the same time (which may lock the add-on looper thread).
		// NOTE: At first sight this may look like we may loose node monitor
		// notifications while the thread is not yet running, but in fact those
		// message should just pile up and be processed later.
		fAddOnManager->LoadState();
		fAddOnManager->Run();
	}

	BMessenger messenger(this);
	BRoster().StartWatching(messenger, B_REQUEST_LAUNCHED);
}


InputServer::~InputServer()
{
	CALLED();
	if (fAddOnManager->Lock())
		fAddOnManager->Quit();

	_ReleaseInput(NULL);
}


void
InputServer::ArgvReceived(int32 argc, char** argv)
{
	CALLED();
	if (2 == argc && (0 == strcmp("-q", argv[1]))) {
		PRINT(("InputServer::ArgvReceived - Restarting ...\n"));
		status_t quit_status = B_OK;
		BMessenger msgr = BMessenger(INPUTSERVER_SIGNATURE, -1, &quit_status);
		if (B_OK == quit_status) {
			msgr.SendMessage(B_QUIT_REQUESTED);
		} else {
			PRINTERR(("Unable to send Quit message to running InputServer.\n"));
		}
	}
}


void
InputServer::_InitKeyboardMouseStates()
{
	CALLED();
	// This is where we determine the screen resolution from the app_server and find the center of the screen
	// fMousePos is then set to the center of the screen.

	fFrame = fScreen.Frame();
	if (fFrame == BRect(0, 0, 0, 0))
		fFrame = BRect(0, 0, 799, 599);
	fMousePos = BPoint((int32)((fFrame.right + 1) / 2),
		(int32)((fFrame.bottom + 1) / 2));

	memset(&fKeyInfo, 0, sizeof(fKeyInfo));

	if (_LoadKeymap() != B_OK)
		_LoadSystemKeymap();

	BMessage msg(B_MOUSE_MOVED);
	HandleSetMousePosition(&msg, &msg);

	fActiveMethod = &gKeymapMethod;
}


status_t
InputServer::_LoadKeymap()
{
	BPath path;
	if (find_directory(B_USER_SETTINGS_DIRECTORY, &path) != B_OK)
		return B_BAD_VALUE;

	path.Append("Key_map");

	status_t err;

	BFile file(path.Path(), B_READ_ONLY);
	if ((err = file.InitCheck()) != B_OK)
		return err;

	if (file.Read(&fKeys, sizeof(fKeys)) < (ssize_t)sizeof(fKeys))
		return B_BAD_VALUE;

	for (uint32 i = 0; i < sizeof(fKeys) / 4; i++)
		((uint32*)&fKeys)[i] = B_BENDIAN_TO_HOST_INT32(((uint32*)&fKeys)[i]);

	if (file.Read(&fCharsSize, sizeof(uint32)) < (ssize_t)sizeof(uint32))
		return B_BAD_VALUE;

	fCharsSize = B_BENDIAN_TO_HOST_INT32(fCharsSize);
	if (fCharsSize <= 0)
		return B_BAD_VALUE;

	delete[] fChars;
	fChars = new (nothrow) char[fCharsSize];
	if (fChars == NULL)
		return B_NO_MEMORY;

	if (file.Read(fChars, fCharsSize) != (signed)fCharsSize)
		return B_BAD_VALUE;

	return B_OK;
}


status_t
InputServer::_LoadSystemKeymap()
{
	delete[] fChars;
	fKeys = kSystemKeymap;
	fCharsSize = kSystemKeyCharsSize;
	fChars = new (nothrow) char[fCharsSize];
	if (fChars == NULL)
		return B_NO_MEMORY;

	memcpy(fChars, kSystemKeyChars, fCharsSize);

	// TODO: why are we doing this?
	return _SaveKeymap(true);
}


status_t
InputServer::_SaveKeymap(bool isDefault)
{
	// we save this keymap to file
	BPath path;
	if (find_directory(B_USER_SETTINGS_DIRECTORY, &path) != B_OK)
		return B_BAD_VALUE;

	path.Append("Key_map");

	BFile file;
	status_t err = file.SetTo(path.Path(), B_WRITE_ONLY | B_CREATE_FILE | B_ERASE_FILE);
	if (err != B_OK) {
		PRINTERR(("error %s\n", strerror(err)));
		return err;
	}

	for (uint32 i = 0; i < sizeof(fKeys) / sizeof(uint32); i++) {
		((uint32*)&fKeys)[i] = B_HOST_TO_BENDIAN_INT32(((uint32*)&fKeys)[i]);
	}

	if ((err = file.Write(&fKeys, sizeof(fKeys))) < (ssize_t)sizeof(fKeys))
		return err;

	for (uint32 i = 0; i < sizeof(fKeys) / sizeof(uint32); i++) {
		((uint32*)&fKeys)[i] = B_BENDIAN_TO_HOST_INT32(((uint32*)&fKeys)[i]);
	}

	uint32 size = B_HOST_TO_BENDIAN_INT32(fCharsSize);

	if ((err = file.Write(&size, sizeof(uint32))) < (ssize_t)sizeof(uint32))
		return B_BAD_VALUE;

	if ((err = file.Write(fChars, fCharsSize)) < (ssize_t)fCharsSize)
		return err;

	// don't bother reporting an error if this fails, since this isn't fatal
	// the keymap will still be functional, and will just be identified as (Current) in prefs instead of its
	// actual name
	if (isDefault)
		file.WriteAttr("keymap:name", B_STRING_TYPE, 0, kSystemKeymapName, strlen(kSystemKeymapName));

	return B_OK;
}


bool
InputServer::QuitRequested()
{
	CALLED();
	if (!BApplication::QuitRequested())
		return false;

	PostMessage(SYSTEM_SHUTTING_DOWN);

	bool shutdown = false;
	CurrentMessage()->FindBool("_shutdown_", &shutdown);

	// Don't actually quit when the system is being shutdown
	if (shutdown) {
		return false;
	} else {
		fAddOnManager->SaveState();

		delete_port(fEventLooperPort);
			// the event looper thread will exit after this
		fEventLooperPort = -1;
		return true;
	}
}


void
InputServer::ReadyToRun()
{
	CALLED();

	// say hello to the app_server

	BPrivate::AppServerLink link;
	link.StartMessage(AS_REGISTER_INPUT_SERVER);
	link.Flush();
}


status_t
InputServer::_AcquireInput(BMessage& message, BMessage& reply)
{
	// TODO: it currently just gets everything we have
	area_id area;
	if (message.FindInt32("cursor area", &area) == B_OK) {
		// try to clone the area
		fCursorBuffer = NULL;

		fCursorSem = create_sem(0, "cursor semaphore");
		if (fCursorSem >= B_OK) {
			fCursorArea = clone_area("input server cursor", (void**)&fCursorBuffer,
				B_ANY_ADDRESS, B_READ_AREA | B_WRITE_AREA, area);
		}
	}

	fAppServerPort = create_port(200, "input server target");
	if (fAppServerPort < B_OK) {
		_ReleaseInput(&message);
		return fAppServerPort;
	}

	reply.AddBool("has keyboard", true);
	reply.AddBool("has mouse", true);
	reply.AddInt32("event port", fAppServerPort);

	if (fCursorBuffer != NULL) {
		// cursor shared buffer is supported
		reply.AddInt32("cursor semaphore", fCursorSem);
	}

	return B_OK;
}


void
InputServer::_ReleaseInput(BMessage* /*message*/)
{
	if (fCursorBuffer != NULL) {
		fCursorBuffer = NULL;
		delete_sem(fCursorSem);
		delete_area(fCursorArea);

		fCursorSem = -1;
		fCursorArea = -1;
	}

	delete_port(fAppServerPort);
}


void
InputServer::MessageReceived(BMessage* message)
{
	CALLED();

	BMessage reply;
	status_t status = B_OK;

	PRINT(("%s what:%c%c%c%c\n", __PRETTY_FUNCTION__, (char)(message->what >> 24),
		(char)(message->what >> 16), (char)(message->what >> 8), (char)message->what));

	switch (message->what) {
		case IS_SET_METHOD:
			HandleSetMethod(message);
			break;
		case IS_GET_MOUSE_TYPE:
			status = HandleGetSetMouseType(message, &reply);
			break;
		case IS_SET_MOUSE_TYPE:
			status = HandleGetSetMouseType(message, &reply);
			break;
		case IS_GET_MOUSE_ACCELERATION:
			status = HandleGetSetMouseAcceleration(message, &reply);
			break;
		case IS_SET_MOUSE_ACCELERATION:
			status = HandleGetSetMouseAcceleration(message, &reply);
			break;
		case IS_GET_KEY_REPEAT_DELAY:
			status = HandleGetSetKeyRepeatDelay(message, &reply);
			break;
		case IS_SET_KEY_REPEAT_DELAY:
			status = HandleGetSetKeyRepeatDelay(message, &reply);
			break;
		case IS_GET_KEY_INFO:
			status = HandleGetKeyInfo(message, &reply);
			break;
		case IS_GET_MODIFIERS:
			status = HandleGetModifiers(message, &reply);
			break;
		case IS_GET_MODIFIER_KEY:
			status = HandleGetModifierKey(message, &reply);
			break;
		case IS_SET_MODIFIER_KEY:
			status = HandleSetModifierKey(message, &reply);
			break;
		case IS_SET_KEYBOARD_LOCKS:
			status = HandleSetKeyboardLocks(message, &reply);
			break;
		case IS_GET_MOUSE_SPEED:
			status = HandleGetSetMouseSpeed(message, &reply);
			break;
		case IS_SET_MOUSE_SPEED:
			status = HandleGetSetMouseSpeed(message, &reply);
			break;
		case IS_SET_MOUSE_POSITION:
			status = HandleSetMousePosition(message, &reply);
			break;
		case IS_GET_MOUSE_MAP:
			status = HandleGetSetMouseMap(message, &reply);
			break;
		case IS_SET_MOUSE_MAP:
			status = HandleGetSetMouseMap(message, &reply);
			break;
		case IS_GET_KEYBOARD_ID:
			status = HandleGetSetKeyboardID(message, &reply);
			break;
		case IS_SET_KEYBOARD_ID:
			status = HandleGetSetKeyboardID(message, &reply);
			break;
		case IS_GET_CLICK_SPEED:
			status = HandleGetSetClickSpeed(message, &reply);
			break;
		case IS_SET_CLICK_SPEED:
			status = HandleGetSetClickSpeed(message, &reply);
			break;
		case IS_GET_KEY_REPEAT_RATE:
			status = HandleGetSetKeyRepeatRate(message, &reply);
			break;
		case IS_SET_KEY_REPEAT_RATE:
			status = HandleGetSetKeyRepeatRate(message, &reply);
			break;
		case IS_GET_KEY_MAP:
			status = HandleGetSetKeyMap(message, &reply);
			break;
		case IS_RESTORE_KEY_MAP:
			status = HandleGetSetKeyMap(message, &reply);
			break;
		case IS_FOCUS_IM_AWARE_VIEW:
			status = HandleFocusUnfocusIMAwareView(message, &reply);
			break;
		case IS_UNFOCUS_IM_AWARE_VIEW:
			status = HandleFocusUnfocusIMAwareView(message, &reply);
			break;

		// app_server communication
		case IS_ACQUIRE_INPUT:
			status = _AcquireInput(*message, reply);
			break;
		case IS_RELEASE_INPUT:
			_ReleaseInput(message);
			return;
   		case IS_SCREEN_BOUNDS_UPDATED:
   		{
			// This is what the R5 app_server sends us when the screen
			// configuration changes
			BRect frame;
			if (message->FindRect("screen_bounds", &frame) != B_OK)
				frame = fScreen.Frame();

			if (frame == fFrame)
				break;

			BPoint pos(fMousePos.x * frame.Width() / fFrame.Width(),
				fMousePos.y * frame.Height() / fFrame.Height());
			fFrame = frame;

			BMessage set;
			set.AddPoint("where", pos);
			HandleSetMousePosition(&set, NULL);
			break;
		}

		// device looper related
		case IS_FIND_DEVICES:
		case IS_WATCH_DEVICES:
		case IS_IS_DEVICE_RUNNING:
		case IS_START_DEVICE:
		case IS_STOP_DEVICE:
		case IS_CONTROL_DEVICES:
		case SYSTEM_SHUTTING_DOWN:
		case IS_METHOD_REGISTER:
			fAddOnManager->PostMessage(message);
			return;

		case IS_SAVE_SETTINGS:
			fKeyboardSettings.Save();
			fMouseSettings.SaveSettings();
			return;

		case IS_SAVE_KEYMAP:
			_SaveKeymap();
			return;

		case B_SOME_APP_LAUNCHED:
		{
			const char *signature;
			// TODO: what's this for?
			if (message->FindString("be:signature", &signature)==B_OK) {
				PRINT(("input_server : %s\n", signature));
				if (strcmp(signature, "application/x-vnd.Be-TSKB")==0) {

				}
			}
			return;
		}

		case kMsgAppServerRestarted:
		{
			BApplication::MessageReceived(message);
			BPrivate::AppServerLink link;
			link.StartMessage(AS_REGISTER_INPUT_SERVER);
			link.Flush();
			return;
		}

		default:
			return;
	}

	reply.AddInt32("status", status);
	message->SendReply(&reply);
}


void
InputServer::HandleSetMethod(BMessage* message)
{
	CALLED();
<<<<<<< HEAD
	void* cookie;
	if (message->FindPointer("cookie", &cookie) == B_OK) {
		BInputServerMethod *method = (BInputServerMethod*)cookie;
		PRINT(("%s cookie %p\n", __PRETTY_FUNCTION__, method));
		SetActiveMethod(method);
=======
	int32 cookie;
	if (message->FindInt32("cookie", &cookie) != B_OK)
		return;
	if (cookie == gKeymapMethod.fOwner->Cookie()) {
		SetActiveMethod(&gKeymapMethod);
	} else {
		BAutolock lock(InputServer::gInputMethodListLocker);
		for (int32 i = 0; i < gInputMethodList.CountItems(); i++) {
			BInputServerMethod* method
				= (BInputServerMethod*)InputServer::gInputMethodList.ItemAt(i);
			if (method->fOwner->Cookie() == cookie) {
				PRINT(("%s cookie %" B_PRId32 "\n", __PRETTY_FUNCTION__,
					cookie));
				SetActiveMethod(method);
				break;
			}
		}
>>>>>>> 46db18d1
	}
}


status_t
InputServer::HandleGetSetMouseType(BMessage* message, BMessage* reply)
{
	int32 type;
	if (message->FindInt32("mouse_type", &type) == B_OK) {
		fMouseSettings.SetMouseType(type);
		be_app_messenger.SendMessage(IS_SAVE_SETTINGS);

		BMessage msg(IS_CONTROL_DEVICES);
		msg.AddInt32("type", B_POINTING_DEVICE);
		msg.AddInt32("code", B_MOUSE_TYPE_CHANGED);
		return fAddOnManager->PostMessage(&msg);
	}

	return reply->AddInt32("mouse_type", fMouseSettings.MouseType());
}


status_t
InputServer::HandleGetSetMouseAcceleration(BMessage* message,
	BMessage* reply)
{
	int32 factor;
	if (message->FindInt32("speed", &factor) == B_OK) {
		fMouseSettings.SetAccelerationFactor(factor);
		be_app_messenger.SendMessage(IS_SAVE_SETTINGS);

		BMessage msg(IS_CONTROL_DEVICES);
		msg.AddInt32("type", B_POINTING_DEVICE);
		msg.AddInt32("code", B_MOUSE_ACCELERATION_CHANGED);
		return fAddOnManager->PostMessage(&msg);
	}

	return reply->AddInt32("speed", fMouseSettings.AccelerationFactor());
}


status_t
InputServer::HandleGetSetKeyRepeatDelay(BMessage* message, BMessage* reply)
{
	bigtime_t delay;
	if (message->FindInt64("delay", &delay) == B_OK) {
		fKeyboardSettings.SetKeyboardRepeatDelay(delay);
		be_app_messenger.SendMessage(IS_SAVE_SETTINGS);

		BMessage msg(IS_CONTROL_DEVICES);
		msg.AddInt32("type", B_KEYBOARD_DEVICE);
		msg.AddInt32("code", B_KEY_REPEAT_DELAY_CHANGED);
		return fAddOnManager->PostMessage(&msg);
	}

	return reply->AddInt64("delay", fKeyboardSettings.KeyboardRepeatDelay());
}


status_t
InputServer::HandleGetKeyInfo(BMessage* message, BMessage* reply)
{
	return reply->AddData("key_info", B_ANY_TYPE, &fKeyInfo, sizeof(fKeyInfo));
}


status_t
InputServer::HandleGetModifiers(BMessage* message, BMessage* reply)
{
	return reply->AddInt32("modifiers", fKeyInfo.modifiers);
}


status_t
InputServer::HandleGetModifierKey(BMessage* message, BMessage* reply)
{
	int32 modifier;

	if (message->FindInt32("modifier", &modifier) == B_OK) {
		switch (modifier) {
			case B_CAPS_LOCK:
				return reply->AddInt32("key", fKeys.caps_key);
			case B_NUM_LOCK:
				return reply->AddInt32("key", fKeys.num_key);
			case B_SCROLL_LOCK:
				return reply->AddInt32("key", fKeys.scroll_key);
			case B_LEFT_SHIFT_KEY:
				return reply->AddInt32("key", fKeys.left_shift_key);
			case B_RIGHT_SHIFT_KEY:
				return reply->AddInt32("key", fKeys.right_shift_key);
			case B_LEFT_COMMAND_KEY:
				return reply->AddInt32("key", fKeys.left_command_key);
			case B_RIGHT_COMMAND_KEY:
				return reply->AddInt32("key", fKeys.right_command_key);
			case B_LEFT_CONTROL_KEY:
				return reply->AddInt32("key", fKeys.left_control_key);
			case B_RIGHT_CONTROL_KEY:
				return reply->AddInt32("key", fKeys.right_control_key);
			case B_LEFT_OPTION_KEY:
				return reply->AddInt32("key", fKeys.left_option_key);
			case B_RIGHT_OPTION_KEY:
				return reply->AddInt32("key", fKeys.right_option_key);
			case B_MENU_KEY:
				return reply->AddInt32("key", fKeys.menu_key);
		}
	}
	return B_ERROR;
}


status_t
InputServer::HandleSetModifierKey(BMessage* message, BMessage* reply)
{
	int32 modifier, key;
	if (message->FindInt32("modifier", &modifier) == B_OK
		&& message->FindInt32("key", &key) == B_OK) {
		switch (modifier) {
			case B_CAPS_LOCK:
				fKeys.caps_key = key;
				break;
			case B_NUM_LOCK:
				fKeys.num_key = key;
				break;
			case B_SCROLL_LOCK:
				fKeys.scroll_key = key;
				break;
			case B_LEFT_SHIFT_KEY:
				fKeys.left_shift_key = key;
				break;
			case B_RIGHT_SHIFT_KEY:
				fKeys.right_shift_key = key;
				break;
			case B_LEFT_COMMAND_KEY:
				fKeys.left_command_key = key;
				break;
			case B_RIGHT_COMMAND_KEY:
				fKeys.right_command_key = key;
				break;
			case B_LEFT_CONTROL_KEY:
				fKeys.left_control_key = key;
				break;
			case B_RIGHT_CONTROL_KEY:
				fKeys.right_control_key = key;
				break;
			case B_LEFT_OPTION_KEY:
				fKeys.left_option_key = key;
				break;
			case B_RIGHT_OPTION_KEY:
				fKeys.right_option_key = key;
				break;
			case B_MENU_KEY:
				fKeys.menu_key = key;
				break;
			default:
				return B_ERROR;
		}

		// TODO: unmap the key ?

		be_app_messenger.SendMessage(IS_SAVE_KEYMAP);

		BMessage msg(IS_CONTROL_DEVICES);
		msg.AddInt32("type", B_KEYBOARD_DEVICE);
		msg.AddInt32("code", B_KEY_MAP_CHANGED);
		return fAddOnManager->PostMessage(&msg);
	}

	return B_ERROR;
}


status_t
InputServer::HandleSetKeyboardLocks(BMessage* message, BMessage* reply)
{
	if (message->FindInt32("locks", (int32*)&fKeys.lock_settings) == B_OK) {
		be_app_messenger.SendMessage(IS_SAVE_KEYMAP);

		BMessage msg(IS_CONTROL_DEVICES);
		msg.AddInt32("type", B_KEYBOARD_DEVICE);
		msg.AddInt32("code", B_KEY_LOCKS_CHANGED);
		return fAddOnManager->PostMessage(&msg);
	}

	return B_ERROR;
}


status_t
InputServer::HandleGetSetMouseSpeed(BMessage* message, BMessage* reply)
{
	int32 speed;
	if (message->FindInt32("speed", &speed) == B_OK) {
		fMouseSettings.SetMouseSpeed(speed);
		be_app_messenger.SendMessage(IS_SAVE_SETTINGS);

		BMessage msg(IS_CONTROL_DEVICES);
		msg.AddInt32("type", B_POINTING_DEVICE);
		msg.AddInt32("code", B_MOUSE_SPEED_CHANGED);
		return fAddOnManager->PostMessage(&msg);
	}

	return reply->AddInt32("speed", fMouseSettings.MouseSpeed());
}


status_t
InputServer::HandleSetMousePosition(BMessage* message, BMessage* reply)
{
	CALLED();

	BPoint where;
	if (message->FindPoint("where", &where) != B_OK)
		return B_BAD_VALUE;

	// create a new event for this and enqueue it to the event list just like any other

	BMessage* event = new BMessage(B_MOUSE_MOVED);
	if (event == NULL)
		return B_NO_MEMORY;

	event->AddPoint("where", where);
	event->AddBool("be:set_mouse", true);
	if (EnqueueDeviceMessage(event) != B_OK) {
		delete event;
		return B_NO_MEMORY;
	}

	return B_OK;
}


status_t
InputServer::HandleGetSetMouseMap(BMessage* message, BMessage* reply)
{
	mouse_map *map;
	ssize_t size;
	if (message->FindData("mousemap", B_RAW_TYPE, (const void**)&map, &size) == B_OK) {
		fMouseSettings.SetMapping(*map);
		be_app_messenger.SendMessage(IS_SAVE_SETTINGS);

		BMessage msg(IS_CONTROL_DEVICES);
		msg.AddInt32("type", B_POINTING_DEVICE);
		msg.AddInt32("code", B_MOUSE_MAP_CHANGED);
		return fAddOnManager->PostMessage(&msg);
	} else {
		mouse_map map;
		fMouseSettings.Mapping(map);
		return reply->AddData("mousemap", B_RAW_TYPE, &map, sizeof(mouse_map));
	}
}


status_t
InputServer::HandleGetSetKeyboardID(BMessage* message, BMessage* reply)
{
	int16 id;
	if (message->FindInt16("id", &id) == B_OK) {
		fKeyboardID = (uint16)id;
		return B_OK;
	}
	return reply->AddInt16("id", fKeyboardID);
}


status_t
InputServer::HandleGetSetClickSpeed(BMessage* message, BMessage* reply)
{
	bigtime_t clickSpeed;
	if (message->FindInt64("speed", &clickSpeed) == B_OK) {
		fMouseSettings.SetClickSpeed(clickSpeed);
		be_app_messenger.SendMessage(IS_SAVE_SETTINGS);

		BMessage msg(IS_CONTROL_DEVICES);
		msg.AddInt32("type", B_POINTING_DEVICE);
		msg.AddInt32("code", B_CLICK_SPEED_CHANGED);
		return fAddOnManager->PostMessage(&msg);
	}

	return reply->AddInt64("speed", fMouseSettings.ClickSpeed());
}


status_t
InputServer::HandleGetSetKeyRepeatRate(BMessage* message, BMessage* reply)
{
	int32 keyRepeatRate;
	if (message->FindInt32("rate", &keyRepeatRate) == B_OK) {
		fKeyboardSettings.SetKeyboardRepeatRate(keyRepeatRate);
		be_app_messenger.SendMessage(IS_SAVE_SETTINGS);

		BMessage msg(IS_CONTROL_DEVICES);
		msg.AddInt32("type", B_KEYBOARD_DEVICE);
		msg.AddInt32("code", B_KEY_REPEAT_RATE_CHANGED);
		return fAddOnManager->PostMessage(&msg);
	}

	return reply->AddInt32("rate", fKeyboardSettings.KeyboardRepeatRate());
}


status_t
InputServer::HandleGetSetKeyMap(BMessage* message, BMessage* reply)
{
	CALLED();

	if (message->what == IS_GET_KEY_MAP) {
		status_t status = reply->AddData("keymap", B_ANY_TYPE, &fKeys, sizeof(fKeys));
		if (status == B_OK)
			status = reply->AddData("key_buffer", B_ANY_TYPE, fChars, fCharsSize);

		return status;
	}

	if (_LoadKeymap() != B_OK)
		_LoadSystemKeymap();

	BMessage msg(IS_CONTROL_DEVICES);
	msg.AddInt32("type", B_KEYBOARD_DEVICE);
	msg.AddInt32("code", B_KEY_MAP_CHANGED);
	return fAddOnManager->PostMessage(&msg);
}


status_t
InputServer::HandleFocusUnfocusIMAwareView(BMessage* message,
	BMessage* reply)
{
	CALLED();

	BMessenger messenger;
	status_t status = message->FindMessenger("view", &messenger);
	if (status != B_OK)
		return status;

	// check if current view is ours

	if (message->what == IS_FOCUS_IM_AWARE_VIEW) {
		PRINT(("HandleFocusUnfocusIMAwareView : entering\n"));
		fInputMethodAware = true;
	} else {
		PRINT(("HandleFocusUnfocusIMAwareView : leaving\n"));
		fInputMethodAware = false;
	}

	return B_OK;
}


/*!	Enqueues the message into the event queue.
	The message must only be deleted in case this method returns an error.
*/
status_t
InputServer::EnqueueDeviceMessage(BMessage* message)
{
	CALLED();

	BAutolock _(fEventQueueLock);
	if (!fEventQueue.AddItem(message))
		return B_NO_MEMORY;

	if (fEventQueue.CountItems() == 1) {
		// notify event loop only if we haven't already done so
		write_port_etc(fEventLooperPort, 1, NULL, 0, B_RELATIVE_TIMEOUT, 0);
	}
	return B_OK;
}


/*!	Enqueues the message into the method queue.
	The message must only be deleted in case this method returns an error.
*/
status_t
InputServer::EnqueueMethodMessage(BMessage* message)
{
	CALLED();
	PRINT(("%s what:%c%c%c%c\n", __PRETTY_FUNCTION__, (char)(message->what >> 24),
		(char)(message->what >> 16), (char)(message->what >> 8), (char)message->what));

#ifdef DEBUG
	if (message->what == 'IMEV') {
		int32 code;
		message->FindInt32("be:opcode", &code);
		PRINT(("%s be:opcode %li\n", __PRETTY_FUNCTION__, code));
	}
#endif

	BAutolock _(fEventQueueLock);
	if (!fMethodQueue.AddItem(message))
		return B_NO_MEMORY;

	if (fMethodQueue.CountItems() == 1) {
		// notify event loop only if we haven't already done so
		write_port_etc(fEventLooperPort, 0, NULL, 0, B_RELATIVE_TIMEOUT, 0);
	}
	return B_OK;
}


status_t
InputServer::SetNextMethod(bool direction)
{
	gInputMethodListLocker.Lock();

	int32 index = gInputMethodList.IndexOf(fActiveMethod);
	int32 oldIndex = index;

	index += (direction ? 1 : -1);

	if (index < -1)
		index = gInputMethodList.CountItems() - 1;
	if (index >= gInputMethodList.CountItems())
		index = -1;

	if (index == oldIndex)
		return B_BAD_INDEX;

	BInputServerMethod *method = &gKeymapMethod;

	if (index != -1)
		method = (BInputServerMethod *)gInputMethodList.ItemAt(index);

	SetActiveMethod(method);

	gInputMethodListLocker.Unlock();
	return B_OK;
}


void
InputServer::SetActiveMethod(BInputServerMethod* method)
{
	CALLED();
	if (fActiveMethod)
		fActiveMethod->fOwner->MethodActivated(false);

	fActiveMethod = method;

	if (fActiveMethod)
		fActiveMethod->fOwner->MethodActivated(true);
}


const BMessenger*
InputServer::MethodReplicant()
{
	return fReplicantMessenger;
}


void
InputServer::SetMethodReplicant(const BMessenger* messenger)
{
	fReplicantMessenger = messenger;
}


bool
InputServer::EventLoopRunning()
{
	return fEventLooperPort >= B_OK;
}


status_t
InputServer::GetDeviceInfo(const char* name, input_device_type *_type,
	bool *_isRunning)
{
    BAutolock lock(fInputDeviceListLocker);

	for (int32 i = fInputDeviceList.CountItems() - 1; i >= 0; i--) {
		InputDeviceListItem* item = (InputDeviceListItem*)fInputDeviceList.ItemAt(i);

		if (item->HasName(name)) {
			if (_type)
				*_type = item->Type();
			if (_isRunning)
				*_isRunning = item->Running();

			return B_OK;
		}
	}

	return B_NAME_NOT_FOUND;
}


status_t
InputServer::GetDeviceInfos(BMessage *msg)
{
	CALLED();
	BAutolock lock(fInputDeviceListLocker);

	for (int32 i = fInputDeviceList.CountItems() - 1; i >= 0; i--) {
		InputDeviceListItem* item = (InputDeviceListItem*)fInputDeviceList.ItemAt(i);
		msg->AddString("device", item->Name());
		msg->AddInt32("type", item->Type());
	}
	return B_OK;
}


status_t
InputServer::UnregisterDevices(BInputServerDevice& serverDevice,
	input_device_ref **devices)
{
    CALLED();
    BAutolock lock(fInputDeviceListLocker);

	if (devices != NULL) {
		// remove the devices as specified only
		input_device_ref *device = NULL;
		for (int32 i = 0; (device = devices[i]) != NULL; i++) {
			for (int32 j = fInputDeviceList.CountItems() - 1; j >= 0; j--) {
				InputDeviceListItem* item = (InputDeviceListItem*)fInputDeviceList.ItemAt(j);

				if (item->ServerDevice() == &serverDevice && item->HasName(device->name)) {
					item->Stop();
					if (fInputDeviceList.RemoveItem(j))
						delete item;
					break;
				}
			}
		}
	} else {
		// remove all devices from this BInputServerObject
		for (int32 i = fInputDeviceList.CountItems() - 1; i >= 0; i--) {
			InputDeviceListItem* item = (InputDeviceListItem*)fInputDeviceList.ItemAt(i);

			if (item->ServerDevice() == &serverDevice) {
				item->Stop();
				if (fInputDeviceList.RemoveItem(i))
					delete item;
			}
		}
	}

    return B_OK;
}


status_t
InputServer::RegisterDevices(BInputServerDevice& serverDevice,
	input_device_ref** devices)
{
	if (devices == NULL)
		return B_BAD_VALUE;

	BAutolock lock(fInputDeviceListLocker);

	input_device_ref *device = NULL;
	for (int32 i = 0; (device = devices[i]) != NULL; i++) {
		if (device->type != B_POINTING_DEVICE
			&& device->type != B_KEYBOARD_DEVICE
			&& device->type != B_UNDEFINED_DEVICE)
			continue;

		// find existing input server device

		bool found = false;
		for (int32 j = fInputDeviceList.CountItems() - 1; j >= 0; j--) {
			InputDeviceListItem* item = (InputDeviceListItem*)fInputDeviceList.ItemAt(j);

			if (item->HasName(device->name)) {
debug_printf("InputServer::RegisterDevices() device_ref already exists: %s\n", device->name);
				PRINT(("RegisterDevices found %s\n", device->name));
				found = true;
				break;
			}
		}

		if (!found) {
			PRINT(("RegisterDevices not found %s\n", device->name));
			InputDeviceListItem* item = new (nothrow) InputDeviceListItem(serverDevice,
				*device);
			if (item != NULL && fInputDeviceList.AddItem(item)) {
				item->Start();
			} else {
				delete item;
				return B_NO_MEMORY;
			}
		}
	}

	return B_OK;
}


status_t
InputServer::StartStopDevices(const char* name, input_device_type type,
	bool doStart)
{
	CALLED();
	BAutolock lock(fInputDeviceListLocker);

	for (int32 i = fInputDeviceList.CountItems() - 1; i >= 0; i--) {
		InputDeviceListItem* item
			= (InputDeviceListItem*)fInputDeviceList.ItemAt(i);
		if (!item)
			continue;

		if (item->Matches(name, type)) {
			if (doStart == item->Running()) {
				if (name)
					return B_OK;
				else
					continue;
			}

			if (doStart)
				item->Start();
			else
				item->Stop();

			if (name)
				return B_OK;
		}
	}

	if (name) {
		// item not found
		return B_ERROR;
	}

	return B_OK;
}



status_t
InputServer::StartStopDevices(BInputServerDevice& serverDevice, bool doStart)
{
	CALLED();
	BAutolock lock(fInputDeviceListLocker);

	for (int32 i = fInputDeviceList.CountItems() - 1; i >= 0; i--) {
		InputDeviceListItem* item = (InputDeviceListItem*)fInputDeviceList.ItemAt(i);

		if (item->ServerDevice() != &serverDevice)
			continue;

		if (doStart == item->Running())
			continue;

		if (doStart)
			item->Start();
		else
			item->Stop();
	}

	return B_OK;
}


status_t
InputServer::ControlDevices(const char* name, input_device_type type,
	uint32 code, BMessage* message)
{
	CALLED();
	BAutolock lock(fInputDeviceListLocker);

	for (int32 i = fInputDeviceList.CountItems() - 1; i >= 0; i--) {
		InputDeviceListItem* item = (InputDeviceListItem*)fInputDeviceList.ItemAt(i);
		if (!item)
			continue;

		if (item->Matches(name, type)) {
			item->Control(code, message);

			if (name)
				return B_OK;
		}
	}

	if (name)
		return B_ERROR;

	return B_OK;
}


bool
InputServer::DoMouseAcceleration(int32* _x, int32* _y)
{
	CALLED();
	int32 speed = fMouseSettings.MouseSpeed() >> 15;

	// ToDo: implement mouse acceleration
	(void)speed;
	//*_y = *_x * speed;
	PRINT(("DoMouse : %ld %ld %ld %ld\n", *_x, *_y, speed, fMouseSettings.MouseSpeed()));
	return true;
}


bool
InputServer::SetMousePos(long *, long *, long, long)
{
	CALLED();
	return true;
}


bool
InputServer::SetMousePos(long *, long *, BPoint)
{
	CALLED();
	return true;
}


bool
InputServer::SetMousePos(long *, long *, float, float)
{
	CALLED();
	return true;
}


bool
InputServer::SafeMode()
{
	return fSafeMode;
}


status_t
InputServer::_StartEventLoop()
{
	CALLED();
	fEventLooperPort = create_port(100, "input server events");
	if (fEventLooperPort < 0) {
		PRINTERR(("InputServer: create_port error: (0x%lx) %s\n",
			fEventLooperPort, strerror(fEventLooperPort)));
		return fEventLooperPort;
	}

	thread_id thread = spawn_thread(_EventLooper, "_input_server_event_loop_",
		B_REAL_TIME_DISPLAY_PRIORITY + 3, this);
	if (thread < B_OK || resume_thread(thread) < B_OK) {
		if (thread >= B_OK)
			kill_thread(thread);
		delete_port(fEventLooperPort);
		fEventLooperPort = -1;
		return thread < B_OK ? thread : B_ERROR;
	}

	return B_OK;
}


status_t
InputServer::_EventLooper(void* arg)
{
	InputServer* self = (InputServer*)arg;
	self->_EventLoop();

	return B_OK;
}


void
InputServer::_EventLoop()
{
	while (true) {
		// Block until we find the size of the next message
		ssize_t length = port_buffer_size(fEventLooperPort);
		if (length < B_OK) {
			PRINT(("[Event Looper] port gone, exiting.\n"));
			return;
		}

		PRINT(("[Event Looper] BMessage Size = %lu\n", length));

		char buffer[length];
		int32 code;
		status_t err = read_port(fEventLooperPort, &code, buffer, length);
		if (err != length) {
			if (err >= 0) {
				PRINTERR(("InputServer: failed to read full packet (read %lu of %lu)\n", err, length));
			} else {
				PRINTERR(("InputServer: read_port error: (0x%lx) %s\n", err, strerror(err)));
			}
			continue;
		}

		EventList events;
		if (fEventQueueLock.Lock()) {
			// move the items to our own list to block the event queue as short as possible
			events.AddList(&fEventQueue);
			fEventQueue.MakeEmpty();
			fEventQueueLock.Unlock();
		}

		if (length > 0) {
			BMessage* event = new BMessage;

			if ((err = event->Unflatten(buffer)) < 0) {
				PRINTERR(("[InputServer] Unflatten() error: (0x%lx) %s\n", err, strerror(err)));
				delete event;
				continue;
			}

			events.AddItem(event);
		}

		// This is where the message should be processed.

		if (_SanitizeEvents(events)
			&& _MethodizeEvents(events)
			&& _FilterEvents(events)) {
			_UpdateMouseAndKeys(events);
			_DispatchEvents(events);
		}
	}
}


/*!	Updates the internal mouse position and keyboard info. */
void
InputServer::_UpdateMouseAndKeys(EventList& events)
{
	for (int32 index = 0;BMessage* event = (BMessage*)events.ItemAt(index);
			index++) {
		switch (event->what) {
			case B_MOUSE_DOWN:
			case B_MOUSE_UP:
			case B_MOUSE_MOVED:
				event->FindPoint("where", &fMousePos);
				break;

			case B_KEY_DOWN:
			case B_UNMAPPED_KEY_DOWN:
				// update modifiers
				uint32 modifiers;
				if (event->FindInt32("modifiers", (int32*)&modifiers) == B_OK)
					fKeyInfo.modifiers = modifiers;

				// update key states
				const uint8 *data;
				ssize_t size;
				if (event->FindData("states", B_UINT8_TYPE,
						(const void**)&data, &size) == B_OK) {
					PRINT(("updated keyinfo\n"));
					if (size == sizeof(fKeyInfo.key_states))
						memcpy(fKeyInfo.key_states, data, size);
				}

				if (fActiveMethod == NULL)
					break;

				// we scan for Alt+Space key down events which means we change
				// to next input method
				// (pressing "shift" will let us switch to the previous method)

				// If there is only one input method, SetNextMethod will return
				// B_BAD_INDEX and the event will be forwarded to the user.

				PRINT(("SanitizeEvents: %lx, %x\n", fKeyInfo.modifiers,
					fKeyInfo.key_states[KEY_Spacebar >> 3]));

				uint8 byte;
				if (event->FindInt8("byte", (int8*)&byte) < B_OK)
					byte = 0;

				if ((((fKeyInfo.modifiers & B_COMMAND_KEY) != 0 && byte == ' ')
						|| byte == B_HANKAKU_ZENKAKU)
					&& SetNextMethod((fKeyInfo.modifiers & B_SHIFT_KEY) == 0)
							== B_OK) {
					// this event isn't sent to the user
					events.RemoveItemAt(index);
					delete event;
					continue;
				}
				break;
		}
	}
}


/*!	Frees events from unwanted fields, adds missing fields, and removes
	unwanted events altogether.
*/
bool
InputServer::_SanitizeEvents(EventList& events)
{
	CALLED();

	for (int32 index = 0; BMessage* event = (BMessage*)events.ItemAt(index);
			index++) {
		switch (event->what) {
	   		case B_MOUSE_MOVED:
	   		case B_MOUSE_DOWN:
	   		{
	   			int32 buttons;
	   			if (event->FindInt32("buttons", &buttons) != B_OK)
	   				event->AddInt32("buttons", 0);

	   			// supposed to fall through
	   		}
	   		case B_MOUSE_UP:
	   		{
	   			BPoint where;
				int32 x, y;
				float absX, absY;

				if (event->FindInt32("x", &x) == B_OK
					&& event->FindInt32("y", &y) == B_OK) {
					where.x = fMousePos.x + x;
					where.y = fMousePos.y - y;

					event->RemoveName("x");
					event->RemoveName("y");
					event->AddInt32("be:delta_x", x);
					event->AddInt32("be:delta_y", y);

					PRINT(("new position: %f, %f, %ld, %ld\n",
						where.x, where.y, x, y));
				} else if (event->FindFloat("x", &absX) == B_OK
					&& event->FindFloat("y", &absY) == B_OK) {
					// The device gives us absolute screen coords in range 0..1;
					// convert them to absolute screen position
					// (the message is supposed to contain the original
					// absolute coordinates as "be:tablet_x/y").
					where.x = absX * fFrame.Width();
					where.y = absY * fFrame.Height();

					event->RemoveName("x");
					event->RemoveName("y");
					PRINT(("new position : %f, %f\n", where.x, where.y));
				} else if (event->FindPoint("where", &where) == B_OK) {
					PRINT(("new position : %f, %f\n", where.x, where.y));
				}

				// Constrain and filter the mouse coords and add the final
				// point to the message.
				where.x = roundf(where.x);
				where.y = roundf(where.y);
				where.ConstrainTo(fFrame);
				if (event->ReplacePoint("where", where) != B_OK)
					event->AddPoint("where", where);

				if (!event->HasInt64("when"))
					event->AddInt64("when", system_time());

				event->AddInt32("modifiers", fKeyInfo.modifiers);
				break;
	   		}
			case B_KEY_DOWN:
			case B_UNMAPPED_KEY_DOWN:
				// add modifiers
				if (!event->HasInt32("modifiers"))
					event->AddInt32("modifiers", fKeyInfo.modifiers);

				// add key states
				if (!event->HasData("states", B_UINT8_TYPE)) {
					event->AddData("states", B_UINT8_TYPE, fKeyInfo.key_states,
						sizeof(fKeyInfo.key_states));
				}
				break;
		}
	}

	return true;
}


/*!	Applies the filters of the active input method to the
	incoming events. It will also move the events in the method
	queue to the event list.
*/
bool
InputServer::_MethodizeEvents(EventList& events)
{
	CALLED();

	if (fActiveMethod == NULL)
		return true;

	int32 count = events.CountItems();
	for (int32 i = 0; i < count;) {
		_FilterEvent(fActiveMethod, events, i, count);
	}

	{
		// move the method events into the event queue - they are not
		// "methodized" either
		BAutolock _(fEventQueueLock);
		events.AddList(&fMethodQueue);
		fMethodQueue.MakeEmpty();
	}

	if (!fInputMethodAware) {
		// special handling for non-input-method-aware views

		int32 newCount = events.CountItems();
			// we may add new events in this loop that don't need to be checked again

		for (int32 i = 0; i < newCount; i++) {
			BMessage* event = events.ItemAt(i);

			if (event->what != B_INPUT_METHOD_EVENT)
				continue;

			SERIAL_PRINT(("IME received\n"));

			bool removeEvent = true;

			int32 opcode;
			if (event->FindInt32("be:opcode", &opcode) == B_OK) {
				bool inlineOnly;
				if (event->FindBool("be:inline_only", &inlineOnly) != B_OK)
					inlineOnly = false;

				if (inlineOnly) {
					BMessage translated;
					bool confirmed;
					if (opcode == B_INPUT_METHOD_CHANGED
						&& event->FindBool("be:confirmed", &confirmed) == B_OK && confirmed
						&& event->FindMessage("be:translated", &translated) == B_OK) {
						// translate event for the non-aware view
						*event = translated;
						removeEvent = false;
					}
				} else {
					if (fInputMethodWindow == NULL
						&& opcode == B_INPUT_METHOD_STARTED)
						fInputMethodWindow = new (nothrow) BottomlineWindow();

					if (fInputMethodWindow != NULL) {
						EventList newEvents;
						fInputMethodWindow->HandleInputMethodEvent(event, newEvents);

						if (!newEvents.IsEmpty()) {
							events.AddList(&newEvents);
							opcode = B_INPUT_METHOD_STOPPED;
						}

						if (opcode == B_INPUT_METHOD_STOPPED) {
							fInputMethodWindow->PostMessage(B_QUIT_REQUESTED);
							fInputMethodWindow = NULL;
						}
					}
				}
			}

			if (removeEvent) {
				// the inline/bottom window has eaten the event
				events.RemoveItemAt(i--);
				delete event;
				newCount--;
			}
		}
	}

	return events.CountItems() > 0;
}


/*!	This method applies all defined filters to each event in the
	supplied list.  The supplied list is modified to reflect the
	output of the filters.
	The method returns true if the filters were applied to all
	events without error and false otherwise.
*/
bool
InputServer::_FilterEvents(EventList& events)
{
	CALLED();
	BAutolock _(gInputFilterListLocker);

	int32 count = gInputFilterList.CountItems();
	int32 eventCount = events.CountItems();

	for (int32 i = 0; i < count; i++) {
		BInputServerFilter* filter = (BInputServerFilter*)gInputFilterList.ItemAt(i);

		// Apply the current filter to all available event messages.

		for (int32 eventIndex = 0; eventIndex < eventCount;) {
			_FilterEvent(filter, events, eventIndex, eventCount);
		}
	}

	return eventCount != 0;
}


void
InputServer::_DispatchEvents(EventList& events)
{
	CALLED();

	int32 count = events.CountItems();

	for (int32 i = 0; i < count; i++) {
		BMessage* event = events.ItemAt(i);

		// now we must send each event to the app_server
		_DispatchEvent(event);
		delete event;
	}

	events.MakeEmpty();
}


/*!	Applies the given filter to the event list.
	For your convenience, it also alters the \a index and \a count arguments
	ready for the next call to this method.
*/
void
InputServer::_FilterEvent(BInputServerFilter* filter, EventList& events,
	int32& index, int32& count)
{
	BMessage* event = events.ItemAt(index);

	BList newEvents;
	filter_result result = filter->Filter(event, &newEvents);

	if (result == B_SKIP_MESSAGE || newEvents.CountItems() > 0) {
		// we no longer need the current event
		events.RemoveItemAt(index);
		delete event;

		if (result == B_DISPATCH_MESSAGE) {
			EventList addedEvents;
			EventList::Private(&addedEvents).AsBList()->AddList(&newEvents);
			_SanitizeEvents(addedEvents);
			// add the new events - but don't methodize them again
			events.AddList(&addedEvents, index);
			index += newEvents.CountItems();
			count = events.CountItems();
		} else
			count--;
	} else
		index++;
}


status_t
InputServer::_DispatchEvent(BMessage* event)
{
	CALLED();

   	switch (event->what) {
		case B_MOUSE_MOVED:
		case B_MOUSE_DOWN:
		case B_MOUSE_UP:
			if (fCursorBuffer) {
				atomic_set((int32*)&fCursorBuffer->pos, (uint32)fMousePos.x << 16UL
					| ((uint32)fMousePos.y & 0xffff));
				if (atomic_or(&fCursorBuffer->read, 1) == 0)
					release_sem(fCursorSem);
        	}
        	break;

		case B_KEY_DOWN:
		case B_KEY_UP:
		case B_UNMAPPED_KEY_DOWN:
		case B_UNMAPPED_KEY_UP:
		case B_MODIFIERS_CHANGED:
		{
			// update or add modifiers
			uint32 modifiers;
			if (event->FindInt32("modifiers", (int32*)&modifiers) == B_OK)
				fKeyInfo.modifiers = modifiers;
			else
				event->AddInt32("modifiers", fKeyInfo.modifiers);

			// update or add key states
			const uint8 *data;
			ssize_t size;
			if (event->FindData("states", B_UINT8_TYPE,
					(const void**)&data, &size) == B_OK) {
				PRINT(("updated keyinfo\n"));
				if (size == sizeof(fKeyInfo.key_states))
					memcpy(fKeyInfo.key_states, data, size);
			} else {
				event->AddData("states", B_UINT8_TYPE, fKeyInfo.key_states,
					sizeof(fKeyInfo.key_states));
			}

			break;
		}

   		default:
			break;
	}

	BMessenger reply;
	BMessage::Private messagePrivate(event);
	return messagePrivate.SendMessage(fAppServerPort, -1, 0, 0, false, reply);
}


//	#pragma mark -


extern "C" void
RegisterDevices(input_device_ref** devices)
{
	CALLED();
}


BView *
instantiate_deskbar_item()
{
	return new MethodReplicant(INPUTSERVER_SIGNATURE);
}


//	#pragma mark -


int
main(int /*argc*/, char** /*argv*/)
{
	InputServer	*inputServer = new InputServer;

	inputServer->Run();
	delete inputServer;

	return 0;
}

<|MERGE_RESOLUTION|>--- conflicted
+++ resolved
@@ -625,13 +625,6 @@
 InputServer::HandleSetMethod(BMessage* message)
 {
 	CALLED();
-<<<<<<< HEAD
-	void* cookie;
-	if (message->FindPointer("cookie", &cookie) == B_OK) {
-		BInputServerMethod *method = (BInputServerMethod*)cookie;
-		PRINT(("%s cookie %p\n", __PRETTY_FUNCTION__, method));
-		SetActiveMethod(method);
-=======
 	int32 cookie;
 	if (message->FindInt32("cookie", &cookie) != B_OK)
 		return;
@@ -649,7 +642,6 @@
 				break;
 			}
 		}
->>>>>>> 46db18d1
 	}
 }
 
