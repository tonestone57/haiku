/*
 * Copyright 2009, Axel Dörfler, axeld@pinc-software.de.
 * Distributed under the terms of the MIT License.
 */

/*
 * Copyright (c) 2002-2004, Marcus Overhagen <marcus@overhagen.de>
 * All rights reserved.
 *
 * Redistribution and use in source and binary forms, with or without modification,
 * are permitted provided that the following conditions are met:
 *
 *  * Redistributions of source code must retain the above copyright notice,
 *    this list of conditions and the following disclaimer.
 *  * Redistributions in binary form must reproduce the above copyright notice,
 *    this list of conditions and the following disclaimer in the documentation
 *    and/or other materials provided with the distribution.
 *
 * THIS SOFTWARE IS PROVIDED BY THE COPYRIGHT HOLDERS AND CONTRIBUTORS "AS IS"
 * AND ANY EXPRESS OR IMPLIED WARRANTIES, INCLUDING, BUT NOT LIMITED TO, THE
 * IMPLIED WARRANTIES OF MERCHANTABILITY AND FITNESS FOR A PARTICULAR PURPOSE
 * ARE DISCLAIMED. IN NO EVENT SHALL THE COPYRIGHT OWNER OR CONTRIBUTORS BE
 * LIABLE FOR ANY DIRECT, INDIRECT, INCIDENTAL, SPECIAL, EXEMPLARY, OR CONSEQUENTIAL
 * DAMAGES (INCLUDING, BUT NOT LIMITED TO, PROCUREMENT OF SUBSTITUTE GOODS OR
 * SERVICES; LOSS OF USE, DATA, OR PROFITS; OR BUSINESS INTERRUPTION) HOWEVER
 * CAUSED AND ON ANY THEORY OF LIABILITY, WHETHER IN CONTRACT, STRICT LIABILITY,
 * OR TORT (INCLUDING NEGLIGENCE OR OTHERWISE) ARISING IN ANY WAY OUT OF THE USE
 * OF THIS SOFTWARE, EVEN IF ADVISED OF THE POSSIBILITY OF SUCH DAMAGE.
 */


#include <map>
#include <stdio.h>
#include <vector>

#include <Alert.h>
#include <Application.h>
#include <Beep.h>
#include <Directory.h>
#include <driver_settings.h>
#include <Entry.h>
#include <FindDirectory.h>
#include <MediaAddOn.h>
#include <MediaRoster.h>
#include <MessageRunner.h>
#include <Path.h>
#include <Roster.h>
#include <String.h>

#include <safemode_defs.h>
#include <syscalls.h>

#include <AddOnMonitorHandler.h>
#include <debug.h>
#include <DataExchange.h>
#include <DormantNodeManager.h>
#include <MediaMisc.h>
#include <MediaRosterEx.h>
#include <MediaSounds.h>
#include <Notifications.h>
#include <ServerInterface.h>

#include "MediaFilePlayer.h"
#include "SystemTimeSource.h"


//#define USER_ADDON_PATH "../add-ons/media"


typedef std::vector<media_node> NodeVector;


struct AddOnInfo {
	media_addon_id		id;
	bool				wants_autostart;
	int32				flavor_count;

	NodeVector			active_flavors;

	BMediaAddOn*		addon;
		// if != NULL, need to call gDormantNodeManager->PutAddOn(id)
};


class MediaAddonServer : BApplication {
public:
								MediaAddonServer(const char* signature);
	virtual						~MediaAddonServer();
	virtual	void				ReadyToRun();
	virtual bool				QuitRequested();
	virtual void				MessageReceived(BMessage* message);

private:
	class MonitorHandler;
	friend class MonitorHandler;

			void				_AddOnAdded(const char* path, ino_t fileNode);
			void				_AddOnRemoved(ino_t fileNode);
			void				_HandleMessage(int32 code, const void* data,
									size_t size);

			void				_PutAddonIfPossible(AddOnInfo& info);
			void				_InstantiatePhysicalInputsAndOutputs(
									AddOnInfo& info);
			void				_InstantiateAutostartFlavors(AddOnInfo& info);
			void				_DestroyInstantiatedFlavors(AddOnInfo& info);

			void				_ScanAddOnFlavors(BMediaAddOn* addOn);

			port_id				_ControlPort() const { return fControlPort; }

	static	status_t			_ControlThread(void* arg);

private:
	typedef std::map<ino_t, media_addon_id> FileMap;
	typedef std::map<media_addon_id, AddOnInfo> InfoMap;

			FileMap				fFileMap;
			InfoMap				fInfoMap;

			BMediaRoster*		fMediaRoster;
			MonitorHandler*		fMonitorHandler;
			BMessageRunner*		fPulseRunner;
			port_id				fControlPort;
			thread_id			fControlThread;
			bool				fStartup;
			bool				fStartupSound;
};


class MediaAddonServer::MonitorHandler : public AddOnMonitorHandler {
public:
							MonitorHandler(MediaAddonServer* server);

	virtual void			AddOnEnabled(const add_on_entry_info* info);
	virtual void			AddOnDisabled(const add_on_entry_info* info);

private:
	MediaAddonServer* fServer;
};


#if DEBUG >= 2
static void
DumpFlavorInfo(const flavor_info* info)
{
	printf("  name = %s\n", info->name);
	printf("  info = %s\n", info->info);
	printf("  internal_id = %ld\n", info->internal_id);
	printf("  possible_count = %ld\n", info->possible_count);
	printf("  flavor_flags = 0x%lx", info->flavor_flags);
	if (info->flavor_flags & B_FLAVOR_IS_GLOBAL) printf(" B_FLAVOR_IS_GLOBAL");
	if (info->flavor_flags & B_FLAVOR_IS_LOCAL) printf(" B_FLAVOR_IS_LOCAL");
	printf("\n");
	printf("  kinds = 0x%Lx", info->kinds);
	if (info->kinds & B_BUFFER_PRODUCER) printf(" B_BUFFER_PRODUCER");
	if (info->kinds & B_BUFFER_CONSUMER) printf(" B_BUFFER_CONSUMER");
	if (info->kinds & B_TIME_SOURCE) printf(" B_TIME_SOURCE");
	if (info->kinds & B_CONTROLLABLE) printf(" B_CONTROLLABLE");
	if (info->kinds & B_FILE_INTERFACE) printf(" B_FILE_INTERFACE");
	if (info->kinds & B_ENTITY_INTERFACE) printf(" B_ENTITY_INTERFACE");
	if (info->kinds & B_PHYSICAL_INPUT) printf(" B_PHYSICAL_INPUT");
	if (info->kinds & B_PHYSICAL_OUTPUT) printf(" B_PHYSICAL_OUTPUT");
	if (info->kinds & B_SYSTEM_MIXER) printf(" B_SYSTEM_MIXER");
	printf("\n");
	printf("  in_format_count = %ld\n", info->in_format_count);
	printf("  out_format_count = %ld\n", info->out_format_count);
}
#endif


// #pragma mark -


MediaAddonServer::MonitorHandler::MonitorHandler(MediaAddonServer* server)
{
	fServer = server;
}


void
MediaAddonServer::MonitorHandler::AddOnEnabled(const add_on_entry_info* info)
{
	entry_ref ref;
	make_entry_ref(info->dir_nref.device, info->dir_nref.node,
		info->name, &ref);
	BEntry entry(&ref, true);
	if (!entry.IsFile())
		return;

	BPath path(&ref);
	if (path.InitCheck() == B_OK)
		fServer->_AddOnAdded(path.Path(), info->nref.node);
}


void
MediaAddonServer::MonitorHandler::AddOnDisabled(const add_on_entry_info* info)
{
	fServer->_AddOnRemoved(info->nref.node);
}


// #pragma mark -


MediaAddonServer::MediaAddonServer(const char* signature)
	:
	BApplication(signature),
	fStartup(true),
	fStartupSound(true)
{
	CALLED();
	fMediaRoster = BMediaRoster::Roster();
	fControlPort = create_port(64, MEDIA_ADDON_SERVER_PORT_NAME);
	fControlThread = spawn_thread(_ControlThread, "media_addon_server control",
		B_NORMAL_PRIORITY + 2, this);
	resume_thread(fControlThread);
}


MediaAddonServer::~MediaAddonServer()
{
	CALLED();

	delete_port(fControlPort);
	wait_for_thread(fControlThread, NULL);

	// unregister all media add-ons
	FileMap::iterator iterator = fFileMap.begin();
	for (; iterator != fFileMap.end(); iterator++)
		gDormantNodeManager->UnregisterAddOn(iterator->second);

	// TODO: unregister system time source
}


void
MediaAddonServer::ReadyToRun()
{
	if (!be_roster->IsRunning("application/x-vnd.Be.media-server")) {
		// the media server is not running, let's quit
		fprintf(stderr, "The media_server is not running!\n");
		Quit();
		return;
	}

	// the control thread is already running at this point,
	// so we can talk to the media server and also receive
	// commands for instantiation

	ASSERT(fStartup == true);

	// The very first thing to do is to create the system time source,
	// register it with the server, and make it the default SYSTEM_TIME_SOURCE
	BMediaNode *timeSource = new SystemTimeSource;
	status_t result = fMediaRoster->RegisterNode(timeSource);
	if (result != B_OK) {
		fprintf(stderr, "Can't register system time source : %s\n",
			strerror(result));
		debugger("Can't register system time source");
	}

	if (timeSource->ID() != NODE_SYSTEM_TIMESOURCE_ID)
		debugger("System time source got wrong node ID");
	media_node node = timeSource->Node();
	result = MediaRosterEx(fMediaRoster)->SetNode(SYSTEM_TIME_SOURCE, &node);
	if (result != B_OK)
		debugger("Can't setup system time source as default");

	// During startup, first all add-ons are loaded, then all
	// nodes (flavors) representing physical inputs and outputs
	// are instantiated. Next, all add-ons that need autostart
	// will be autostarted. Finally, add-ons that don't have
	// any active nodes (flavors) will be unloaded.

	char parameter[32];
	size_t parameterLength = sizeof(parameter);
	bool safeMode = false;
	if (_kern_get_safemode_option(B_SAFEMODE_SAFE_MODE, parameter,
			&parameterLength) == B_OK) {
		if (!strcasecmp(parameter, "enabled") || !strcasecmp(parameter, "on")
			|| !strcasecmp(parameter, "true") || !strcasecmp(parameter, "yes")
			|| !strcasecmp(parameter, "enable") || !strcmp(parameter, "1"))
			safeMode = true;
	}

	fMonitorHandler = new MonitorHandler(this);
	AddHandler(fMonitorHandler);

	BMessage pulse(B_PULSE);
	fPulseRunner = new BMessageRunner(fMonitorHandler, &pulse, 1000000LL);
		// the monitor handler needs a pulse to check if add-ons are ready

	// load dormant media nodes
	const directory_which directories[] = {
		B_USER_NONPACKAGED_ADDONS_DIRECTORY,
		B_USER_ADDONS_DIRECTORY,
		B_COMMON_NONPACKAGED_ADDONS_DIRECTORY,
		B_COMMON_ADDONS_DIRECTORY,
		B_SYSTEM_ADDONS_DIRECTORY
	};

	// when safemode, only B_SYSTEM_ADDONS_DIRECTORY is used
<<<<<<< HEAD
	for (uint32 i = safeMode ? 4 : 0;
=======
	for (uint32 i = safeMode ? 2 : 0;
>>>>>>> 1a84d6b3
			i < sizeof(directories) / sizeof(directory_which); i++) {
		BDirectory directory;
		node_ref nodeRef;
		BPath path;
		if (find_directory(directories[i], &path) == B_OK
			&& path.Append("media") == B_OK
			&& directory.SetTo(path.Path()) == B_OK
			&& directory.GetNodeRef(&nodeRef) == B_OK)
			fMonitorHandler->AddDirectory(&nodeRef);
	}

#ifdef USER_ADDON_PATH
	node_ref nodeRef;
	if (entry.SetTo(USER_ADDON_PATH) == B_OK
		&& entry.GetNodeRef(&nodeRef) == B_OK)
		fMonitorHandler->AddDirectory(&nodeRef);
#endif

	fStartup = false;

	InfoMap::iterator iterator = fInfoMap.begin();
	for (; iterator != fInfoMap.end(); iterator++)
		_InstantiatePhysicalInputsAndOutputs(iterator->second);

	for (iterator = fInfoMap.begin(); iterator != fInfoMap.end(); iterator++)
		_InstantiateAutostartFlavors(iterator->second);

	for (iterator = fInfoMap.begin(); iterator != fInfoMap.end(); iterator++)
		_PutAddonIfPossible(iterator->second);

	server_rescan_defaults_command cmd;
	SendToServer(SERVER_RESCAN_DEFAULTS, &cmd, sizeof(cmd));
}


bool
MediaAddonServer::QuitRequested()
{
	CALLED();

	InfoMap::iterator iterator = fInfoMap.begin();
	for (iterator = fInfoMap.begin(); iterator != fInfoMap.end(); iterator++)
		_DestroyInstantiatedFlavors(iterator->second);

	BMediaRoster::CurrentRoster()->Lock();
	BMediaRoster::CurrentRoster()->Quit();
				
	for (iterator = fInfoMap.begin(); iterator != fInfoMap.end(); iterator++)
		_PutAddonIfPossible(iterator->second);

	return true;
}


void
MediaAddonServer::MessageReceived(BMessage* message)
{
	switch (message->what) {
		case MEDIA_ADD_ON_SERVER_PLAY_MEDIA:
		{
			const char* name;
			const char* type;
			if (message->FindString(MEDIA_NAME_KEY, &name) != B_OK
				|| message->FindString(MEDIA_TYPE_KEY, &type) != B_OK) {
				message->SendReply(B_ERROR);
				break;
			}

			PlayMediaFile(type, name);
			message->SendReply((uint32)B_OK);
				// TODO: don't know which reply is expected
			return;
		}

		default:
			BApplication::MessageReceived(message);
			break;
	}
}


void
MediaAddonServer::_HandleMessage(int32 code, const void* data, size_t size)
{
	switch (code) {
		case ADD_ON_SERVER_INSTANTIATE_DORMANT_NODE:
		{
			const add_on_server_instantiate_dormant_node_request* request
				= static_cast<
					const add_on_server_instantiate_dormant_node_request*>(
						data);
			add_on_server_instantiate_dormant_node_reply reply;

			status_t status
				= MediaRosterEx(fMediaRoster)->InstantiateDormantNode(
					request->add_on_id, request->flavor_id,
					request->creator_team, &reply.node);
			request->SendReply(status, &reply, sizeof(reply));
			break;
		}

		case ADD_ON_SERVER_RESCAN_ADD_ON_FLAVORS:
		{
			const add_on_server_rescan_flavors_command* command = static_cast<
				const add_on_server_rescan_flavors_command*>(data);
			BMediaAddOn* addOn
				= gDormantNodeManager->GetAddOn(command->add_on_id);
			if (addOn == NULL) {
				ERROR("rescan flavors: Can't find a addon object for id %d\n",
					(int)command->add_on_id);
				break;
			}
			_ScanAddOnFlavors(addOn);
			gDormantNodeManager->PutAddOn(command->add_on_id);
			break;
		}

		case ADD_ON_SERVER_RESCAN_FINISHED_NOTIFY:
			if (fStartupSound) {
				system_beep(MEDIA_SOUNDS_STARTUP);
				fStartupSound = false;
			}
			break;

		default:
			ERROR("media_addon_server: received unknown message code %#08lx\n",
				code);
			break;
	}
}


status_t
MediaAddonServer::_ControlThread(void* _server)
{
	MediaAddonServer* server = (MediaAddonServer*)_server;

	char data[B_MEDIA_MESSAGE_SIZE];
	ssize_t size;
	int32 code;
	while ((size = read_port_etc(server->_ControlPort(), &code, data,
			sizeof(data), 0, 0)) > 0)
		server->_HandleMessage(code, data, size);

	return B_OK;
}


void
MediaAddonServer::_ScanAddOnFlavors(BMediaAddOn* addon)
{
	ASSERT(addon->AddonID() > 0);

	TRACE("MediaAddonServer::_ScanAddOnFlavors: id %ld\n", addon->AddonID());

	// cache the media_addon_id in a local variable to avoid
	// calling BMediaAddOn::AddonID() too often
	media_addon_id addonID = addon->AddonID();

	// update the cached flavor count, get oldflavorcount and newflavorcount

	InfoMap::iterator found = fInfoMap.find(addonID);
	ASSERT(found != fInfoMap.end());

	AddOnInfo& info = found->second;
	int32 oldFlavorCount = info.flavor_count;
	int32 newFlavorCount = addon->CountFlavors();
	info.flavor_count = newFlavorCount;

	TRACE("%ld old flavors, %ld new flavors\n", oldFlavorCount, newFlavorCount);

	// during the first update (i == 0), the server removes old dormant_flavor_infos
	for (int i = 0; i < newFlavorCount; i++) {
		const flavor_info* flavorInfo;
		TRACE("flavor %d:\n", i);
		if (addon->GetFlavorAt(i, &flavorInfo) != B_OK) {
			ERROR("MediaAddonServer::_ScanAddOnFlavors GetFlavorAt failed for "
				"index %d!\n", i);
			continue;
		}

#if DEBUG >= 2
		DumpFlavorInfo(flavorInfo);
#endif

		dormant_flavor_info dormantFlavorInfo;
		dormantFlavorInfo = *flavorInfo;
		dormantFlavorInfo.node_info.addon = addonID;
		dormantFlavorInfo.node_info.flavor_id = flavorInfo->internal_id;
		strlcpy(dormantFlavorInfo.node_info.name, flavorInfo->name,
			B_MEDIA_NAME_LENGTH);

		size_t flattenedSize = dormantFlavorInfo.FlattenedSize();
		size_t messageSize = flattenedSize
			+ sizeof(server_register_dormant_node_command);
		server_register_dormant_node_command* message
			= (server_register_dormant_node_command*)malloc(messageSize);
		if (message == NULL)
			break;

		// The server should remove previously registered "dormant_flavor_info"s
		// during the first update, but after  the first iteration, we don't
		// want the server to anymore remove old dormant_flavor_infos
		message->purge_id = i == 0 ? addonID : 0;

		message->type = dormantFlavorInfo.TypeCode();
		message->flattened_size = flattenedSize;
		dormantFlavorInfo.Flatten(message->flattened_data, flattenedSize);

		status_t status = SendToServer(SERVER_REGISTER_DORMANT_NODE,
			message, messageSize);
		if (status != B_OK) {
			ERROR("MediaAddonServer::_ScanAddOnFlavors: couldn't register "
				"dormant node: %s\n", strerror(status));
		}

		free(message);
	}

	// TODO: we currently pretend that all old flavors have been removed, this
	// could probably be done in a smarter way
	BPrivate::media::notifications::FlavorsChanged(addonID, newFlavorCount,
		oldFlavorCount);
}


void
MediaAddonServer::_AddOnAdded(const char* path, ino_t fileNode)
{
	TRACE("\n\nMediaAddonServer::_AddOnAdded: path %s\n", path);

	media_addon_id id = gDormantNodeManager->RegisterAddOn(path);
	if (id <= 0) {
		ERROR("MediaAddonServer::_AddOnAdded: failed to register add-on %s\n",
			path);
		return;
	}

	TRACE("MediaAddonServer::_AddOnAdded: loading addon %ld now...\n", id);

	BMediaAddOn* addon = gDormantNodeManager->GetAddOn(id);
	if (addon == NULL) {
		ERROR("MediaAddonServer::_AddOnAdded: failed to get add-on %s\n", path);
		gDormantNodeManager->UnregisterAddOn(id);
		return;
	}

	TRACE("MediaAddonServer::_AddOnAdded: loading finished, id %ld\n", id);

	try {
		// put file's inode and addon's id into map
		fFileMap.insert(std::make_pair(fileNode, id));

		AddOnInfo info;
		fInfoMap.insert(std::make_pair(id, info));
	} catch (std::bad_alloc& exception) {
		fFileMap.erase(fileNode);
		return;
	}

	InfoMap::iterator found = fInfoMap.find(id);
	AddOnInfo& info = found->second;

	info.id = id;
	info.wants_autostart = false; // temporary default
	info.flavor_count = 0;
	info.addon = addon;

	// scan the flavors
	_ScanAddOnFlavors(addon);

	// need to call BMediaNode::WantsAutoStart()
	// after the flavors have been scanned
	info.wants_autostart = addon->WantsAutoStart();

	if (info.wants_autostart)
		TRACE("add-on %ld WantsAutoStart!\n", id);

	// During startup, first all add-ons are loaded, then all
	// nodes (flavors) representing physical inputs and outputs
	// are instantiated. Next, all add-ons that need autostart
	// will be autostarted. Finally, add-ons that don't have
	// any active nodes (flavors) will be unloaded.

	// After startup is done, we simply do it for each new
	// loaded add-on, too.
	if (!fStartup) {
		_InstantiatePhysicalInputsAndOutputs(info);
		_InstantiateAutostartFlavors(info);
		_PutAddonIfPossible(info);

		// since something might have changed
		server_rescan_defaults_command cmd;
		SendToServer(SERVER_RESCAN_DEFAULTS, &cmd, sizeof(cmd));
	}

	// we do not call gDormantNodeManager->PutAddOn(id)
	// since it is done by _PutAddonIfPossible()
}


void
MediaAddonServer::_DestroyInstantiatedFlavors(AddOnInfo& info)
{
	printf("MediaAddonServer::_DestroyInstantiatedFlavors addon %ld\n", info.id);

	NodeVector::iterator iterator = info.active_flavors.begin();
	for (; iterator != info.active_flavors.end(); iterator++) {
		media_node& node = *iterator;
		
		printf("node %ld\n", node.node);
		
		if ((node.kind & B_TIME_SOURCE) != 0
			&& (fMediaRoster->StopTimeSource(node, 0, true) != B_OK)) {
			printf("MediaAddonServer::_DestroyInstantiatedFlavors couldn't stop "
				"timesource\n");
			continue;
		}

		if (fMediaRoster->StopNode(node, 0, true) != B_OK) {
			printf("MediaAddonServer::_DestroyInstantiatedFlavors couldn't stop "
				"node\n");
			continue;
		}

		if ((node.kind & B_BUFFER_CONSUMER) != 0) {
			media_input inputs[16];
			int32 count = 0;
			if (fMediaRoster->GetConnectedInputsFor(node, inputs, 16, &count)
					!= B_OK) {
				printf("MediaAddonServer::_DestroyInstantiatedFlavors couldn't "
					"get connected inputs\n");
				continue;
			}

			for (int32 i = 0; i < count; i++) {
				media_node_id sourceNode;
				if ((sourceNode = fMediaRoster->NodeIDFor(
						inputs[i].source.port)) < 0) {
					printf("MediaAddonServer::_DestroyInstantiatedFlavors "
						"couldn't get source node id\n");
					continue;
				}

				if (fMediaRoster->Disconnect(sourceNode, inputs[i].source,
						node.node, inputs[i].destination) != B_OK) {
					printf("MediaAddonServer::_DestroyInstantiatedFlavors "
						"couldn't disconnect input\n");
					continue;
				}
			}
		}

		if ((node.kind & B_BUFFER_PRODUCER) != 0) {
			media_output outputs[16];
			int32 count = 0;
			if (fMediaRoster->GetConnectedOutputsFor(node, outputs, 16,
					&count) != B_OK) {
				printf("MediaAddonServer::_DestroyInstantiatedFlavors couldn't "
					"get connected outputs\n");
				continue;
			}

			for (int32 i = 0; i < count; i++) {
				media_node_id destNode;
				if ((destNode = fMediaRoster->NodeIDFor(
						outputs[i].destination.port)) < 0) {
					printf("MediaAddonServer::_DestroyInstantiatedFlavors "
						"couldn't get destination node id\n");
					continue;
				}

				if (fMediaRoster->Disconnect(node.node, outputs[i].source,
						destNode, outputs[i].destination) != B_OK) {
					printf("MediaAddonServer::_DestroyInstantiatedFlavors "
						"couldn't disconnect output\n");
					continue;
				}
			}
		}
		
		MediaRosterEx(fMediaRoster)->ReleaseNodeAll(node);
	}

	info.active_flavors.clear();
}


void
MediaAddonServer::_PutAddonIfPossible(AddOnInfo& info)
{
	if (info.addon && info.active_flavors.empty()) {
		gDormantNodeManager->PutAddOn(info.id);
		info.addon = NULL;
	}
}


void
MediaAddonServer::_InstantiatePhysicalInputsAndOutputs(AddOnInfo& info)
{
	CALLED();
	int32 count = info.addon->CountFlavors();

	for (int32 i = 0; i < count; i++) {
		const flavor_info* flavorinfo;
		if (info.addon->GetFlavorAt(i, &flavorinfo) != B_OK) {
			ERROR("MediaAddonServer::InstantiatePhysialInputsAndOutputs "
				"GetFlavorAt failed for index %ld!\n", i);
			continue;
		}
		if ((flavorinfo->kinds & (B_PHYSICAL_INPUT | B_PHYSICAL_OUTPUT)) != 0) {
			media_node node;

			dormant_node_info dormantNodeInfo;
			dormantNodeInfo.addon = info.id;
			dormantNodeInfo.flavor_id = flavorinfo->internal_id;
			strcpy(dormantNodeInfo.name, flavorinfo->name);

			TRACE("MediaAddonServer::InstantiatePhysialInputsAndOutputs: "
				"\"%s\" is a physical input/output\n", flavorinfo->name);
			status_t status = fMediaRoster->InstantiateDormantNode(
				dormantNodeInfo, &node);
			if (status != B_OK) {
				ERROR("MediaAddonServer::InstantiatePhysialInputsAndOutputs "
					"Couldn't instantiate node flavor, internal_id %ld, "
					"name %s\n", flavorinfo->internal_id, flavorinfo->name);
			} else {
				TRACE("Node created!\n");
				info.active_flavors.push_back(node);
			}
		}
	}
}


void
MediaAddonServer::_InstantiateAutostartFlavors(AddOnInfo& info)
{
	if (!info.wants_autostart)
		return;

	for (int32 index = 0;; index++) {
		TRACE("trying autostart of node %ld, index %ld\n", info.id, index);

		BMediaNode* node;
		int32 internalID;
		bool hasMore;
		status_t status = info.addon->AutoStart(index, &node, &internalID,
			&hasMore);
		if (status == B_MEDIA_ADDON_FAILED && hasMore)
			continue;
		else if (status != B_OK)
			break;
			
		printf("started node %ld\n", index);
						
		status = MediaRosterEx(fMediaRoster)->RegisterNode(node, info.id,
			internalID);
		if (status != B_OK) {
			ERROR("failed to register node %ld\n", index);
			node->Release();
		} else {
			MediaRosterEx(fMediaRoster)->IncrementAddonFlavorInstancesCount(
				info.id, internalID);
			info.active_flavors.push_back(node->Node());
		}

		if (!hasMore)
			return;
	}
}


void
MediaAddonServer::_AddOnRemoved(ino_t fileNode)
{
	// TODO: locking?

	FileMap::iterator foundFile = fFileMap.find(fileNode);
	if (foundFile == fFileMap.end()) {
		ERROR("MediaAddonServer::_AddOnRemoved: inode %Ld removed, but no "
			"media add-on found\n", fileNode);
		return;
	}

	media_addon_id id = foundFile->second;
	fFileMap.erase(foundFile);

	int32 oldFlavorCount;
	InfoMap::iterator foundInfo = fInfoMap.find(id);

	if (foundInfo == fInfoMap.end()) {
		ERROR("MediaAddonServer::_AddOnRemoved: couldn't get addon info for "
			"add-on %ld\n", id);
		oldFlavorCount = 1000;
	} else {
		AddOnInfo& info = foundInfo->second;
		oldFlavorCount = info.flavor_count;

		_DestroyInstantiatedFlavors(info);
		_PutAddonIfPossible(info);

		if (info.addon) {
			ERROR("MediaAddonServer::_AddOnRemoved: couldn't unload addon "
				"%ld since flavors are in use\n", id);
		}

		fInfoMap.erase(foundInfo);
	}

	gDormantNodeManager->UnregisterAddOn(id);

	BPrivate::media::notifications::FlavorsChanged(id, 0, oldFlavorCount);
}


//	#pragma mark -


int
main()
{
	new MediaAddonServer(B_MEDIA_ADDON_SERVER_SIGNATURE);
	be_app->Run();
	delete be_app;
	return 0;
}
<|MERGE_RESOLUTION|>--- conflicted
+++ resolved
@@ -302,11 +302,7 @@
 	};
 
 	// when safemode, only B_SYSTEM_ADDONS_DIRECTORY is used
-<<<<<<< HEAD
 	for (uint32 i = safeMode ? 4 : 0;
-=======
-	for (uint32 i = safeMode ? 2 : 0;
->>>>>>> 1a84d6b3
 			i < sizeof(directories) / sizeof(directory_which); i++) {
 		BDirectory directory;
 		node_ref nodeRef;
