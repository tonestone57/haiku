/*
 * Copyright 2005-2011, Ingo Weinhold, ingo_weinhold@gmx.de.
 * Copyright 2002-2011, Axel Dörfler, axeld@pinc-software.de.
 * Distributed under the terms of the MIT License.
 *
 * Copyright 2001-2002, Travis Geiselbrecht. All rights reserved.
 * Distributed under the terms of the NewOS License.
 */


/*! Virtual File System and File System Interface Layer */


#include <ctype.h>
#include <fcntl.h>
#include <limits.h>
#include <stddef.h>
#include <stdio.h>
#include <string.h>
#include <sys/file.h>
#include <sys/resource.h>
#include <sys/stat.h>
#include <unistd.h>

#include <fs_attr.h>
#include <fs_info.h>
#include <fs_interface.h>
#include <fs_volume.h>
#include <OS.h>
#include <StorageDefs.h>

#include <AutoDeleter.h>
#include <block_cache.h>
#include <boot/kernel_args.h>
#include <debug_heap.h>
#include <disk_device_manager/KDiskDevice.h>
#include <disk_device_manager/KDiskDeviceManager.h>
#include <disk_device_manager/KDiskDeviceUtils.h>
#include <disk_device_manager/KDiskSystem.h>
#include <fd.h>
#include <file_cache.h>
#include <fs/node_monitor.h>
#include <khash.h>
#include <KPath.h>
#include <lock.h>
#include <low_resource_manager.h>
#include <syscalls.h>
#include <syscall_restart.h>
#include <tracing.h>
#include <util/atomic.h>
#include <util/AutoLock.h>
#include <util/DoublyLinkedList.h>
#include <vfs.h>
#include <vm/vm.h>
#include <vm/VMCache.h>

#include "EntryCache.h"
#include "fifo.h"
#include "IORequest.h"
#include "unused_vnodes.h"
#include "vfs_tracing.h"
#include "Vnode.h"
#include "../cache/vnode_store.h"


//#define TRACE_VFS
#ifdef TRACE_VFS
#	define TRACE(x) dprintf x
#	define FUNCTION(x) dprintf x
#else
#	define TRACE(x) ;
#	define FUNCTION(x) ;
#endif

#define ADD_DEBUGGER_COMMANDS


#define HAS_FS_CALL(vnode, op)			(vnode->ops->op != NULL)
#define HAS_FS_MOUNT_CALL(mount, op)	(mount->volume->ops->op != NULL)

#if KDEBUG
#	define FS_CALL(vnode, op, params...) \
		( HAS_FS_CALL(vnode, op) ? \
			vnode->ops->op(vnode->mount->volume, vnode, params) \
			: (panic("FS_CALL op " #op " is NULL"), 0))
#	define FS_CALL_NO_PARAMS(vnode, op) \
		( HAS_FS_CALL(vnode, op) ? \
			vnode->ops->op(vnode->mount->volume, vnode) \
			: (panic("FS_CALL_NO_PARAMS op " #op " is NULL"), 0))
#	define FS_MOUNT_CALL(mount, op, params...) \
		( HAS_FS_MOUNT_CALL(mount, op) ? \
			mount->volume->ops->op(mount->volume, params) \
			: (panic("FS_MOUNT_CALL op " #op " is NULL"), 0))
#	define FS_MOUNT_CALL_NO_PARAMS(mount, op) \
		( HAS_FS_MOUNT_CALL(mount, op) ? \
			mount->volume->ops->op(mount->volume) \
			: (panic("FS_MOUNT_CALL_NO_PARAMS op " #op " is NULL"), 0))
#else
#	define FS_CALL(vnode, op, params...) \
			vnode->ops->op(vnode->mount->volume, vnode, params)
#	define FS_CALL_NO_PARAMS(vnode, op) \
			vnode->ops->op(vnode->mount->volume, vnode)
#	define FS_MOUNT_CALL(mount, op, params...) \
			mount->volume->ops->op(mount->volume, params)
#	define FS_MOUNT_CALL_NO_PARAMS(mount, op) \
			mount->volume->ops->op(mount->volume)
#endif


const static size_t kMaxPathLength = 65536;
	// The absolute maximum path length (for getcwd() - this is not depending
	// on PATH_MAX


struct vnode_hash_key {
	dev_t	device;
	ino_t	vnode;
};

typedef DoublyLinkedList<vnode> VnodeList;

/*!	\brief Structure to manage a mounted file system

	Note: The root_vnode and root_vnode->covers fields (what others?) are
	initialized in fs_mount() and not changed afterwards. That is as soon
	as the mount is mounted and it is made sure it won't be unmounted
	(e.g. by holding a reference to a vnode of that mount) (read) access
	to those fields is always safe, even without additional locking. Morever
	while mounted the mount holds a reference to the root_vnode->covers vnode,
	and thus making the access path vnode->mount->root_vnode->covers->mount->...
	safe if a reference to vnode is held (note that for the root mount
	root_vnode->covers is NULL, though).
*/
struct fs_mount {
	fs_mount()
		:
		volume(NULL),
		device_name(NULL)
	{
		recursive_lock_init(&rlock, "mount rlock");
	}

	~fs_mount()
	{
		recursive_lock_destroy(&rlock);
		free(device_name);

		while (volume) {
			fs_volume* superVolume = volume->super_volume;

			if (volume->file_system != NULL)
				put_module(volume->file_system->info.name);

			free(volume->file_system_name);
			free(volume);
			volume = superVolume;
		}
	}

	struct fs_mount* next;
	dev_t			id;
	fs_volume*		volume;
	char*			device_name;
	recursive_lock	rlock;	// guards the vnodes list
		// TODO: Make this a mutex! It is never used recursively.
	struct vnode*	root_vnode;
	struct vnode*	covers_vnode;	// immutable
	KPartition*		partition;
	VnodeList		vnodes;
	EntryCache		entry_cache;
	bool			unmounting;
	bool			owns_file_device;
};

struct advisory_lock : public DoublyLinkedListLinkImpl<advisory_lock> {
	list_link		link;
	team_id			team;
	pid_t			session;
	off_t			start;
	off_t			end;
	bool			shared;
};

typedef DoublyLinkedList<advisory_lock> LockList;

struct advisory_locking {
	sem_id			lock;
	sem_id			wait_sem;
	LockList		locks;

	advisory_locking()
		:
		lock(-1),
		wait_sem(-1)
	{
	}

	~advisory_locking()
	{
		if (lock >= 0)
			delete_sem(lock);
		if (wait_sem >= 0)
			delete_sem(wait_sem);
	}
};

/*!	\brief Guards sMountsTable.

	The holder is allowed to read/write access the sMountsTable.
	Manipulation of the fs_mount structures themselves
	(and their destruction) requires different locks though.
*/
static mutex sMountMutex = MUTEX_INITIALIZER("vfs_mount_lock");

/*!	\brief Guards mount/unmount operations.

	The fs_mount() and fs_unmount() hold the lock during their whole operation.
	That is locking the lock ensures that no FS is mounted/unmounted. In
	particular this means that
	- sMountsTable will not be modified,
	- the fields immutable after initialization of the fs_mount structures in
	  sMountsTable will not be modified,

	The thread trying to lock the lock must not hold sVnodeLock or
	sMountMutex.
*/
static recursive_lock sMountOpLock;

/*!	\brief Guards sVnodeTable.

	The holder is allowed read/write access to sVnodeTable and to
	any unbusy vnode in that table, save to the immutable fields (device, id,
	private_node, mount) to which only read-only access is allowed.
	The mutable fields advisory_locking, mandatory_locked_by, and ref_count, as
	well as the busy, removed, unused flags, and the vnode's type can also be
	write accessed when holding a read lock to sVnodeLock *and* having the vnode
	locked. Write access to covered_by and covers requires to write lock
	sVnodeLock.

	The thread trying to acquire the lock must not hold sMountMutex.
	You must not hold this lock when calling create_sem(), as this might call
	vfs_free_unused_vnodes() and thus cause a deadlock.
*/
static rw_lock sVnodeLock = RW_LOCK_INITIALIZER("vfs_vnode_lock");

/*!	\brief Guards io_context::root.

	Must be held when setting or getting the io_context::root field.
	The only operation allowed while holding this lock besides getting or
	setting the field is inc_vnode_ref_count() on io_context::root.
*/
static mutex sIOContextRootLock = MUTEX_INITIALIZER("io_context::root lock");


#define VNODE_HASH_TABLE_SIZE 1024
static hash_table* sVnodeTable;
static struct vnode* sRoot;

#define MOUNTS_HASH_TABLE_SIZE 16
static hash_table* sMountsTable;
static dev_t sNextMountID = 1;

#define MAX_TEMP_IO_VECS 8

mode_t __gUmask = 022;

/* function declarations */

static void free_unused_vnodes();

// file descriptor operation prototypes
static status_t file_read(struct file_descriptor* descriptor, off_t pos,
	void* buffer, size_t* _bytes);
static status_t file_write(struct file_descriptor* descriptor, off_t pos,
	const void* buffer, size_t* _bytes);
static off_t file_seek(struct file_descriptor* descriptor, off_t pos,
	int seekType);
static void file_free_fd(struct file_descriptor* descriptor);
static status_t file_close(struct file_descriptor* descriptor);
static status_t file_select(struct file_descriptor* descriptor, uint8 event,
	struct selectsync* sync);
static status_t file_deselect(struct file_descriptor* descriptor, uint8 event,
	struct selectsync* sync);
static status_t dir_read(struct io_context* context,
	struct file_descriptor* descriptor, struct dirent* buffer,
	size_t bufferSize, uint32* _count);
static status_t dir_read(struct io_context* ioContext, struct vnode* vnode,
	void* cookie, struct dirent* buffer, size_t bufferSize, uint32* _count);
static status_t dir_rewind(struct file_descriptor* descriptor);
static void dir_free_fd(struct file_descriptor* descriptor);
static status_t dir_close(struct file_descriptor* descriptor);
static status_t attr_dir_read(struct io_context* context,
	struct file_descriptor* descriptor, struct dirent* buffer,
	size_t bufferSize, uint32* _count);
static status_t attr_dir_rewind(struct file_descriptor* descriptor);
static void attr_dir_free_fd(struct file_descriptor* descriptor);
static status_t attr_dir_close(struct file_descriptor* descriptor);
static status_t attr_read(struct file_descriptor* descriptor, off_t pos,
	void* buffer, size_t* _bytes);
static status_t attr_write(struct file_descriptor* descriptor, off_t pos,
	const void* buffer, size_t* _bytes);
static off_t attr_seek(struct file_descriptor* descriptor, off_t pos,
	int seekType);
static void attr_free_fd(struct file_descriptor* descriptor);
static status_t attr_close(struct file_descriptor* descriptor);
static status_t attr_read_stat(struct file_descriptor* descriptor,
	struct stat* statData);
static status_t attr_write_stat(struct file_descriptor* descriptor,
	const struct stat* stat, int statMask);
static status_t index_dir_read(struct io_context* context,
	struct file_descriptor* descriptor, struct dirent* buffer,
	size_t bufferSize, uint32* _count);
static status_t index_dir_rewind(struct file_descriptor* descriptor);
static void index_dir_free_fd(struct file_descriptor* descriptor);
static status_t index_dir_close(struct file_descriptor* descriptor);
static status_t query_read(struct io_context* context,
	struct file_descriptor* descriptor, struct dirent* buffer,
	size_t bufferSize, uint32* _count);
static status_t query_rewind(struct file_descriptor* descriptor);
static void query_free_fd(struct file_descriptor* descriptor);
static status_t query_close(struct file_descriptor* descriptor);

static status_t common_ioctl(struct file_descriptor* descriptor, uint32 op,
	void* buffer, size_t length);
static status_t common_read_stat(struct file_descriptor* descriptor,
	struct stat* statData);
static status_t common_write_stat(struct file_descriptor* descriptor,
	const struct stat* statData, int statMask);
static status_t common_path_read_stat(int fd, char* path, bool traverseLeafLink,
	struct stat* stat, bool kernel);

static status_t vnode_path_to_vnode(struct vnode* vnode, char* path,
	bool traverseLeafLink, int count, bool kernel,
	struct vnode** _vnode, ino_t* _parentID);
static status_t dir_vnode_to_path(struct vnode* vnode, char* buffer,
	size_t bufferSize, bool kernel);
static status_t fd_and_path_to_vnode(int fd, char* path, bool traverseLeafLink,
	struct vnode** _vnode, ino_t* _parentID, bool kernel);
static void inc_vnode_ref_count(struct vnode* vnode);
static status_t dec_vnode_ref_count(struct vnode* vnode, bool alwaysFree,
	bool reenter);
static inline void put_vnode(struct vnode* vnode);
static status_t fs_unmount(char* path, dev_t mountID, uint32 flags,
	bool kernel);
static int open_vnode(struct vnode* vnode, int openMode, bool kernel);


static struct fd_ops sFileOps = {
	file_read,
	file_write,
	file_seek,
	common_ioctl,
	NULL,		// set_flags
	file_select,
	file_deselect,
	NULL,		// read_dir()
	NULL,		// rewind_dir()
	common_read_stat,
	common_write_stat,
	file_close,
	file_free_fd
};

static struct fd_ops sDirectoryOps = {
	NULL,		// read()
	NULL,		// write()
	NULL,		// seek()
	common_ioctl,
	NULL,		// set_flags
	NULL,		// select()
	NULL,		// deselect()
	dir_read,
	dir_rewind,
	common_read_stat,
	common_write_stat,
	dir_close,
	dir_free_fd
};

static struct fd_ops sAttributeDirectoryOps = {
	NULL,		// read()
	NULL,		// write()
	NULL,		// seek()
	common_ioctl,
	NULL,		// set_flags
	NULL,		// select()
	NULL,		// deselect()
	attr_dir_read,
	attr_dir_rewind,
	common_read_stat,
	common_write_stat,
	attr_dir_close,
	attr_dir_free_fd
};

static struct fd_ops sAttributeOps = {
	attr_read,
	attr_write,
	attr_seek,
	common_ioctl,
	NULL,		// set_flags
	NULL,		// select()
	NULL,		// deselect()
	NULL,		// read_dir()
	NULL,		// rewind_dir()
	attr_read_stat,
	attr_write_stat,
	attr_close,
	attr_free_fd
};

static struct fd_ops sIndexDirectoryOps = {
	NULL,		// read()
	NULL,		// write()
	NULL,		// seek()
	NULL,		// ioctl()
	NULL,		// set_flags
	NULL,		// select()
	NULL,		// deselect()
	index_dir_read,
	index_dir_rewind,
	NULL,		// read_stat()
	NULL,		// write_stat()
	index_dir_close,
	index_dir_free_fd
};

#if 0
static struct fd_ops sIndexOps = {
	NULL,		// read()
	NULL,		// write()
	NULL,		// seek()
	NULL,		// ioctl()
	NULL,		// set_flags
	NULL,		// select()
	NULL,		// deselect()
	NULL,		// dir_read()
	NULL,		// dir_rewind()
	index_read_stat,	// read_stat()
	NULL,		// write_stat()
	NULL,		// dir_close()
	NULL		// free_fd()
};
#endif

static struct fd_ops sQueryOps = {
	NULL,		// read()
	NULL,		// write()
	NULL,		// seek()
	NULL,		// ioctl()
	NULL,		// set_flags
	NULL,		// select()
	NULL,		// deselect()
	query_read,
	query_rewind,
	NULL,		// read_stat()
	NULL,		// write_stat()
	query_close,
	query_free_fd
};


// VNodePutter
class VNodePutter {
public:
	VNodePutter(struct vnode* vnode = NULL) : fVNode(vnode) {}

	~VNodePutter()
	{
		Put();
	}

	void SetTo(struct vnode* vnode)
	{
		Put();
		fVNode = vnode;
	}

	void Put()
	{
		if (fVNode) {
			put_vnode(fVNode);
			fVNode = NULL;
		}
	}

	struct vnode* Detach()
	{
		struct vnode* vnode = fVNode;
		fVNode = NULL;
		return vnode;
	}

private:
	struct vnode* fVNode;
};


class FDCloser {
public:
	FDCloser() : fFD(-1), fKernel(true) {}

	FDCloser(int fd, bool kernel) : fFD(fd), fKernel(kernel) {}

	~FDCloser()
	{
		Close();
	}

	void SetTo(int fd, bool kernel)
	{
		Close();
		fFD = fd;
		fKernel = kernel;
	}

	void Close()
	{
		if (fFD >= 0) {
			if (fKernel)
				_kern_close(fFD);
			else
				_user_close(fFD);
			fFD = -1;
		}
	}

	int Detach()
	{
		int fd = fFD;
		fFD = -1;
		return fd;
	}

private:
	int		fFD;
	bool	fKernel;
};


#if VFS_PAGES_IO_TRACING

namespace VFSPagesIOTracing {

class PagesIOTraceEntry : public AbstractTraceEntry {
protected:
	PagesIOTraceEntry(struct vnode* vnode, void* cookie, off_t pos,
		const generic_io_vec* vecs, uint32 count, uint32 flags, generic_size_t bytesRequested,
		status_t status, generic_size_t bytesTransferred)
		:
		fVnode(vnode),
		fMountID(vnode->mount->id),
		fNodeID(vnode->id),
		fCookie(cookie),
		fPos(pos),
		fCount(count),
		fFlags(flags),
		fBytesRequested(bytesRequested),
		fStatus(status),
		fBytesTransferred(bytesTransferred)
	{
		fVecs = (generic_io_vec*)alloc_tracing_buffer_memcpy(vecs, sizeof(generic_io_vec) * count,
			false);
	}

	void AddDump(TraceOutput& out, const char* mode)
	{
		out.Print("vfs pages io %5s: vnode: %p (%ld, %lld), cookie: %p, "
			"pos: %lld, size: %llu, vecs: {", mode, fVnode, fMountID, fNodeID,
			fCookie, fPos, (uint64)fBytesRequested);

		if (fVecs != NULL) {
			for (uint32 i = 0; i < fCount; i++) {
				if (i > 0)
					out.Print(", ");
				out.Print("(%llx, %llu)", (uint64)fVecs[i].base, (uint64)fVecs[i].length);
			}
		}

		out.Print("}, flags: %#lx -> status: %#lx, transferred: %llu",
			fFlags, fStatus, (uint64)fBytesTransferred);
	}

protected:
	struct vnode*	fVnode;
	dev_t			fMountID;
	ino_t			fNodeID;
	void*			fCookie;
	off_t			fPos;
	generic_io_vec*		fVecs;
	uint32			fCount;
	uint32			fFlags;
	generic_size_t			fBytesRequested;
	status_t		fStatus;
	generic_size_t			fBytesTransferred;
};


class ReadPages : public PagesIOTraceEntry {
public:
	ReadPages(struct vnode* vnode, void* cookie, off_t pos,
		const generic_io_vec* vecs, uint32 count, uint32 flags, generic_size_t bytesRequested,
		status_t status, generic_size_t bytesTransferred)
		:
		PagesIOTraceEntry(vnode, cookie, pos, vecs, count, flags,
			bytesRequested, status, bytesTransferred)
	{
		Initialized();
	}

	virtual void AddDump(TraceOutput& out)
	{
		PagesIOTraceEntry::AddDump(out, "read");
	}
};


class WritePages : public PagesIOTraceEntry {
public:
	WritePages(struct vnode* vnode, void* cookie, off_t pos,
		const generic_io_vec* vecs, uint32 count, uint32 flags, generic_size_t bytesRequested,
		status_t status, generic_size_t bytesTransferred)
		:
		PagesIOTraceEntry(vnode, cookie, pos, vecs, count, flags,
			bytesRequested, status, bytesTransferred)
	{
		Initialized();
	}

	virtual void AddDump(TraceOutput& out)
	{
		PagesIOTraceEntry::AddDump(out, "write");
	}
};

}	// namespace VFSPagesIOTracing

#	define TPIO(x) new(std::nothrow) VFSPagesIOTracing::x;
#else
#	define TPIO(x) ;
#endif	// VFS_PAGES_IO_TRACING


static int
mount_compare(void* _m, const void* _key)
{
	struct fs_mount* mount = (fs_mount*)_m;
	const dev_t* id = (dev_t*)_key;

	if (mount->id == *id)
		return 0;

	return -1;
}


static uint32
mount_hash(void* _m, const void* _key, uint32 range)
{
	struct fs_mount* mount = (fs_mount*)_m;
	const dev_t* id = (dev_t*)_key;

	if (mount)
		return mount->id % range;

	return (uint32)*id % range;
}


/*! Finds the mounted device (the fs_mount structure) with the given ID.
	Note, you must hold the gMountMutex lock when you call this function.
*/
static struct fs_mount*
find_mount(dev_t id)
{
	ASSERT_LOCKED_MUTEX(&sMountMutex);

	return (fs_mount*)hash_lookup(sMountsTable, (void*)&id);
}


static status_t
get_mount(dev_t id, struct fs_mount** _mount)
{
	struct fs_mount* mount;

	ReadLocker nodeLocker(sVnodeLock);
	MutexLocker mountLocker(sMountMutex);

	mount = find_mount(id);
	if (mount == NULL)
		return B_BAD_VALUE;

	struct vnode* rootNode = mount->root_vnode;
	if (rootNode == NULL || rootNode->IsBusy() || rootNode->ref_count == 0) {
		// might have been called during a mount/unmount operation
		return B_BUSY;
	}

	inc_vnode_ref_count(mount->root_vnode);
	*_mount = mount;
	return B_OK;
}


static void
put_mount(struct fs_mount* mount)
{
	if (mount)
		put_vnode(mount->root_vnode);
}


/*!	Tries to open the specified file system module.
	Accepts a file system name of the form "bfs" or "file_systems/bfs/v1".
	Returns a pointer to file system module interface, or NULL if it
	could not open the module.
*/
static file_system_module_info*
get_file_system(const char* fsName)
{
	char name[B_FILE_NAME_LENGTH];
	if (strncmp(fsName, "file_systems/", strlen("file_systems/"))) {
		// construct module name if we didn't get one
		// (we currently support only one API)
		snprintf(name, sizeof(name), "file_systems/%s/v1", fsName);
		fsName = NULL;
	}

	file_system_module_info* info;
	if (get_module(fsName ? fsName : name, (module_info**)&info) != B_OK)
		return NULL;

	return info;
}


/*!	Accepts a file system name of the form "bfs" or "file_systems/bfs/v1"
	and returns a compatible fs_info.fsh_name name ("bfs" in both cases).
	The name is allocated for you, and you have to free() it when you're
	done with it.
	Returns NULL if the required memory is not available.
*/
static char*
get_file_system_name(const char* fsName)
{
	const size_t length = strlen("file_systems/");

	if (strncmp(fsName, "file_systems/", length)) {
		// the name already seems to be the module's file name
		return strdup(fsName);
	}

	fsName += length;
	const char* end = strchr(fsName, '/');
	if (end == NULL) {
		// this doesn't seem to be a valid name, but well...
		return strdup(fsName);
	}

	// cut off the trailing /v1

	char* name = (char*)malloc(end + 1 - fsName);
	if (name == NULL)
		return NULL;

	strlcpy(name, fsName, end + 1 - fsName);
	return name;
}


/*!	Accepts a list of file system names separated by a colon, one for each
	layer and returns the file system name for the specified layer.
	The name is allocated for you, and you have to free() it when you're
	done with it.
	Returns NULL if the required memory is not available or if there is no
	name for the specified layer.
*/
static char*
get_file_system_name_for_layer(const char* fsNames, int32 layer)
{
	while (layer >= 0) {
		const char* end = strchr(fsNames, ':');
		if (end == NULL) {
			if (layer == 0)
				return strdup(fsNames);
			return NULL;
		}

		if (layer == 0) {
			size_t length = end - fsNames + 1;
			char* result = (char*)malloc(length);
			strlcpy(result, fsNames, length);
			return result;
		}

		fsNames = end + 1;
		layer--;
	}

	return NULL;
}


static int
vnode_compare(void* _vnode, const void* _key)
{
	struct vnode* vnode = (struct vnode*)_vnode;
	const struct vnode_hash_key* key = (vnode_hash_key*)_key;

	if (vnode->device == key->device && vnode->id == key->vnode)
		return 0;

	return -1;
}


static uint32
vnode_hash(void* _vnode, const void* _key, uint32 range)
{
	struct vnode* vnode = (struct vnode*)_vnode;
	const struct vnode_hash_key* key = (vnode_hash_key*)_key;

#define VHASH(mountid, vnodeid) \
	(((uint32)((vnodeid) >> 32) + (uint32)(vnodeid)) ^ (uint32)(mountid))

	if (vnode != NULL)
		return VHASH(vnode->device, vnode->id) % range;

	return VHASH(key->device, key->vnode) % range;

#undef VHASH
}


static void
add_vnode_to_mount_list(struct vnode* vnode, struct fs_mount* mount)
{
	RecursiveLocker _(mount->rlock);
	mount->vnodes.Add(vnode);
}


static void
remove_vnode_from_mount_list(struct vnode* vnode, struct fs_mount* mount)
{
	RecursiveLocker _(mount->rlock);
	mount->vnodes.Remove(vnode);
}


/*!	\brief Looks up a vnode by mount and node ID in the sVnodeTable.

	The caller must hold the sVnodeLock (read lock at least).

	\param mountID the mount ID.
	\param vnodeID the node ID.

	\return The vnode structure, if it was found in the hash table, \c NULL
			otherwise.
*/
static struct vnode*
lookup_vnode(dev_t mountID, ino_t vnodeID)
{
	struct vnode_hash_key key;

	key.device = mountID;
	key.vnode = vnodeID;

	return (vnode*)hash_lookup(sVnodeTable, &key);
}


/*!	Creates a new vnode with the given mount and node ID.
	If the node already exists, it is returned instead and no new node is
	created. In either case -- but not, if an error occurs -- the function write
	locks \c sVnodeLock and keeps it locked for the caller when returning. On
	error the lock is not not held on return.

	\param mountID The mount ID.
	\param vnodeID The vnode ID.
	\param _vnode Will be set to the new vnode on success.
	\param _nodeCreated Will be set to \c true when the returned vnode has
		been newly created, \c false when it already existed. Will not be
		changed on error.
	\return \c B_OK, when the vnode was successfully created and inserted or
		a node with the given ID was found, \c B_NO_MEMORY or
		\c B_ENTRY_NOT_FOUND on error.
*/
static status_t
create_new_vnode_and_lock(dev_t mountID, ino_t vnodeID, struct vnode*& _vnode,
	bool& _nodeCreated)
{
	FUNCTION(("create_new_vnode_and_lock()\n"));

	struct vnode* vnode = (struct vnode*)malloc(sizeof(struct vnode));
	if (vnode == NULL)
		return B_NO_MEMORY;

	// initialize basic values
	memset(vnode, 0, sizeof(struct vnode));
	vnode->device = mountID;
	vnode->id = vnodeID;
	vnode->ref_count = 1;
	vnode->SetBusy(true);

	// look up the the node -- it might have been added by someone else in the
	// meantime
	rw_lock_write_lock(&sVnodeLock);
	struct vnode* existingVnode = lookup_vnode(mountID, vnodeID);
	if (existingVnode != NULL) {
		free(vnode);
		_vnode = existingVnode;
		_nodeCreated = false;
		return B_OK;
	}

	// get the mount structure
	mutex_lock(&sMountMutex);
	vnode->mount = find_mount(mountID);
	if (!vnode->mount || vnode->mount->unmounting) {
		mutex_unlock(&sMountMutex);
		rw_lock_write_unlock(&sVnodeLock);
		free(vnode);
		return B_ENTRY_NOT_FOUND;
	}

	// add the vnode to the mount's node list and the hash table
	hash_insert(sVnodeTable, vnode);
	add_vnode_to_mount_list(vnode, vnode->mount);

	mutex_unlock(&sMountMutex);

	_vnode = vnode;
	_nodeCreated = true;

	// keep the vnode lock locked
	return B_OK;
}


/*!	Frees the vnode and all resources it has acquired, and removes
	it from the vnode hash as well as from its mount structure.
	Will also make sure that any cache modifications are written back.
*/
static void
free_vnode(struct vnode* vnode, bool reenter)
{
	ASSERT_PRINT(vnode->ref_count == 0 && vnode->IsBusy(), "vnode: %p\n",
		vnode);

	// write back any changes in this vnode's cache -- but only
	// if the vnode won't be deleted, in which case the changes
	// will be discarded

	if (!vnode->IsRemoved() && HAS_FS_CALL(vnode, fsync))
		FS_CALL_NO_PARAMS(vnode, fsync);

	// Note: If this vnode has a cache attached, there will still be two
	// references to that cache at this point. The last one belongs to the vnode
	// itself (cf. vfs_get_vnode_cache()) and one belongs to the node's file
	// cache. Each but the last reference to a cache also includes a reference
	// to the vnode. The file cache, however, released its reference (cf.
	// file_cache_create()), so that this vnode's ref count has the chance to
	// ever drop to 0. Deleting the file cache now, will cause the next to last
	// cache reference to be released, which will also release a (no longer
	// existing) vnode reference. To avoid problems, we set the vnode's ref
	// count, so that it will neither become negative nor 0.
	vnode->ref_count = 2;

	if (!vnode->IsUnpublished()) {
		if (vnode->IsRemoved())
			FS_CALL(vnode, remove_vnode, reenter);
		else
			FS_CALL(vnode, put_vnode, reenter);
	}

	// If the vnode has a VMCache attached, make sure that it won't try to get
	// another reference via VMVnodeCache::AcquireUnreferencedStoreRef(). As
	// long as the vnode is busy and in the hash, that won't happen, but as
	// soon as we've removed it from the hash, it could reload the vnode -- with
	// a new cache attached!
	if (vnode->cache != NULL)
		((VMVnodeCache*)vnode->cache)->VnodeDeleted();

	// The file system has removed the resources of the vnode now, so we can
	// make it available again (by removing the busy vnode from the hash).
	rw_lock_write_lock(&sVnodeLock);
	hash_remove(sVnodeTable, vnode);
	rw_lock_write_unlock(&sVnodeLock);

	// if we have a VMCache attached, remove it
	if (vnode->cache)
		vnode->cache->ReleaseRef();

	vnode->cache = NULL;

	remove_vnode_from_mount_list(vnode, vnode->mount);

	free(vnode);
}


/*!	\brief Decrements the reference counter of the given vnode and deletes it,
	if the counter dropped to 0.

	The caller must, of course, own a reference to the vnode to call this
	function.
	The caller must not hold the sVnodeLock or the sMountMutex.

	\param vnode the vnode.
	\param alwaysFree don't move this vnode into the unused list, but really
		   delete it if possible.
	\param reenter \c true, if this function is called (indirectly) from within
		   a file system. This will be passed to file system hooks only.
	\return \c B_OK, if everything went fine, an error code otherwise.
*/
static status_t
dec_vnode_ref_count(struct vnode* vnode, bool alwaysFree, bool reenter)
{
	ReadLocker locker(sVnodeLock);
	AutoLocker<Vnode> nodeLocker(vnode);

	int32 oldRefCount = atomic_add(&vnode->ref_count, -1);

	ASSERT_PRINT(oldRefCount > 0, "vnode %p\n", vnode);

	TRACE(("dec_vnode_ref_count: vnode %p, ref now %ld\n", vnode,
		vnode->ref_count));

	if (oldRefCount != 1)
		return B_OK;

	if (vnode->IsBusy())
		panic("dec_vnode_ref_count: called on busy vnode %p\n", vnode);

	bool freeNode = false;
	bool freeUnusedNodes = false;

	// Just insert the vnode into an unused list if we don't need
	// to delete it
	if (vnode->IsRemoved() || alwaysFree) {
		vnode_to_be_freed(vnode);
		vnode->SetBusy(true);
		freeNode = true;
	} else
		freeUnusedNodes = vnode_unused(vnode);

	nodeLocker.Unlock();
	locker.Unlock();

	if (freeNode)
		free_vnode(vnode, reenter);
	else if (freeUnusedNodes)
		free_unused_vnodes();

	return B_OK;
}


/*!	\brief Increments the reference counter of the given vnode.

	The caller must make sure that the node isn't deleted while this function
	is called. This can be done either:
	- by ensuring that a reference to the node exists and remains in existence,
	  or
	- by holding the vnode's lock (which also requires read locking sVnodeLock)
	  or by holding sVnodeLock write locked.

	In the second case the caller is responsible for dealing with the ref count
	0 -> 1 transition. That is 1. this function must not be invoked when the
	node is busy in the first place and 2. vnode_used() must be called for the
	node.

	\param vnode the vnode.
*/
static void
inc_vnode_ref_count(struct vnode* vnode)
{
	atomic_add(&vnode->ref_count, 1);
	TRACE(("inc_vnode_ref_count: vnode %p, ref now %ld\n", vnode,
		vnode->ref_count));
}


static bool
is_special_node_type(int type)
{
	// at the moment only FIFOs are supported
	return S_ISFIFO(type);
}


static status_t
create_special_sub_node(struct vnode* vnode, uint32 flags)
{
	if (S_ISFIFO(vnode->Type()))
		return create_fifo_vnode(vnode->mount->volume, vnode);

	return B_BAD_VALUE;
}


/*!	\brief Retrieves a vnode for a given mount ID, node ID pair.

	If the node is not yet in memory, it will be loaded.

	The caller must not hold the sVnodeLock or the sMountMutex.

	\param mountID the mount ID.
	\param vnodeID the node ID.
	\param _vnode Pointer to a vnode* variable into which the pointer to the
		   retrieved vnode structure shall be written.
	\param reenter \c true, if this function is called (indirectly) from within
		   a file system.
	\return \c B_OK, if everything when fine, an error code otherwise.
*/
static status_t
get_vnode(dev_t mountID, ino_t vnodeID, struct vnode** _vnode, bool canWait,
	int reenter)
{
	FUNCTION(("get_vnode: mountid %ld vnid 0x%Lx %p\n", mountID, vnodeID,
		_vnode));

	rw_lock_read_lock(&sVnodeLock);

	int32 tries = 2000;
		// try for 10 secs
restart:
	struct vnode* vnode = lookup_vnode(mountID, vnodeID);
	AutoLocker<Vnode> nodeLocker(vnode);

	if (vnode && vnode->IsBusy()) {
		nodeLocker.Unlock();
		rw_lock_read_unlock(&sVnodeLock);
		if (!canWait || --tries < 0) {
			// vnode doesn't seem to become unbusy
			dprintf("vnode %ld:%Ld is not becoming unbusy!\n", mountID,
				vnodeID);
			return B_BUSY;
		}
		snooze(5000); // 5 ms
		rw_lock_read_lock(&sVnodeLock);
		goto restart;
	}

	TRACE(("get_vnode: tried to lookup vnode, got %p\n", vnode));

	status_t status;

	if (vnode) {
		if (vnode->ref_count == 0) {
			// this vnode has been unused before
			vnode_used(vnode);
		}
		inc_vnode_ref_count(vnode);

		nodeLocker.Unlock();
		rw_lock_read_unlock(&sVnodeLock);
	} else {
		// we need to create a new vnode and read it in
		rw_lock_read_unlock(&sVnodeLock);
			// unlock -- create_new_vnode_and_lock() write-locks on success
		bool nodeCreated;
		status = create_new_vnode_and_lock(mountID, vnodeID, vnode,
			nodeCreated);
		if (status != B_OK)
			return status;

		if (!nodeCreated) {
			rw_lock_read_lock(&sVnodeLock);
			rw_lock_write_unlock(&sVnodeLock);
			goto restart;
		}

		rw_lock_write_unlock(&sVnodeLock);

		int type;
		uint32 flags;
		status = FS_MOUNT_CALL(vnode->mount, get_vnode, vnodeID, vnode, &type,
			&flags, reenter);
		if (status == B_OK && vnode->private_node == NULL)
			status = B_BAD_VALUE;

		bool gotNode = status == B_OK;
		bool publishSpecialSubNode = false;
		if (gotNode) {
			vnode->SetType(type);
			publishSpecialSubNode = is_special_node_type(type)
				&& (flags & B_VNODE_DONT_CREATE_SPECIAL_SUB_NODE) == 0;
		}

		if (gotNode && publishSpecialSubNode)
			status = create_special_sub_node(vnode, flags);

		if (status != B_OK) {
			if (gotNode)
				FS_CALL(vnode, put_vnode, reenter);

			rw_lock_write_lock(&sVnodeLock);
			hash_remove(sVnodeTable, vnode);
			remove_vnode_from_mount_list(vnode, vnode->mount);
			rw_lock_write_unlock(&sVnodeLock);

			free(vnode);
			return status;
		}

		rw_lock_read_lock(&sVnodeLock);
		vnode->Lock();

		vnode->SetRemoved((flags & B_VNODE_PUBLISH_REMOVED) != 0);
		vnode->SetBusy(false);

		vnode->Unlock();
		rw_lock_read_unlock(&sVnodeLock);
	}

	TRACE(("get_vnode: returning %p\n", vnode));

	*_vnode = vnode;
	return B_OK;
}


/*!	\brief Decrements the reference counter of the given vnode and deletes it,
	if the counter dropped to 0.

	The caller must, of course, own a reference to the vnode to call this
	function.
	The caller must not hold the sVnodeLock or the sMountMutex.

	\param vnode the vnode.
*/
static inline void
put_vnode(struct vnode* vnode)
{
	dec_vnode_ref_count(vnode, false, false);
}


static void
free_unused_vnodes(int32 level)
{
	unused_vnodes_check_started();

	if (level == B_NO_LOW_RESOURCE) {
		unused_vnodes_check_done();
		return;
	}

	flush_hot_vnodes();

	// determine how many nodes to free
	uint32 count = 1;
	{
		MutexLocker unusedVnodesLocker(sUnusedVnodesLock);

		switch (level) {
			case B_LOW_RESOURCE_NOTE:
				count = sUnusedVnodes / 100;
				break;
			case B_LOW_RESOURCE_WARNING:
				count = sUnusedVnodes / 10;
				break;
			case B_LOW_RESOURCE_CRITICAL:
				count = sUnusedVnodes;
				break;
		}

		if (count > sUnusedVnodes)
			count = sUnusedVnodes;
	}

	// Write back the modified pages of some unused vnodes and free them.

	for (uint32 i = 0; i < count; i++) {
		ReadLocker vnodesReadLocker(sVnodeLock);

		// get the first node
		MutexLocker unusedVnodesLocker(sUnusedVnodesLock);
		struct vnode* vnode = (struct vnode*)list_get_first_item(
			&sUnusedVnodeList);
		unusedVnodesLocker.Unlock();

		if (vnode == NULL)
			break;

		// lock the node
		AutoLocker<Vnode> nodeLocker(vnode);

		// Check whether the node is still unused -- since we only append to the
		// the tail of the unused queue, the vnode should still be at its head.
		// Alternatively we could check its ref count for 0 and its busy flag,
		// but if the node is no longer at the head of the queue, it means it
		// has been touched in the meantime, i.e. it is no longer the least
		// recently used unused vnode and we rather don't free it.
		unusedVnodesLocker.Lock();
		if (vnode != list_get_first_item(&sUnusedVnodeList))
			continue;
		unusedVnodesLocker.Unlock();

		ASSERT(!vnode->IsBusy());

		// grab a reference
		inc_vnode_ref_count(vnode);
		vnode_used(vnode);

		// write back changes and free the node
		nodeLocker.Unlock();
		vnodesReadLocker.Unlock();

		if (vnode->cache != NULL)
			vnode->cache->WriteModified();

		dec_vnode_ref_count(vnode, true, false);
			// this should free the vnode when it's still unused
	}

	unused_vnodes_check_done();
}


/*!	Gets the vnode the given vnode is covering.

	The caller must have \c sVnodeLock read-locked at least.

	The function returns a reference to the retrieved vnode (if any), the caller
	is responsible to free.

	\param vnode The vnode whose covered node shall be returned.
	\return The covered vnode, or \c NULL if the given vnode doesn't cover any
		vnode.
*/
static inline Vnode*
get_covered_vnode_locked(Vnode* vnode)
{
	if (Vnode* coveredNode = vnode->covers) {
		while (coveredNode->covers != NULL)
			coveredNode = coveredNode->covers;

		inc_vnode_ref_count(coveredNode);
		return coveredNode;
	}

	return NULL;
}


/*!	Gets the vnode the given vnode is covering.

	The caller must not hold \c sVnodeLock. Note that this implies a race
	condition, since the situation can change at any time.

	The function returns a reference to the retrieved vnode (if any), the caller
	is responsible to free.

	\param vnode The vnode whose covered node shall be returned.
	\return The covered vnode, or \c NULL if the given vnode doesn't cover any
		vnode.
*/
static inline Vnode*
get_covered_vnode(Vnode* vnode)
{
	if (!vnode->IsCovering())
		return NULL;

	ReadLocker vnodeReadLocker(sVnodeLock);
	return get_covered_vnode_locked(vnode);
}


/*!	Gets the vnode the given vnode is covered by.

	The caller must have \c sVnodeLock read-locked at least.

	The function returns a reference to the retrieved vnode (if any), the caller
	is responsible to free.

	\param vnode The vnode whose covering node shall be returned.
	\return The covering vnode, or \c NULL if the given vnode isn't covered by
		any vnode.
*/
static Vnode*
get_covering_vnode_locked(Vnode* vnode)
{
	if (Vnode* coveringNode = vnode->covered_by) {
		while (coveringNode->covered_by != NULL)
			coveringNode = coveringNode->covered_by;

		inc_vnode_ref_count(coveringNode);
		return coveringNode;
	}

	return NULL;
}


/*!	Gets the vnode the given vnode is covered by.

	The caller must not hold \c sVnodeLock. Note that this implies a race
	condition, since the situation can change at any time.

	The function returns a reference to the retrieved vnode (if any), the caller
	is responsible to free.

	\param vnode The vnode whose covering node shall be returned.
	\return The covering vnode, or \c NULL if the given vnode isn't covered by
		any vnode.
*/
static inline Vnode*
get_covering_vnode(Vnode* vnode)
{
	if (!vnode->IsCovered())
		return NULL;

	ReadLocker vnodeReadLocker(sVnodeLock);
	return get_covering_vnode_locked(vnode);
}


static void
free_unused_vnodes()
{
	free_unused_vnodes(
		low_resource_state(B_KERNEL_RESOURCE_PAGES | B_KERNEL_RESOURCE_MEMORY
			| B_KERNEL_RESOURCE_ADDRESS_SPACE));
}


static void
vnode_low_resource_handler(void* /*data*/, uint32 resources, int32 level)
{
	TRACE(("vnode_low_resource_handler(level = %ld)\n", level));

	free_unused_vnodes(level);
}


static inline void
put_advisory_locking(struct advisory_locking* locking)
{
	release_sem(locking->lock);
}


/*!	Returns the advisory_locking object of the \a vnode in case it
	has one, and locks it.
	You have to call put_advisory_locking() when you're done with
	it.
	Note, you must not have the vnode mutex locked when calling
	this function.
*/
static struct advisory_locking*
get_advisory_locking(struct vnode* vnode)
{
	rw_lock_read_lock(&sVnodeLock);
	vnode->Lock();

	struct advisory_locking* locking = vnode->advisory_locking;
	sem_id lock = locking != NULL ? locking->lock : B_ERROR;

	vnode->Unlock();
	rw_lock_read_unlock(&sVnodeLock);

	if (lock >= 0)
		lock = acquire_sem(lock);
	if (lock < 0) {
		// This means the locking has been deleted in the mean time
		// or had never existed in the first place - otherwise, we
		// would get the lock at some point.
		return NULL;
	}

	return locking;
}


/*!	Creates a locked advisory_locking object, and attaches it to the
	given \a vnode.
	Returns B_OK in case of success - also if the vnode got such an
	object from someone else in the mean time, you'll still get this
	one locked then.
*/
static status_t
create_advisory_locking(struct vnode* vnode)
{
	if (vnode == NULL)
		return B_FILE_ERROR;

	ObjectDeleter<advisory_locking> lockingDeleter;
	struct advisory_locking* locking = NULL;

	while (get_advisory_locking(vnode) == NULL) {
		// no locking object set on the vnode yet, create one
		if (locking == NULL) {
			locking = new(std::nothrow) advisory_locking;
			if (locking == NULL)
				return B_NO_MEMORY;
			lockingDeleter.SetTo(locking);

			locking->wait_sem = create_sem(0, "advisory lock");
			if (locking->wait_sem < 0)
				return locking->wait_sem;

			locking->lock = create_sem(0, "advisory locking");
			if (locking->lock < 0)
				return locking->lock;
		}

		// set our newly created locking object
		ReadLocker _(sVnodeLock);
		AutoLocker<Vnode> nodeLocker(vnode);
		if (vnode->advisory_locking == NULL) {
			vnode->advisory_locking = locking;
			lockingDeleter.Detach();
			return B_OK;
		}
	}

	// The vnode already had a locking object. That's just as well.

	return B_OK;
}


/*!	Retrieves the first lock that has been set by the current team.
*/
static status_t
get_advisory_lock(struct vnode* vnode, struct flock* flock)
{
	struct advisory_locking* locking = get_advisory_locking(vnode);
	if (locking == NULL)
		return B_BAD_VALUE;

	// TODO: this should probably get the flock by its file descriptor!
	team_id team = team_get_current_team_id();
	status_t status = B_BAD_VALUE;

	LockList::Iterator iterator = locking->locks.GetIterator();
	while (iterator.HasNext()) {
		struct advisory_lock* lock = iterator.Next();

		if (lock->team == team) {
			flock->l_start = lock->start;
			flock->l_len = lock->end - lock->start + 1;
			status = B_OK;
			break;
		}
	}

	put_advisory_locking(locking);
	return status;
}


/*! Returns \c true when either \a flock is \c NULL or the \a flock intersects
	with the advisory_lock \a lock.
*/
static bool
advisory_lock_intersects(struct advisory_lock* lock, struct flock* flock)
{
	if (flock == NULL)
		return true;

	return lock->start <= flock->l_start - 1 + flock->l_len
		&& lock->end >= flock->l_start;
}


/*!	Removes the specified lock, or all locks of the calling team
	if \a flock is NULL.
*/
static status_t
release_advisory_lock(struct vnode* vnode, struct flock* flock)
{
	FUNCTION(("release_advisory_lock(vnode = %p, flock = %p)\n", vnode, flock));

	struct advisory_locking* locking = get_advisory_locking(vnode);
	if (locking == NULL)
		return B_OK;

	// TODO: use the thread ID instead??
	team_id team = team_get_current_team_id();
	pid_t session = thread_get_current_thread()->team->session_id;

	// find matching lock entries

	LockList::Iterator iterator = locking->locks.GetIterator();
	while (iterator.HasNext()) {
		struct advisory_lock* lock = iterator.Next();
		bool removeLock = false;

		if (lock->session == session)
			removeLock = true;
		else if (lock->team == team && advisory_lock_intersects(lock, flock)) {
			bool endsBeyond = false;
			bool startsBefore = false;
			if (flock != NULL) {
				startsBefore = lock->start < flock->l_start;
				endsBeyond = lock->end > flock->l_start - 1 + flock->l_len;
			}

			if (!startsBefore && !endsBeyond) {
				// lock is completely contained in flock
				removeLock = true;
			} else if (startsBefore && !endsBeyond) {
				// cut the end of the lock
				lock->end = flock->l_start - 1;
			} else if (!startsBefore && endsBeyond) {
				// cut the start of the lock
				lock->start = flock->l_start + flock->l_len;
			} else {
				// divide the lock into two locks
				struct advisory_lock* secondLock = new advisory_lock;
				if (secondLock == NULL) {
					// TODO: we should probably revert the locks we already
					// changed... (ie. allocate upfront)
					put_advisory_locking(locking);
					return B_NO_MEMORY;
				}

				lock->end = flock->l_start - 1;

				secondLock->team = lock->team;
				secondLock->session = lock->session;
				// values must already be normalized when getting here
				secondLock->start = flock->l_start + flock->l_len;
				secondLock->end = lock->end;
				secondLock->shared = lock->shared;

				locking->locks.Add(secondLock);
			}
		}

		if (removeLock) {
			// this lock is no longer used
			iterator.Remove();
			free(lock);
		}
	}

	bool removeLocking = locking->locks.IsEmpty();
	release_sem_etc(locking->wait_sem, 1, B_RELEASE_ALL);

	put_advisory_locking(locking);

	if (removeLocking) {
		// We can remove the whole advisory locking structure; it's no
		// longer used
		locking = get_advisory_locking(vnode);
		if (locking != NULL) {
			ReadLocker locker(sVnodeLock);
			AutoLocker<Vnode> nodeLocker(vnode);

			// the locking could have been changed in the mean time
			if (locking->locks.IsEmpty()) {
				vnode->advisory_locking = NULL;
				nodeLocker.Unlock();
				locker.Unlock();

				// we've detached the locking from the vnode, so we can
				// safely delete it
				delete locking;
			} else {
				// the locking is in use again
				nodeLocker.Unlock();
				locker.Unlock();
				release_sem_etc(locking->lock, 1, B_DO_NOT_RESCHEDULE);
			}
		}
	}

	return B_OK;
}


/*!	Acquires an advisory lock for the \a vnode. If \a wait is \c true, it
	will wait for the lock to become available, if there are any collisions
	(it will return B_PERMISSION_DENIED in this case if \a wait is \c false).

	If \a session is -1, POSIX semantics are used for this lock. Otherwise,
	BSD flock() semantics are used, that is, all children can unlock the file
	in question (we even allow parents to remove the lock, though, but that
	seems to be in line to what the BSD's are doing).
*/
static status_t
acquire_advisory_lock(struct vnode* vnode, pid_t session, struct flock* flock,
	bool wait)
{
	FUNCTION(("acquire_advisory_lock(vnode = %p, flock = %p, wait = %s)\n",
		vnode, flock, wait ? "yes" : "no"));

	bool shared = flock->l_type == F_RDLCK;
	status_t status = B_OK;

	// TODO: do deadlock detection!

	struct advisory_locking* locking;

	while (true) {
		// if this vnode has an advisory_locking structure attached,
		// lock that one and search for any colliding file lock
		status = create_advisory_locking(vnode);
		if (status != B_OK)
			return status;

		locking = vnode->advisory_locking;
		team_id team = team_get_current_team_id();
		sem_id waitForLock = -1;

		// test for collisions
		LockList::Iterator iterator = locking->locks.GetIterator();
		while (iterator.HasNext()) {
			struct advisory_lock* lock = iterator.Next();

			// TODO: locks from the same team might be joinable!
			if (lock->team != team && advisory_lock_intersects(lock, flock)) {
				// locks do overlap
				if (!shared || !lock->shared) {
					// we need to wait
					waitForLock = locking->wait_sem;
					break;
				}
			}
		}

		if (waitForLock < 0)
			break;

		// We need to wait. Do that or fail now, if we've been asked not to.

		if (!wait) {
			put_advisory_locking(locking);
			return session != -1 ? B_WOULD_BLOCK : B_PERMISSION_DENIED;
		}

		status = switch_sem_etc(locking->lock, waitForLock, 1,
			B_CAN_INTERRUPT, 0);
		if (status != B_OK && status != B_BAD_SEM_ID)
			return status;

		// We have been notified, but we need to re-lock the locking object. So
		// go another round...
	}

	// install new lock

	struct advisory_lock* lock = (struct advisory_lock*)malloc(
		sizeof(struct advisory_lock));
	if (lock == NULL) {
		put_advisory_locking(locking);
		return B_NO_MEMORY;
	}

	lock->team = team_get_current_team_id();
	lock->session = session;
	// values must already be normalized when getting here
	lock->start = flock->l_start;
	lock->end = flock->l_start - 1 + flock->l_len;
	lock->shared = shared;

	locking->locks.Add(lock);
	put_advisory_locking(locking);

	return status;
}


/*!	Normalizes the \a flock structure to make it easier to compare the
	structure with others. The l_start and l_len fields are set to absolute
	values according to the l_whence field.
*/
static status_t
normalize_flock(struct file_descriptor* descriptor, struct flock* flock)
{
	switch (flock->l_whence) {
		case SEEK_SET:
			break;
		case SEEK_CUR:
			flock->l_start += descriptor->pos;
			break;
		case SEEK_END:
		{
			struct vnode* vnode = descriptor->u.vnode;
			struct stat stat;
			status_t status;

			if (!HAS_FS_CALL(vnode, read_stat))
				return B_UNSUPPORTED;

			status = FS_CALL(vnode, read_stat, &stat);
			if (status != B_OK)
				return status;

			flock->l_start += stat.st_size;
			break;
		}
		default:
			return B_BAD_VALUE;
	}

	if (flock->l_start < 0)
		flock->l_start = 0;
	if (flock->l_len == 0)
		flock->l_len = OFF_MAX;

	// don't let the offset and length overflow
	if (flock->l_start > 0 && OFF_MAX - flock->l_start < flock->l_len)
		flock->l_len = OFF_MAX - flock->l_start;

	if (flock->l_len < 0) {
		// a negative length reverses the region
		flock->l_start += flock->l_len;
		flock->l_len = -flock->l_len;
	}

	return B_OK;
}


static void
replace_vnode_if_disconnected(struct fs_mount* mount,
	struct vnode* vnodeToDisconnect, struct vnode*& vnode,
	struct vnode* fallBack, bool lockRootLock)
{
	struct vnode* givenVnode = vnode;
	bool vnodeReplaced = false;

	ReadLocker vnodeReadLocker(sVnodeLock);

	if (lockRootLock)
		mutex_lock(&sIOContextRootLock);

	while (vnode != NULL && vnode->mount == mount
		&& (vnodeToDisconnect == NULL || vnodeToDisconnect == vnode)) {
		if (vnode->covers != NULL) {
			// redirect the vnode to the covered vnode
			vnode = vnode->covers;
		} else
			vnode = fallBack;

		vnodeReplaced = true;
	}

	// If we've replaced the node, grab a reference for the new one.
	if (vnodeReplaced && vnode != NULL)
		inc_vnode_ref_count(vnode);

	if (lockRootLock)
		mutex_unlock(&sIOContextRootLock);

	vnodeReadLocker.Unlock();

	if (vnodeReplaced)
		put_vnode(givenVnode);
}


/*!	Disconnects all file descriptors that are associated with the
	\a vnodeToDisconnect, or if this is NULL, all vnodes of the specified
	\a mount object.

	Note, after you've called this function, there might still be ongoing
	accesses - they won't be interrupted if they already happened before.
	However, any subsequent access will fail.

	This is not a cheap function and should be used with care and rarely.
	TODO: there is currently no means to stop a blocking read/write!
*/
static void
disconnect_mount_or_vnode_fds(struct fs_mount* mount,
	struct vnode* vnodeToDisconnect)
{
	// iterate over all teams and peek into their file descriptors
	TeamListIterator teamIterator;
	while (Team* team = teamIterator.Next()) {
		BReference<Team> teamReference(team, true);

		// lock the I/O context
		io_context* context = team->io_context;
		MutexLocker contextLocker(context->io_mutex);

		replace_vnode_if_disconnected(mount, vnodeToDisconnect, context->root,
			sRoot, true);
		replace_vnode_if_disconnected(mount, vnodeToDisconnect, context->cwd,
			sRoot, false);

		for (uint32 i = 0; i < context->table_size; i++) {
			if (struct file_descriptor* descriptor = context->fds[i]) {
				inc_fd_ref_count(descriptor);

				// if this descriptor points at this mount, we
				// need to disconnect it to be able to unmount
				struct vnode* vnode = fd_vnode(descriptor);
				if (vnodeToDisconnect != NULL) {
					if (vnode == vnodeToDisconnect)
						disconnect_fd(descriptor);
				} else if ((vnode != NULL && vnode->mount == mount)
					|| (vnode == NULL && descriptor->u.mount == mount))
					disconnect_fd(descriptor);

				put_fd(descriptor);
			}
		}
	}
}


/*!	\brief Gets the root node of the current IO context.
	If \a kernel is \c true, the kernel IO context will be used.
	The caller obtains a reference to the returned node.
*/
struct vnode*
get_root_vnode(bool kernel)
{
	if (!kernel) {
		// Get current working directory from io context
		struct io_context* context = get_current_io_context(kernel);

		mutex_lock(&sIOContextRootLock);

		struct vnode* root = context->root;
		if (root != NULL)
			inc_vnode_ref_count(root);

		mutex_unlock(&sIOContextRootLock);

		if (root != NULL)
			return root;

		// That should never happen.
		dprintf("get_root_vnode(): IO context for team %ld doesn't have a "
			"root\n", team_get_current_team_id());
	}

	inc_vnode_ref_count(sRoot);
	return sRoot;
}


/*!	\brief Resolves a vnode to the vnode it is covered by, if any.

	Given an arbitrary vnode (identified by mount and node ID), the function
	checks, whether the vnode is covered by another vnode. If it is, the
	function returns the mount and node ID of the covering vnode. Otherwise
	it simply returns the supplied mount and node ID.

	In case of error (e.g. the supplied node could not be found) the variables
	for storing the resolved mount and node ID remain untouched and an error
	code is returned.

	\param mountID The mount ID of the vnode in question.
	\param nodeID The node ID of the vnode in question.
	\param resolvedMountID Pointer to storage for the resolved mount ID.
	\param resolvedNodeID Pointer to storage for the resolved node ID.
	\return
	- \c B_OK, if everything went fine,
	- another error code, if something went wrong.
*/
status_t
vfs_resolve_vnode_to_covering_vnode(dev_t mountID, ino_t nodeID,
	dev_t* resolvedMountID, ino_t* resolvedNodeID)
{
	// get the node
	struct vnode* node;
	status_t error = get_vnode(mountID, nodeID, &node, true, false);
	if (error != B_OK)
		return error;

	// resolve the node
	if (Vnode* coveringNode = get_covering_vnode(node)) {
		put_vnode(node);
		node = coveringNode;
	}

	// set the return values
	*resolvedMountID = node->device;
	*resolvedNodeID = node->id;

	put_vnode(node);

	return B_OK;
}


/*!	\brief Gets the directory path and leaf name for a given path.

	The supplied \a path is transformed to refer to the directory part of
	the entry identified by the original path, and into the buffer \a filename
	the leaf name of the original entry is written.
	Neither the returned path nor the leaf name can be expected to be
	canonical.

	\param path The path to be analyzed. Must be able to store at least one
		   additional character.
	\param filename The buffer into which the leaf name will be written.
		   Must be of size B_FILE_NAME_LENGTH at least.
	\return \c B_OK, if everything went fine, \c B_NAME_TOO_LONG, if the leaf
		   name is longer than \c B_FILE_NAME_LENGTH, or \c B_ENTRY_NOT_FOUND,
		   if the given path name is empty.
*/
static status_t
get_dir_path_and_leaf(char* path, char* filename)
{
	if (*path == '\0')
		return B_ENTRY_NOT_FOUND;

	char* last = strrchr(path, '/');
		// '/' are not allowed in file names!

	FUNCTION(("get_dir_path_and_leaf(path = %s)\n", path));

	if (last == NULL) {
		// this path is single segment with no '/' in it
		// ex. "foo"
		if (strlcpy(filename, path, B_FILE_NAME_LENGTH) >= B_FILE_NAME_LENGTH)
			return B_NAME_TOO_LONG;

		strcpy(path, ".");
	} else {
		last++;
		if (last[0] == '\0') {
			// special case: the path ends in one or more '/' - remove them
			while (*--last == '/' && last != path);
			last[1] = '\0';

			if (last == path && last[0] == '/') {
				// This path points to the root of the file system
				strcpy(filename, ".");
				return B_OK;
			}
			for (; last != path && *(last - 1) != '/'; last--);
				// rewind to the start of the leaf before the '/'
		}

		// normal leaf: replace the leaf portion of the path with a '.'
		if (strlcpy(filename, last, B_FILE_NAME_LENGTH) >= B_FILE_NAME_LENGTH)
			return B_NAME_TOO_LONG;

		last[0] = '.';
		last[1] = '\0';
	}
	return B_OK;
}


static status_t
entry_ref_to_vnode(dev_t mountID, ino_t directoryID, const char* name,
	bool traverse, bool kernel, struct vnode** _vnode)
{
	char clonedName[B_FILE_NAME_LENGTH + 1];
	if (strlcpy(clonedName, name, B_FILE_NAME_LENGTH) >= B_FILE_NAME_LENGTH)
		return B_NAME_TOO_LONG;

	// get the directory vnode and let vnode_path_to_vnode() do the rest
	struct vnode* directory;

	status_t status = get_vnode(mountID, directoryID, &directory, true, false);
	if (status < 0)
		return status;

	return vnode_path_to_vnode(directory, clonedName, traverse, 0, kernel,
		_vnode, NULL);
}


/*!	Looks up the entry with name \a name in the directory represented by \a dir
	and returns the respective vnode.
	On success a reference to the vnode is acquired for the caller.
*/
static status_t
lookup_dir_entry(struct vnode* dir, const char* name, struct vnode** _vnode)
{
	ino_t id;

	if (dir->mount->entry_cache.Lookup(dir->id, name, id))
		return get_vnode(dir->device, id, _vnode, true, false);

	status_t status = FS_CALL(dir, lookup, name, &id);
	if (status != B_OK)
		return status;

	// The lookup() hook call get_vnode() or publish_vnode(), so we do already
	// have a reference and just need to look the node up.
	rw_lock_read_lock(&sVnodeLock);
	*_vnode = lookup_vnode(dir->device, id);
	rw_lock_read_unlock(&sVnodeLock);

	if (*_vnode == NULL) {
		panic("lookup_dir_entry(): could not lookup vnode (mountid 0x%lx vnid "
			"0x%Lx)\n", dir->device, id);
		return B_ENTRY_NOT_FOUND;
	}

//	ktrace_printf("lookup_dir_entry(): dir: %p (%ld, %lld), name: \"%s\" -> "
//		"%p (%ld, %lld)", dir, dir->mount->id, dir->id, name, *_vnode,
//		(*_vnode)->mount->id, (*_vnode)->id);

	return B_OK;
}


/*!	Returns the vnode for the relative path starting at the specified \a vnode.
	\a path must not be NULL.
	If it returns successfully, \a path contains the name of the last path
	component. This function clobbers the buffer pointed to by \a path only
	if it does contain more than one component.
	Note, this reduces the ref_count of the starting \a vnode, no matter if
	it is successful or not!
*/
static status_t
vnode_path_to_vnode(struct vnode* vnode, char* path, bool traverseLeafLink,
	int count, struct io_context* ioContext, struct vnode** _vnode,
	ino_t* _parentID)
{
	status_t status = B_OK;
	ino_t lastParentID = vnode->id;

	FUNCTION(("vnode_path_to_vnode(vnode = %p, path = %s)\n", vnode, path));

	if (path == NULL) {
		put_vnode(vnode);
		return B_BAD_VALUE;
	}

	if (*path == '\0') {
		put_vnode(vnode);
		return B_ENTRY_NOT_FOUND;
	}

	while (true) {
		struct vnode* nextVnode;
		char* nextPath;

		TRACE(("vnode_path_to_vnode: top of loop. p = %p, p = '%s'\n", path,
			path));

		// done?
		if (path[0] == '\0')
			break;

		// walk to find the next path component ("path" will point to a single
		// path component), and filter out multiple slashes
		for (nextPath = path + 1; *nextPath != '\0' && *nextPath != '/';
				nextPath++);

		if (*nextPath == '/') {
			*nextPath = '\0';
			do
				nextPath++;
			while (*nextPath == '/');
		}

		// See if the '..' is at a covering vnode move to the covered
		// vnode so we pass the '..' path to the underlying filesystem.
		// Also prevent breaking the root of the IO context.
		if (strcmp("..", path) == 0) {
			if (vnode == ioContext->root) {
				// Attempted prison break! Keep it contained.
				path = nextPath;
				continue;
			}

			if (Vnode* coveredVnode = get_covered_vnode(vnode)) {
				nextVnode = coveredVnode;
				put_vnode(vnode);
				vnode = nextVnode;
			}
		}

		// check if vnode is really a directory
		if (status == B_OK && !S_ISDIR(vnode->Type()))
			status = B_NOT_A_DIRECTORY;

		// Check if we have the right to search the current directory vnode.
		// If a file system doesn't have the access() function, we assume that
		// searching a directory is always allowed
		if (status == B_OK && HAS_FS_CALL(vnode, access))
			status = FS_CALL(vnode, access, X_OK);

		// Tell the filesystem to get the vnode of this path component (if we
		// got the permission from the call above)
		if (status == B_OK)
			status = lookup_dir_entry(vnode, path, &nextVnode);

		if (status != B_OK) {
			put_vnode(vnode);
			return status;
		}

		// If the new node is a symbolic link, resolve it (if we've been told
		// to do it)
		if (S_ISLNK(nextVnode->Type())
			&& (traverseLeafLink || nextPath[0] != '\0')) {
			size_t bufferSize;
			char* buffer;

			TRACE(("traverse link\n"));

			// it's not exactly nice style using goto in this way, but hey,
			// it works :-/
			if (count + 1 > B_MAX_SYMLINKS) {
				status = B_LINK_LIMIT;
				goto resolve_link_error;
			}

			buffer = (char*)malloc(bufferSize = B_PATH_NAME_LENGTH);
			if (buffer == NULL) {
				status = B_NO_MEMORY;
				goto resolve_link_error;
			}

			if (HAS_FS_CALL(nextVnode, read_symlink)) {
				bufferSize--;
				status = FS_CALL(nextVnode, read_symlink, buffer, &bufferSize);
				// null-terminate
				if (status >= 0)
					buffer[bufferSize] = '\0';
			} else
				status = B_BAD_VALUE;

			if (status != B_OK) {
				free(buffer);

		resolve_link_error:
				put_vnode(vnode);
				put_vnode(nextVnode);

				return status;
			}
			put_vnode(nextVnode);

			// Check if we start from the root directory or the current
			// directory ("vnode" still points to that one).
			// Cut off all leading slashes if it's the root directory
			path = buffer;
			bool absoluteSymlink = false;
			if (path[0] == '/') {
				// we don't need the old directory anymore
				put_vnode(vnode);

				while (*++path == '/')
					;

				mutex_lock(&sIOContextRootLock);
				vnode = ioContext->root;
				inc_vnode_ref_count(vnode);
				mutex_unlock(&sIOContextRootLock);

				absoluteSymlink = true;
			}

			inc_vnode_ref_count(vnode);
				// balance the next recursion - we will decrement the
				// ref_count of the vnode, no matter if we succeeded or not

			if (absoluteSymlink && *path == '\0') {
				// symlink was just "/"
				nextVnode = vnode;
			} else {
				status = vnode_path_to_vnode(vnode, path, true, count + 1,
					ioContext, &nextVnode, &lastParentID);
			}

			free(buffer);

			if (status != B_OK) {
				put_vnode(vnode);
				return status;
			}
		} else
			lastParentID = vnode->id;

		// decrease the ref count on the old dir we just looked up into
		put_vnode(vnode);

		path = nextPath;
		vnode = nextVnode;

		// see if we hit a covered node
		if (Vnode* coveringNode = get_covering_vnode(vnode)) {
			put_vnode(vnode);
			vnode = coveringNode;
		}
	}

	*_vnode = vnode;
	if (_parentID)
		*_parentID = lastParentID;

	return B_OK;
}


static status_t
vnode_path_to_vnode(struct vnode* vnode, char* path, bool traverseLeafLink,
	int count, bool kernel, struct vnode** _vnode, ino_t* _parentID)
{
	return vnode_path_to_vnode(vnode, path, traverseLeafLink, count,
		get_current_io_context(kernel), _vnode, _parentID);
}


static status_t
path_to_vnode(char* path, bool traverseLink, struct vnode** _vnode,
	ino_t* _parentID, bool kernel)
{
	struct vnode* start = NULL;

	FUNCTION(("path_to_vnode(path = \"%s\")\n", path));

	if (!path)
		return B_BAD_VALUE;

	if (*path == '\0')
		return B_ENTRY_NOT_FOUND;

	// figure out if we need to start at root or at cwd
	if (*path == '/') {
		if (sRoot == NULL) {
			// we're a bit early, aren't we?
			return B_ERROR;
		}

		while (*++path == '/')
			;
		start = get_root_vnode(kernel);

		if (*path == '\0') {
			*_vnode = start;
			return B_OK;
		}

	} else {
		struct io_context* context = get_current_io_context(kernel);

		mutex_lock(&context->io_mutex);
		start = context->cwd;
		if (start != NULL)
			inc_vnode_ref_count(start);
		mutex_unlock(&context->io_mutex);

		if (start == NULL)
			return B_ERROR;
	}

	return vnode_path_to_vnode(start, path, traverseLink, 0, kernel, _vnode,
		_parentID);
}


/*! Returns the vnode in the next to last segment of the path, and returns
	the last portion in filename.
	The path buffer must be able to store at least one additional character.
*/
static status_t
path_to_dir_vnode(char* path, struct vnode** _vnode, char* filename,
	bool kernel)
{
	status_t status = get_dir_path_and_leaf(path, filename);
	if (status != B_OK)
		return status;

	return path_to_vnode(path, true, _vnode, NULL, kernel);
}


/*!	\brief Retrieves the directory vnode and the leaf name of an entry referred
		   to by a FD + path pair.

	\a path must be given in either case. \a fd might be omitted, in which
	case \a path is either an absolute path or one relative to the current
	directory. If both a supplied and \a path is relative it is reckoned off
	of the directory referred to by \a fd. If \a path is absolute \a fd is
	ignored.

	The caller has the responsibility to call put_vnode() on the returned
	directory vnode.

	\param fd The FD. May be < 0.
	\param path The absolute or relative path. Must not be \c NULL. The buffer
	       is modified by this function. It must have at least room for a
	       string one character longer than the path it contains.
	\param _vnode A pointer to a variable the directory vnode shall be written
		   into.
	\param filename A buffer of size B_FILE_NAME_LENGTH or larger into which
		   the leaf name of the specified entry will be written.
	\param kernel \c true, if invoked from inside the kernel, \c false if
		   invoked from userland.
	\return \c B_OK, if everything went fine, another error code otherwise.
*/
static status_t
fd_and_path_to_dir_vnode(int fd, char* path, struct vnode** _vnode,
	char* filename, bool kernel)
{
	if (!path)
		return B_BAD_VALUE;
	if (*path == '\0')
		return B_ENTRY_NOT_FOUND;
	if (fd < 0)
		return path_to_dir_vnode(path, _vnode, filename, kernel);

	status_t status = get_dir_path_and_leaf(path, filename);
	if (status != B_OK)
		return status;

	return fd_and_path_to_vnode(fd, path, true, _vnode, NULL, kernel);
}


/*!	\brief Retrieves the directory vnode and the leaf name of an entry referred
		   to by a vnode + path pair.

	\a path must be given in either case. \a vnode might be omitted, in which
	case \a path is either an absolute path or one relative to the current
	directory. If both a supplied and \a path is relative it is reckoned off
	of the directory referred to by \a vnode. If \a path is absolute \a vnode is
	ignored.

	The caller has the responsibility to call put_vnode() on the returned
	directory vnode.

	\param vnode The vnode. May be \c NULL.
	\param path The absolute or relative path. Must not be \c NULL. The buffer
	       is modified by this function. It must have at least room for a
	       string one character longer than the path it contains.
	\param _vnode A pointer to a variable the directory vnode shall be written
		   into.
	\param filename A buffer of size B_FILE_NAME_LENGTH or larger into which
		   the leaf name of the specified entry will be written.
	\param kernel \c true, if invoked from inside the kernel, \c false if
		   invoked from userland.
	\return \c B_OK, if everything went fine, another error code otherwise.
*/
static status_t
vnode_and_path_to_dir_vnode(struct vnode* vnode, char* path,
	struct vnode** _vnode, char* filename, bool kernel)
{
	if (!path)
		return B_BAD_VALUE;
	if (*path == '\0')
		return B_ENTRY_NOT_FOUND;
	if (vnode == NULL || path[0] == '/')
		return path_to_dir_vnode(path, _vnode, filename, kernel);

	status_t status = get_dir_path_and_leaf(path, filename);
	if (status != B_OK)
		return status;

	inc_vnode_ref_count(vnode);
		// vnode_path_to_vnode() always decrements the ref count

	return vnode_path_to_vnode(vnode, path, true, 0, kernel, _vnode, NULL);
}


/*! Returns a vnode's name in the d_name field of a supplied dirent buffer.
*/
static status_t
get_vnode_name(struct vnode* vnode, struct vnode* parent, struct dirent* buffer,
	size_t bufferSize, struct io_context* ioContext)
{
	if (bufferSize < sizeof(struct dirent))
		return B_BAD_VALUE;

	// See if the vnode is convering another vnode and move to the covered
	// vnode so we get the underlying file system
	VNodePutter vnodePutter;
	if (Vnode* coveredVnode = get_covered_vnode(vnode)) {
		vnode = coveredVnode;
		vnodePutter.SetTo(vnode);
	}

	if (HAS_FS_CALL(vnode, get_vnode_name)) {
		// The FS supports getting the name of a vnode.
		if (FS_CALL(vnode, get_vnode_name, buffer->d_name,
			(char*)buffer + bufferSize - buffer->d_name) == B_OK)
			return B_OK;
	}

	// The FS doesn't support getting the name of a vnode. So we search the
	// parent directory for the vnode, if the caller let us.

<<<<<<< HEAD
	if (parent == NULL || !HAS_FS_CALL(parent, read_dir))
		return B_NOT_SUPPORTED;
=======
	if (parent == NULL)
		return B_UNSUPPORTED;
>>>>>>> dd58fc68

	void* cookie;

	status_t status = FS_CALL(parent, open_dir, &cookie);
	if (status >= B_OK) {
		while (true) {
			uint32 num = 1;
			// We use the FS hook directly instead of dir_read(), since we don't
			// want the entries to be fixed. We have already resolved vnode to
			// the covered node.
			status = FS_CALL(parent, read_dir, cookie, buffer, bufferSize,
				&num);
			if (status != B_OK)
				break;
			if (num == 0) {
				status = B_ENTRY_NOT_FOUND;
				break;
			}

			if (vnode->id == buffer->d_ino) {
				// found correct entry!
				break;
			}
		}

		FS_CALL(vnode, close_dir, cookie);
		FS_CALL(vnode, free_dir_cookie, cookie);
	}
	return status;
}


static status_t
get_vnode_name(struct vnode* vnode, struct vnode* parent, char* name,
	size_t nameSize, bool kernel)
{
	char buffer[sizeof(struct dirent) + B_FILE_NAME_LENGTH];
	struct dirent* dirent = (struct dirent*)buffer;

	status_t status = get_vnode_name(vnode, parent, dirent, sizeof(buffer),
		get_current_io_context(kernel));
	if (status != B_OK)
		return status;

	if (strlcpy(name, dirent->d_name, nameSize) >= nameSize)
		return B_BUFFER_OVERFLOW;

	return B_OK;
}


/*!	Gets the full path to a given directory vnode.
	It uses the fs_get_vnode_name() call to get the name of a vnode; if a
	file system doesn't support this call, it will fall back to iterating
	through the parent directory to get the name of the child.

	To protect against circular loops, it supports a maximum tree depth
	of 256 levels.

	Note that the path may not be correct the time this function returns!
	It doesn't use any locking to prevent returning the correct path, as
	paths aren't safe anyway: the path to a file can change at any time.

	It might be a good idea, though, to check if the returned path exists
	in the calling function (it's not done here because of efficiency)
*/
static status_t
dir_vnode_to_path(struct vnode* vnode, char* buffer, size_t bufferSize,
	bool kernel)
{
	FUNCTION(("dir_vnode_to_path(%p, %p, %lu)\n", vnode, buffer, bufferSize));

	if (vnode == NULL || buffer == NULL || bufferSize == 0)
		return B_BAD_VALUE;

	if (!S_ISDIR(vnode->Type()))
		return B_NOT_A_DIRECTORY;

	char* path = buffer;
	int32 insert = bufferSize;
	int32 maxLevel = 256;
	int32 length;
	status_t status;
	struct io_context* ioContext = get_current_io_context(kernel);

	// we don't use get_vnode() here because this call is more
	// efficient and does all we need from get_vnode()
	inc_vnode_ref_count(vnode);

	if (vnode != ioContext->root) {
		// we don't hit the IO context root
		// resolve a vnode to its covered vnode
		if (Vnode* coveredVnode = get_covered_vnode(vnode)) {
			put_vnode(vnode);
			vnode = coveredVnode;
		}
	}

	path[--insert] = '\0';
		// the path is filled right to left

	while (true) {
		// the name buffer is also used for fs_read_dir()
		char nameBuffer[sizeof(struct dirent) + B_FILE_NAME_LENGTH];
		char* name = &((struct dirent*)nameBuffer)->d_name[0];
		struct vnode* parentVnode;
		ino_t parentID;

		// lookup the parent vnode
		if (vnode == ioContext->root) {
			// we hit the IO context root
			parentVnode = vnode;
			inc_vnode_ref_count(vnode);
		} else {
			status = lookup_dir_entry(vnode, "..", &parentVnode);
			if (status != B_OK)
				goto out;
		}

		// get the node's name
		status = get_vnode_name(vnode, parentVnode, (struct dirent*)nameBuffer,
			sizeof(nameBuffer), ioContext);

		if (vnode != ioContext->root) {
			// we don't hit the IO context root
			// resolve a vnode to its covered vnode
			if (Vnode* coveredVnode = get_covered_vnode(parentVnode)) {
				put_vnode(parentVnode);
				parentVnode = coveredVnode;
				parentID = parentVnode->id;
			}
		}

		bool hitRoot = (parentVnode == vnode);

		// release the current vnode, we only need its parent from now on
		put_vnode(vnode);
		vnode = parentVnode;

		if (status != B_OK)
			goto out;

		if (hitRoot) {
			// we have reached "/", which means we have constructed the full
			// path
			break;
		}

		// TODO: add an explicit check for loops in about 10 levels to do
		// real loop detection

		// don't go deeper as 'maxLevel' to prevent circular loops
		if (maxLevel-- < 0) {
			status = B_LINK_LIMIT;
			goto out;
		}

		// add the name in front of the current path
		name[B_FILE_NAME_LENGTH - 1] = '\0';
		length = strlen(name);
		insert -= length;
		if (insert <= 0) {
			status = B_RESULT_NOT_REPRESENTABLE;
			goto out;
		}
		memcpy(path + insert, name, length);
		path[--insert] = '/';
	}

	// the root dir will result in an empty path: fix it
	if (path[insert] == '\0')
		path[--insert] = '/';

	TRACE(("  path is: %s\n", path + insert));

	// move the path to the start of the buffer
	length = bufferSize - insert;
	memmove(buffer, path + insert, length);

out:
	put_vnode(vnode);
	return status;
}


/*!	Checks the length of every path component, and adds a '.'
	if the path ends in a slash.
	The given path buffer must be able to store at least one
	additional character.
*/
static status_t
check_path(char* to)
{
	int32 length = 0;

	// check length of every path component

	while (*to) {
		char* begin;
		if (*to == '/')
			to++, length++;

		begin = to;
		while (*to != '/' && *to)
			to++, length++;

		if (to - begin > B_FILE_NAME_LENGTH)
			return B_NAME_TOO_LONG;
	}

	if (length == 0)
		return B_ENTRY_NOT_FOUND;

	// complete path if there is a slash at the end

	if (*(to - 1) == '/') {
		if (length > B_PATH_NAME_LENGTH - 2)
			return B_NAME_TOO_LONG;

		to[0] = '.';
		to[1] = '\0';
	}

	return B_OK;
}


static struct file_descriptor*
get_fd_and_vnode(int fd, struct vnode** _vnode, bool kernel)
{
	struct file_descriptor* descriptor
		= get_fd(get_current_io_context(kernel), fd);
	if (descriptor == NULL)
		return NULL;

	struct vnode* vnode = fd_vnode(descriptor);
	if (vnode == NULL) {
		put_fd(descriptor);
		return NULL;
	}

	// ToDo: when we can close a file descriptor at any point, investigate
	//	if this is still valid to do (accessing the vnode without ref_count
	//	or locking)
	*_vnode = vnode;
	return descriptor;
}


static struct vnode*
get_vnode_from_fd(int fd, bool kernel)
{
	struct file_descriptor* descriptor;
	struct vnode* vnode;

	descriptor = get_fd(get_current_io_context(kernel), fd);
	if (descriptor == NULL)
		return NULL;

	vnode = fd_vnode(descriptor);
	if (vnode != NULL)
		inc_vnode_ref_count(vnode);

	put_fd(descriptor);
	return vnode;
}


/*!	Gets the vnode from an FD + path combination. If \a fd is lower than zero,
	only the path will be considered. In this case, the \a path must not be
	NULL.
	If \a fd is a valid file descriptor, \a path may be NULL for directories,
	and should be NULL for files.
*/
static status_t
fd_and_path_to_vnode(int fd, char* path, bool traverseLeafLink,
	struct vnode** _vnode, ino_t* _parentID, bool kernel)
{
	if (fd < 0 && !path)
		return B_BAD_VALUE;

	if (path != NULL && *path == '\0')
		return B_ENTRY_NOT_FOUND;

	if (fd < 0 || (path != NULL && path[0] == '/')) {
		// no FD or absolute path
		return path_to_vnode(path, traverseLeafLink, _vnode, _parentID, kernel);
	}

	// FD only, or FD + relative path
	struct vnode* vnode = get_vnode_from_fd(fd, kernel);
	if (!vnode)
		return B_FILE_ERROR;

	if (path != NULL) {
		return vnode_path_to_vnode(vnode, path, traverseLeafLink, 0, kernel,
			_vnode, _parentID);
	}

	// there is no relative path to take into account

	*_vnode = vnode;
	if (_parentID)
		*_parentID = -1;

	return B_OK;
}


static int
get_new_fd(int type, struct fs_mount* mount, struct vnode* vnode,
	void* cookie, int openMode, bool kernel)
{
	struct file_descriptor* descriptor;
	int fd;

	// If the vnode is locked, we don't allow creating a new file/directory
	// file_descriptor for it
	if (vnode && vnode->mandatory_locked_by != NULL
		&& (type == FDTYPE_FILE || type == FDTYPE_DIR))
		return B_BUSY;

	descriptor = alloc_fd();
	if (!descriptor)
		return B_NO_MEMORY;

	if (vnode)
		descriptor->u.vnode = vnode;
	else
		descriptor->u.mount = mount;
	descriptor->cookie = cookie;

	switch (type) {
		// vnode types
		case FDTYPE_FILE:
			descriptor->ops = &sFileOps;
			break;
		case FDTYPE_DIR:
			descriptor->ops = &sDirectoryOps;
			break;
		case FDTYPE_ATTR:
			descriptor->ops = &sAttributeOps;
			break;
		case FDTYPE_ATTR_DIR:
			descriptor->ops = &sAttributeDirectoryOps;
			break;

		// mount types
		case FDTYPE_INDEX_DIR:
			descriptor->ops = &sIndexDirectoryOps;
			break;
		case FDTYPE_QUERY:
			descriptor->ops = &sQueryOps;
			break;

		default:
			panic("get_new_fd() called with unknown type %d\n", type);
			break;
	}
	descriptor->type = type;
	descriptor->open_mode = openMode;

	io_context* context = get_current_io_context(kernel);
	fd = new_fd(context, descriptor);
	if (fd < 0) {
		free(descriptor);
		return B_NO_MORE_FDS;
	}

	mutex_lock(&context->io_mutex);
	fd_set_close_on_exec(context, fd, (openMode & O_CLOEXEC) != 0);
	mutex_unlock(&context->io_mutex);

	return fd;
}


/*!	In-place normalizes \a path. It's otherwise semantically equivalent to
	vfs_normalize_path(). See there for more documentation.
*/
static status_t
normalize_path(char* path, size_t pathSize, bool traverseLink, bool kernel)
{
	VNodePutter dirPutter;
	struct vnode* dir = NULL;
	status_t error;

	for (int i = 0; i < B_MAX_SYMLINKS; i++) {
		// get dir vnode + leaf name
		struct vnode* nextDir;
		char leaf[B_FILE_NAME_LENGTH];
		error = vnode_and_path_to_dir_vnode(dir, path, &nextDir, leaf, kernel);
		if (error != B_OK)
			return error;

		dir = nextDir;
		strcpy(path, leaf);
		dirPutter.SetTo(dir);

		// get file vnode, if we shall resolve links
		bool fileExists = false;
		struct vnode* fileVnode;
		VNodePutter fileVnodePutter;
		if (traverseLink) {
			inc_vnode_ref_count(dir);
			if (vnode_path_to_vnode(dir, path, false, 0, kernel, &fileVnode,
					NULL) == B_OK) {
				fileVnodePutter.SetTo(fileVnode);
				fileExists = true;
			}
		}

		if (!fileExists || !traverseLink || !S_ISLNK(fileVnode->Type())) {
			// we're done -- construct the path
			bool hasLeaf = true;
			if (strcmp(leaf, ".") == 0 || strcmp(leaf, "..") == 0) {
				// special cases "." and ".." -- get the dir, forget the leaf
				inc_vnode_ref_count(dir);
				error = vnode_path_to_vnode(dir, leaf, false, 0, kernel,
					&nextDir, NULL);
				if (error != B_OK)
					return error;
				dir = nextDir;
				dirPutter.SetTo(dir);
				hasLeaf = false;
			}

			// get the directory path
			error = dir_vnode_to_path(dir, path, B_PATH_NAME_LENGTH, kernel);
			if (error != B_OK)
				return error;

			// append the leaf name
			if (hasLeaf) {
				// insert a directory separator if this is not the file system
				// root
				if ((strcmp(path, "/") != 0
					&& strlcat(path, "/", pathSize) >= pathSize)
					|| strlcat(path, leaf, pathSize) >= pathSize) {
					return B_NAME_TOO_LONG;
				}
			}

			return B_OK;
		}

		// read link
		if (HAS_FS_CALL(fileVnode, read_symlink)) {
			size_t bufferSize = B_PATH_NAME_LENGTH - 1;
			error = FS_CALL(fileVnode, read_symlink, path, &bufferSize);
			if (error != B_OK)
				return error;
			path[bufferSize] = '\0';
		} else
			return B_BAD_VALUE;
	}

	return B_LINK_LIMIT;
}


#ifdef ADD_DEBUGGER_COMMANDS


static void
_dump_advisory_locking(advisory_locking* locking)
{
	if (locking == NULL)
		return;

	kprintf("   lock:        %ld", locking->lock);
	kprintf("   wait_sem:    %ld", locking->wait_sem);

	int32 index = 0;
	LockList::Iterator iterator = locking->locks.GetIterator();
	while (iterator.HasNext()) {
		struct advisory_lock* lock = iterator.Next();

		kprintf("   [%2ld] team:   %ld\n", index++, lock->team);
		kprintf("        start:  %Ld\n", lock->start);
		kprintf("        end:    %Ld\n", lock->end);
		kprintf("        shared? %s\n", lock->shared ? "yes" : "no");
	}
}


static void
_dump_mount(struct fs_mount* mount)
{
	kprintf("MOUNT: %p\n", mount);
	kprintf(" id:            %ld\n", mount->id);
	kprintf(" device_name:   %s\n", mount->device_name);
	kprintf(" root_vnode:    %p\n", mount->root_vnode);
	kprintf(" covers:        %p\n", mount->root_vnode->covers);
	kprintf(" partition:     %p\n", mount->partition);
	kprintf(" lock:          %p\n", &mount->rlock);
	kprintf(" flags:        %s%s\n", mount->unmounting ? " unmounting" : "",
		mount->owns_file_device ? " owns_file_device" : "");

	fs_volume* volume = mount->volume;
	while (volume != NULL) {
		kprintf(" volume %p:\n", volume);
		kprintf("  layer:            %ld\n", volume->layer);
		kprintf("  private_volume:   %p\n", volume->private_volume);
		kprintf("  ops:              %p\n", volume->ops);
		kprintf("  file_system:      %p\n", volume->file_system);
		kprintf("  file_system_name: %s\n", volume->file_system_name);
		volume = volume->super_volume;
	}

	set_debug_variable("_volume", (addr_t)mount->volume->private_volume);
	set_debug_variable("_root", (addr_t)mount->root_vnode);
	set_debug_variable("_covers", (addr_t)mount->root_vnode->covers);
	set_debug_variable("_partition", (addr_t)mount->partition);
}


static bool
debug_prepend_vnode_name_to_path(char* buffer, size_t& bufferSize,
	const char* name)
{
	bool insertSlash = buffer[bufferSize] != '\0';
	size_t nameLength = strlen(name);

	if (bufferSize < nameLength + (insertSlash ? 1 : 0))
		return false;

	if (insertSlash)
		buffer[--bufferSize] = '/';

	bufferSize -= nameLength;
	memcpy(buffer + bufferSize, name, nameLength);

	return true;
}


static bool
debug_prepend_vnode_id_to_path(char* buffer, size_t& bufferSize, dev_t devID,
	ino_t nodeID)
{
	if (bufferSize == 0)
		return false;

	bool insertSlash = buffer[bufferSize] != '\0';
	if (insertSlash)
		buffer[--bufferSize] = '/';

	size_t size = snprintf(buffer, bufferSize,
		"<%" B_PRIdDEV ",%" B_PRIdINO ">", devID, nodeID);
	if (size > bufferSize) {
		if (insertSlash)
			bufferSize++;
		return false;
	}

	if (size < bufferSize)
		memmove(buffer + bufferSize - size, buffer, size);

	bufferSize -= size;
	return true;
}


static char*
debug_resolve_vnode_path(struct vnode* vnode, char* buffer, size_t bufferSize,
	bool& _truncated)
{
	// null-terminate the path
	buffer[--bufferSize] = '\0';

	while (true) {
		while (vnode->covers != NULL)
			vnode = vnode->covers;

		if (vnode == sRoot) {
			_truncated = bufferSize == 0;
			if (!_truncated)
				buffer[--bufferSize] = '/';
			return buffer + bufferSize;
		}

		// resolve the name
		ino_t dirID;
		const char* name = vnode->mount->entry_cache.DebugReverseLookup(
			vnode->id, dirID);
		if (name == NULL) {
			// Failed to resolve the name -- prepend "<dev,node>/".
			_truncated = !debug_prepend_vnode_id_to_path(buffer, bufferSize,
				vnode->mount->id, vnode->id);
			return buffer + bufferSize;
		}

		// prepend the name
		if (!debug_prepend_vnode_name_to_path(buffer, bufferSize, name)) {
			_truncated = true;
			return buffer + bufferSize;
		}

		// resolve the directory node
		struct vnode* nextVnode = lookup_vnode(vnode->mount->id, dirID);
		if (nextVnode == NULL) {
			_truncated = !debug_prepend_vnode_id_to_path(buffer, bufferSize,
				vnode->mount->id, dirID);
			return buffer + bufferSize;
		}

		vnode = nextVnode;
	}
}


static void
_dump_vnode(struct vnode* vnode, bool printPath)
{
	kprintf("VNODE: %p\n", vnode);
	kprintf(" device:        %ld\n", vnode->device);
	kprintf(" id:            %Ld\n", vnode->id);
	kprintf(" ref_count:     %ld\n", vnode->ref_count);
	kprintf(" private_node:  %p\n", vnode->private_node);
	kprintf(" mount:         %p\n", vnode->mount);
	kprintf(" covered_by:    %p\n", vnode->covered_by);
	kprintf(" covers:        %p\n", vnode->covers);
	kprintf(" cache:         %p\n", vnode->cache);
	kprintf(" type:          %#" B_PRIx32 "\n", vnode->Type());
	kprintf(" flags:         %s%s%s\n", vnode->IsRemoved() ? "r" : "-",
		vnode->IsBusy() ? "b" : "-", vnode->IsUnpublished() ? "u" : "-");
	kprintf(" advisory_lock: %p\n", vnode->advisory_locking);

	_dump_advisory_locking(vnode->advisory_locking);

	if (printPath) {
		void* buffer = debug_malloc(B_PATH_NAME_LENGTH);
		if (buffer != NULL) {
			bool truncated;
			char* path = debug_resolve_vnode_path(vnode, (char*)buffer,
				B_PATH_NAME_LENGTH, truncated);
			if (path != NULL) {
				kprintf(" path:          ");
				if (truncated)
					kputs("<truncated>/");
				kputs(path);
				kputs("\n");
			} else
				kprintf("Failed to resolve vnode path.\n");

			debug_free(buffer);
		} else
			kprintf("Failed to allocate memory for constructing the path.\n");
	}

	set_debug_variable("_node", (addr_t)vnode->private_node);
	set_debug_variable("_mount", (addr_t)vnode->mount);
	set_debug_variable("_covered_by", (addr_t)vnode->covered_by);
	set_debug_variable("_covers", (addr_t)vnode->covers);
	set_debug_variable("_adv_lock", (addr_t)vnode->advisory_locking);
}


static int
dump_mount(int argc, char** argv)
{
	if (argc != 2 || !strcmp(argv[1], "--help")) {
		kprintf("usage: %s [id|address]\n", argv[0]);
		return 0;
	}

	uint32 id = parse_expression(argv[1]);
	struct fs_mount* mount = NULL;

	mount = (fs_mount*)hash_lookup(sMountsTable, (void*)&id);
	if (mount == NULL) {
		if (IS_USER_ADDRESS(id)) {
			kprintf("fs_mount not found\n");
			return 0;
		}
		mount = (fs_mount*)id;
	}

	_dump_mount(mount);
	return 0;
}


static int
dump_mounts(int argc, char** argv)
{
	if (argc != 1) {
		kprintf("usage: %s\n", argv[0]);
		return 0;
	}

	kprintf("address     id root       covers     cookie     fs_name\n");

	struct hash_iterator iterator;
	struct fs_mount* mount;

	hash_open(sMountsTable, &iterator);
	while ((mount = (struct fs_mount*)hash_next(sMountsTable, &iterator))
			!= NULL) {
		kprintf("%p%4ld %p %p %p %s\n", mount, mount->id, mount->root_vnode,
			mount->root_vnode->covers, mount->volume->private_volume,
			mount->volume->file_system_name);

		fs_volume* volume = mount->volume;
		while (volume->super_volume != NULL) {
			volume = volume->super_volume;
			kprintf("                                     %p %s\n",
				volume->private_volume, volume->file_system_name);
		}
	}

	hash_close(sMountsTable, &iterator, false);
	return 0;
}


static int
dump_vnode(int argc, char** argv)
{
	bool printPath = false;
	int argi = 1;
	if (argc >= 2 && strcmp(argv[argi], "-p") == 0) {
		printPath = true;
		argi++;
	}

	if (argi >= argc || argi + 2 < argc) {
		print_debugger_command_usage(argv[0]);
		return 0;
	}

	struct vnode* vnode = NULL;

	if (argi + 1 == argc) {
		vnode = (struct vnode*)parse_expression(argv[argi]);
		if (IS_USER_ADDRESS(vnode)) {
			kprintf("invalid vnode address\n");
			return 0;
		}
		_dump_vnode(vnode, printPath);
		return 0;
	}

	struct hash_iterator iterator;
	dev_t device = parse_expression(argv[argi]);
	ino_t id = parse_expression(argv[argi + 1]);

	hash_open(sVnodeTable, &iterator);
	while ((vnode = (struct vnode*)hash_next(sVnodeTable, &iterator)) != NULL) {
		if (vnode->id != id || vnode->device != device)
			continue;

		_dump_vnode(vnode, printPath);
	}

	hash_close(sVnodeTable, &iterator, false);
	return 0;
}


static int
dump_vnodes(int argc, char** argv)
{
	if (argc != 2 || !strcmp(argv[1], "--help")) {
		kprintf("usage: %s [device]\n", argv[0]);
		return 0;
	}

	// restrict dumped nodes to a certain device if requested
	dev_t device = parse_expression(argv[1]);

	struct hash_iterator iterator;
	struct vnode* vnode;

	kprintf("address    dev     inode  ref cache      fs-node    locking    "
		"flags\n");

	hash_open(sVnodeTable, &iterator);
	while ((vnode = (struct vnode*)hash_next(sVnodeTable, &iterator)) != NULL) {
		if (vnode->device != device)
			continue;

		kprintf("%p%4ld%10Ld%5ld %p %p %p %s%s%s\n", vnode, vnode->device,
			vnode->id, vnode->ref_count, vnode->cache, vnode->private_node,
			vnode->advisory_locking, vnode->IsRemoved() ? "r" : "-",
			vnode->IsBusy() ? "b" : "-", vnode->IsUnpublished() ? "u" : "-");
	}

	hash_close(sVnodeTable, &iterator, false);
	return 0;
}


static int
dump_vnode_caches(int argc, char** argv)
{
	struct hash_iterator iterator;
	struct vnode* vnode;

	if (argc > 2 || !strcmp(argv[1], "--help")) {
		kprintf("usage: %s [device]\n", argv[0]);
		return 0;
	}

	// restrict dumped nodes to a certain device if requested
	dev_t device = -1;
	if (argc > 1)
		device = parse_expression(argv[1]);

	kprintf("address    dev     inode cache          size   pages\n");

	hash_open(sVnodeTable, &iterator);
	while ((vnode = (struct vnode*)hash_next(sVnodeTable, &iterator)) != NULL) {
		if (vnode->cache == NULL)
			continue;
		if (device != -1 && vnode->device != device)
			continue;

		kprintf("%p%4ld%10Ld %p %8Ld%8ld\n", vnode, vnode->device, vnode->id,
			vnode->cache, (vnode->cache->virtual_end + B_PAGE_SIZE - 1)
				/ B_PAGE_SIZE, vnode->cache->page_count);
	}

	hash_close(sVnodeTable, &iterator, false);
	return 0;
}


int
dump_io_context(int argc, char** argv)
{
	if (argc > 2 || !strcmp(argv[1], "--help")) {
		kprintf("usage: %s [team-id|address]\n", argv[0]);
		return 0;
	}

	struct io_context* context = NULL;

	if (argc > 1) {
		uint32 num = parse_expression(argv[1]);
		if (IS_KERNEL_ADDRESS(num))
			context = (struct io_context*)num;
		else {
			Team* team = team_get_team_struct_locked(num);
			if (team == NULL) {
				kprintf("could not find team with ID %ld\n", num);
				return 0;
			}
			context = (struct io_context*)team->io_context;
		}
	} else
		context = get_current_io_context(true);

	kprintf("I/O CONTEXT: %p\n", context);
	kprintf(" root vnode:\t%p\n", context->root);
	kprintf(" cwd vnode:\t%p\n", context->cwd);
	kprintf(" used fds:\t%lu\n", context->num_used_fds);
	kprintf(" max fds:\t%lu\n", context->table_size);

	if (context->num_used_fds)
		kprintf("   no.  type         ops  ref  open  mode         pos"
			"      cookie\n");

	for (uint32 i = 0; i < context->table_size; i++) {
		struct file_descriptor* fd = context->fds[i];
		if (fd == NULL)
			continue;

		kprintf("  %3" B_PRIu32 ":  %4" B_PRId32 "  %p  %3" B_PRId32 "  %4"
			B_PRIu32 "  %4" B_PRIx32 "  %10" B_PRIdOFF "  %p  %s %p\n", i,
			fd->type, fd->ops, fd->ref_count, fd->open_count, fd->open_mode,
			fd->pos, fd->cookie,
			fd->type >= FDTYPE_INDEX && fd->type <= FDTYPE_QUERY
				? "mount" : "vnode",
			fd->u.vnode);
	}

	kprintf(" used monitors:\t%lu\n", context->num_monitors);
	kprintf(" max monitors:\t%lu\n", context->max_monitors);

	set_debug_variable("_cwd", (addr_t)context->cwd);

	return 0;
}


int
dump_vnode_usage(int argc, char** argv)
{
	if (argc != 1) {
		kprintf("usage: %s\n", argv[0]);
		return 0;
	}

	kprintf("Unused vnodes: %ld (max unused %ld)\n", sUnusedVnodes,
		kMaxUnusedVnodes);

	struct hash_iterator iterator;
	hash_open(sVnodeTable, &iterator);

	uint32 count = 0;
	struct vnode* vnode;
	while ((vnode = (struct vnode*)hash_next(sVnodeTable, &iterator)) != NULL) {
		count++;
	}

	hash_close(sVnodeTable, &iterator, false);

	kprintf("%lu vnodes total (%ld in use).\n", count, count - sUnusedVnodes);
	return 0;
}

#endif	// ADD_DEBUGGER_COMMANDS

/*!	Clears an iovec array of physical pages.
	Returns in \a _bytes the number of bytes successfully cleared.
*/
static status_t
zero_pages(const iovec* vecs, size_t vecCount, size_t* _bytes)
{
	size_t bytes = *_bytes;
	size_t index = 0;

	while (bytes > 0) {
		size_t length = min_c(vecs[index].iov_len, bytes);

		status_t status = vm_memset_physical((addr_t)vecs[index].iov_base, 0,
			length);
		if (status != B_OK) {
			*_bytes -= bytes;
			return status;
		}

		bytes -= length;
	}

	return B_OK;
}


/*!	Does the dirty work of combining the file_io_vecs with the iovecs
	and calls the file system hooks to read/write the request to disk.
*/
static status_t
common_file_io_vec_pages(struct vnode* vnode, void* cookie,
	const file_io_vec* fileVecs, size_t fileVecCount, const iovec* vecs,
	size_t vecCount, uint32* _vecIndex, size_t* _vecOffset, size_t* _numBytes,
	bool doWrite)
{
	if (fileVecCount == 0) {
		// There are no file vecs at this offset, so we're obviously trying
		// to access the file outside of its bounds
		return B_BAD_VALUE;
	}

	size_t numBytes = *_numBytes;
	uint32 fileVecIndex;
	size_t vecOffset = *_vecOffset;
	uint32 vecIndex = *_vecIndex;
	status_t status;
	size_t size;

	if (!doWrite && vecOffset == 0) {
		// now directly read the data from the device
		// the first file_io_vec can be read directly

		if (fileVecs[0].length < numBytes)
			size = fileVecs[0].length;
		else
			size = numBytes;

		if (fileVecs[0].offset >= 0) {
			status = FS_CALL(vnode, read_pages, cookie, fileVecs[0].offset,
				&vecs[vecIndex], vecCount - vecIndex, &size);
		} else {
			// sparse read
			status = zero_pages(&vecs[vecIndex], vecCount - vecIndex, &size);
		}
		if (status != B_OK)
			return status;

		// TODO: this is a work-around for buggy device drivers!
		//	When our own drivers honour the length, we can:
		//	a) also use this direct I/O for writes (otherwise, it would
		//	   overwrite precious data)
		//	b) panic if the term below is true (at least for writes)
		if (size > fileVecs[0].length) {
			//dprintf("warning: device driver %p doesn't respect total length "
			//	"in read_pages() call!\n", ref->device);
			size = fileVecs[0].length;
		}

		ASSERT(size <= fileVecs[0].length);

		// If the file portion was contiguous, we're already done now
		if (size == numBytes)
			return B_OK;

		// if we reached the end of the file, we can return as well
		if (size != fileVecs[0].length) {
			*_numBytes = size;
			return B_OK;
		}

		fileVecIndex = 1;

		// first, find out where we have to continue in our iovecs
		for (; vecIndex < vecCount; vecIndex++) {
			if (size < vecs[vecIndex].iov_len)
				break;

			size -= vecs[vecIndex].iov_len;
		}

		vecOffset = size;
	} else {
		fileVecIndex = 0;
		size = 0;
	}

	// Too bad, let's process the rest of the file_io_vecs

	size_t totalSize = size;
	size_t bytesLeft = numBytes - size;

	for (; fileVecIndex < fileVecCount; fileVecIndex++) {
		const file_io_vec &fileVec = fileVecs[fileVecIndex];
		off_t fileOffset = fileVec.offset;
		off_t fileLeft = min_c(fileVec.length, bytesLeft);

		TRACE(("FILE VEC [%lu] length %Ld\n", fileVecIndex, fileLeft));

		// process the complete fileVec
		while (fileLeft > 0) {
			iovec tempVecs[MAX_TEMP_IO_VECS];
			uint32 tempCount = 0;

			// size tracks how much of what is left of the current fileVec
			// (fileLeft) has been assigned to tempVecs
			size = 0;

			// assign what is left of the current fileVec to the tempVecs
			for (size = 0; size < fileLeft && vecIndex < vecCount
					&& tempCount < MAX_TEMP_IO_VECS;) {
				// try to satisfy one iovec per iteration (or as much as
				// possible)

				// bytes left of the current iovec
				size_t vecLeft = vecs[vecIndex].iov_len - vecOffset;
				if (vecLeft == 0) {
					vecOffset = 0;
					vecIndex++;
					continue;
				}

				TRACE(("fill vec %ld, offset = %lu, size = %lu\n",
					vecIndex, vecOffset, size));

				// actually available bytes
				size_t tempVecSize = min_c(vecLeft, fileLeft - size);

				tempVecs[tempCount].iov_base
					= (void*)((addr_t)vecs[vecIndex].iov_base + vecOffset);
				tempVecs[tempCount].iov_len = tempVecSize;
				tempCount++;

				size += tempVecSize;
				vecOffset += tempVecSize;
			}

			size_t bytes = size;

			if (fileOffset == -1) {
				if (doWrite) {
					panic("sparse write attempt: vnode %p", vnode);
					status = B_IO_ERROR;
				} else {
					// sparse read
					status = zero_pages(tempVecs, tempCount, &bytes);
				}
			} else if (doWrite) {
				status = FS_CALL(vnode, write_pages, cookie, fileOffset,
					tempVecs, tempCount, &bytes);
			} else {
				status = FS_CALL(vnode, read_pages, cookie, fileOffset,
					tempVecs, tempCount, &bytes);
			}
			if (status != B_OK)
				return status;

			totalSize += bytes;
			bytesLeft -= size;
			if (fileOffset >= 0)
				fileOffset += size;
			fileLeft -= size;
			//dprintf("-> file left = %Lu\n", fileLeft);

			if (size != bytes || vecIndex >= vecCount) {
				// there are no more bytes or iovecs, let's bail out
				*_numBytes = totalSize;
				return B_OK;
			}
		}
	}

	*_vecIndex = vecIndex;
	*_vecOffset = vecOffset;
	*_numBytes = totalSize;
	return B_OK;
}


//	#pragma mark - public API for file systems


extern "C" status_t
new_vnode(fs_volume* volume, ino_t vnodeID, void* privateNode,
	fs_vnode_ops* ops)
{
	FUNCTION(("new_vnode(volume = %p (%ld), vnodeID = %Ld, node = %p)\n",
		volume, volume->id, vnodeID, privateNode));

	if (privateNode == NULL)
		return B_BAD_VALUE;

	// create the node
	bool nodeCreated;
	struct vnode* vnode;
	status_t status = create_new_vnode_and_lock(volume->id, vnodeID, vnode,
		nodeCreated);
	if (status != B_OK)
		return status;

	WriteLocker nodeLocker(sVnodeLock, true);
		// create_new_vnode_and_lock() has locked for us

	// file system integrity check:
	// test if the vnode already exists and bail out if this is the case!
	if (!nodeCreated) {
		panic("vnode %ld:%Ld already exists (node = %p, vnode->node = %p)!",
			volume->id, vnodeID, privateNode, vnode->private_node);
		return B_ERROR;
	}

	vnode->private_node = privateNode;
	vnode->ops = ops;
	vnode->SetUnpublished(true);

	TRACE(("returns: %s\n", strerror(status)));

	return status;
}


extern "C" status_t
publish_vnode(fs_volume* volume, ino_t vnodeID, void* privateNode,
	fs_vnode_ops* ops, int type, uint32 flags)
{
	FUNCTION(("publish_vnode()\n"));

	WriteLocker locker(sVnodeLock);

	struct vnode* vnode = lookup_vnode(volume->id, vnodeID);

	bool nodeCreated = false;
	if (vnode == NULL) {
		if (privateNode == NULL)
			return B_BAD_VALUE;

		// create the node
		locker.Unlock();
			// create_new_vnode_and_lock() will re-lock for us on success
		status_t status = create_new_vnode_and_lock(volume->id, vnodeID, vnode,
			nodeCreated);
		if (status != B_OK)
			return status;

		locker.SetTo(sVnodeLock, true);
	}

	if (nodeCreated) {
		vnode->private_node = privateNode;
		vnode->ops = ops;
		vnode->SetUnpublished(true);
	} else if (vnode->IsBusy() && vnode->IsUnpublished()
		&& vnode->private_node == privateNode && vnode->ops == ops) {
		// already known, but not published
	} else
		return B_BAD_VALUE;

	bool publishSpecialSubNode = false;

	vnode->SetType(type);
	vnode->SetRemoved((flags & B_VNODE_PUBLISH_REMOVED) != 0);
	publishSpecialSubNode = is_special_node_type(type)
		&& (flags & B_VNODE_DONT_CREATE_SPECIAL_SUB_NODE) == 0;

	status_t status = B_OK;

	// create sub vnodes, if necessary
	if (volume->sub_volume != NULL || publishSpecialSubNode) {
		locker.Unlock();

		fs_volume* subVolume = volume;
		if (volume->sub_volume != NULL) {
			while (status == B_OK && subVolume->sub_volume != NULL) {
				subVolume = subVolume->sub_volume;
				status = subVolume->ops->create_sub_vnode(subVolume, vnodeID,
					vnode);
			}
		}

		if (status == B_OK && publishSpecialSubNode)
			status = create_special_sub_node(vnode, flags);

		if (status != B_OK) {
			// error -- clean up the created sub vnodes
			while (subVolume->super_volume != volume) {
				subVolume = subVolume->super_volume;
				subVolume->ops->delete_sub_vnode(subVolume, vnode);
			}
		}

		if (status == B_OK) {
			ReadLocker vnodesReadLocker(sVnodeLock);
			AutoLocker<Vnode> nodeLocker(vnode);
			vnode->SetBusy(false);
			vnode->SetUnpublished(false);
		} else {
			locker.Lock();
			hash_remove(sVnodeTable, vnode);
			remove_vnode_from_mount_list(vnode, vnode->mount);
			free(vnode);
		}
	} else {
		// we still hold the write lock -- mark the node unbusy and published
		vnode->SetBusy(false);
		vnode->SetUnpublished(false);
	}

	TRACE(("returns: %s\n", strerror(status)));

	return status;
}


extern "C" status_t
get_vnode(fs_volume* volume, ino_t vnodeID, void** _privateNode)
{
	struct vnode* vnode;

	if (volume == NULL)
		return B_BAD_VALUE;

	status_t status = get_vnode(volume->id, vnodeID, &vnode, true, true);
	if (status != B_OK)
		return status;

	// If this is a layered FS, we need to get the node cookie for the requested
	// layer.
	if (HAS_FS_CALL(vnode, get_super_vnode)) {
		fs_vnode resolvedNode;
		status_t status = FS_CALL(vnode, get_super_vnode, volume,
			&resolvedNode);
		if (status != B_OK) {
			panic("get_vnode(): Failed to get super node for vnode %p, "
				"volume: %p", vnode, volume);
			put_vnode(vnode);
			return status;
		}

		if (_privateNode != NULL)
			*_privateNode = resolvedNode.private_node;
	} else if (_privateNode != NULL)
		*_privateNode = vnode->private_node;

	return B_OK;
}


extern "C" status_t
acquire_vnode(fs_volume* volume, ino_t vnodeID)
{
	struct vnode* vnode;

	rw_lock_read_lock(&sVnodeLock);
	vnode = lookup_vnode(volume->id, vnodeID);
	rw_lock_read_unlock(&sVnodeLock);

	if (vnode == NULL)
		return B_BAD_VALUE;

	inc_vnode_ref_count(vnode);
	return B_OK;
}


extern "C" status_t
put_vnode(fs_volume* volume, ino_t vnodeID)
{
	struct vnode* vnode;

	rw_lock_read_lock(&sVnodeLock);
	vnode = lookup_vnode(volume->id, vnodeID);
	rw_lock_read_unlock(&sVnodeLock);

	if (vnode == NULL)
		return B_BAD_VALUE;

	dec_vnode_ref_count(vnode, false, true);
	return B_OK;
}


extern "C" status_t
remove_vnode(fs_volume* volume, ino_t vnodeID)
{
	ReadLocker locker(sVnodeLock);

	struct vnode* vnode = lookup_vnode(volume->id, vnodeID);
	if (vnode == NULL)
		return B_ENTRY_NOT_FOUND;

	if (vnode->covered_by != NULL || vnode->covers != NULL) {
		// this vnode is in use
		return B_BUSY;
	}

	vnode->Lock();

	vnode->SetRemoved(true);
	bool removeUnpublished = false;

	if (vnode->IsUnpublished()) {
		// prepare the vnode for deletion
		removeUnpublished = true;
		vnode->SetBusy(true);
	}

	vnode->Unlock();
	locker.Unlock();

	if (removeUnpublished) {
		// If the vnode hasn't been published yet, we delete it here
		atomic_add(&vnode->ref_count, -1);
		free_vnode(vnode, true);
	}

	return B_OK;
}


extern "C" status_t
unremove_vnode(fs_volume* volume, ino_t vnodeID)
{
	struct vnode* vnode;

	rw_lock_read_lock(&sVnodeLock);

	vnode = lookup_vnode(volume->id, vnodeID);
	if (vnode) {
		AutoLocker<Vnode> nodeLocker(vnode);
		vnode->SetRemoved(false);
	}

	rw_lock_read_unlock(&sVnodeLock);
	return B_OK;
}


extern "C" status_t
get_vnode_removed(fs_volume* volume, ino_t vnodeID, bool* _removed)
{
	ReadLocker _(sVnodeLock);

	if (struct vnode* vnode = lookup_vnode(volume->id, vnodeID)) {
		if (_removed != NULL)
			*_removed = vnode->IsRemoved();
		return B_OK;
	}

	return B_BAD_VALUE;
}


extern "C" fs_volume*
volume_for_vnode(fs_vnode* _vnode)
{
	if (_vnode == NULL)
		return NULL;

	struct vnode* vnode = static_cast<struct vnode*>(_vnode);
	return vnode->mount->volume;
}


#if 0
extern "C" status_t
read_pages(int fd, off_t pos, const iovec* vecs, size_t count,
	size_t* _numBytes)
{
	struct file_descriptor* descriptor;
	struct vnode* vnode;

	descriptor = get_fd_and_vnode(fd, &vnode, true);
	if (descriptor == NULL)
		return B_FILE_ERROR;

	status_t status = vfs_read_pages(vnode, descriptor->cookie, pos, vecs,
		count, 0, _numBytes);

	put_fd(descriptor);
	return status;
}


extern "C" status_t
write_pages(int fd, off_t pos, const iovec* vecs, size_t count,
	size_t* _numBytes)
{
	struct file_descriptor* descriptor;
	struct vnode* vnode;

	descriptor = get_fd_and_vnode(fd, &vnode, true);
	if (descriptor == NULL)
		return B_FILE_ERROR;

	status_t status = vfs_write_pages(vnode, descriptor->cookie, pos, vecs,
		count, 0, _numBytes);

	put_fd(descriptor);
	return status;
}
#endif


extern "C" status_t
read_file_io_vec_pages(int fd, const file_io_vec* fileVecs, size_t fileVecCount,
	const iovec* vecs, size_t vecCount, uint32* _vecIndex, size_t* _vecOffset,
	size_t* _bytes)
{
	struct file_descriptor* descriptor;
	struct vnode* vnode;

	descriptor = get_fd_and_vnode(fd, &vnode, true);
	if (descriptor == NULL)
		return B_FILE_ERROR;

	status_t status = common_file_io_vec_pages(vnode, descriptor->cookie,
		fileVecs, fileVecCount, vecs, vecCount, _vecIndex, _vecOffset, _bytes,
		false);

	put_fd(descriptor);
	return status;
}


extern "C" status_t
write_file_io_vec_pages(int fd, const file_io_vec* fileVecs, size_t fileVecCount,
	const iovec* vecs, size_t vecCount, uint32* _vecIndex, size_t* _vecOffset,
	size_t* _bytes)
{
	struct file_descriptor* descriptor;
	struct vnode* vnode;

	descriptor = get_fd_and_vnode(fd, &vnode, true);
	if (descriptor == NULL)
		return B_FILE_ERROR;

	status_t status = common_file_io_vec_pages(vnode, descriptor->cookie,
		fileVecs, fileVecCount, vecs, vecCount, _vecIndex, _vecOffset, _bytes,
		true);

	put_fd(descriptor);
	return status;
}


extern "C" status_t
entry_cache_add(dev_t mountID, ino_t dirID, const char* name, ino_t nodeID)
{
	// lookup mount -- the caller is required to make sure that the mount
	// won't go away
	MutexLocker locker(sMountMutex);
	struct fs_mount* mount = find_mount(mountID);
	if (mount == NULL)
		return B_BAD_VALUE;
	locker.Unlock();

	return mount->entry_cache.Add(dirID, name, nodeID);
}


extern "C" status_t
entry_cache_remove(dev_t mountID, ino_t dirID, const char* name)
{
	// lookup mount -- the caller is required to make sure that the mount
	// won't go away
	MutexLocker locker(sMountMutex);
	struct fs_mount* mount = find_mount(mountID);
	if (mount == NULL)
		return B_BAD_VALUE;
	locker.Unlock();

	return mount->entry_cache.Remove(dirID, name);
}


//	#pragma mark - private VFS API
//	Functions the VFS exports for other parts of the kernel


/*! Acquires another reference to the vnode that has to be released
	by calling vfs_put_vnode().
*/
void
vfs_acquire_vnode(struct vnode* vnode)
{
	inc_vnode_ref_count(vnode);
}


/*! This is currently called from file_cache_create() only.
	It's probably a temporary solution as long as devfs requires that
	fs_read_pages()/fs_write_pages() are called with the standard
	open cookie and not with a device cookie.
	If that's done differently, remove this call; it has no other
	purpose.
*/
extern "C" status_t
vfs_get_cookie_from_fd(int fd, void** _cookie)
{
	struct file_descriptor* descriptor;

	descriptor = get_fd(get_current_io_context(true), fd);
	if (descriptor == NULL)
		return B_FILE_ERROR;

	*_cookie = descriptor->cookie;
	return B_OK;
}


extern "C" status_t
vfs_get_vnode_from_fd(int fd, bool kernel, struct vnode** vnode)
{
	*vnode = get_vnode_from_fd(fd, kernel);

	if (*vnode == NULL)
		return B_FILE_ERROR;

	return B_NO_ERROR;
}


extern "C" status_t
vfs_get_vnode_from_path(const char* path, bool kernel, struct vnode** _vnode)
{
	TRACE(("vfs_get_vnode_from_path: entry. path = '%s', kernel %d\n",
		path, kernel));

	KPath pathBuffer(B_PATH_NAME_LENGTH + 1);
	if (pathBuffer.InitCheck() != B_OK)
		return B_NO_MEMORY;

	char* buffer = pathBuffer.LockBuffer();
	strlcpy(buffer, path, pathBuffer.BufferSize());

	struct vnode* vnode;
	status_t status = path_to_vnode(buffer, true, &vnode, NULL, kernel);
	if (status != B_OK)
		return status;

	*_vnode = vnode;
	return B_OK;
}


extern "C" status_t
vfs_get_vnode(dev_t mountID, ino_t vnodeID, bool canWait, struct vnode** _vnode)
{
	struct vnode* vnode;

	status_t status = get_vnode(mountID, vnodeID, &vnode, canWait, false);
	if (status != B_OK)
		return status;

	*_vnode = vnode;
	return B_OK;
}


extern "C" status_t
vfs_entry_ref_to_vnode(dev_t mountID, ino_t directoryID,
	const char* name, struct vnode** _vnode)
{
	return entry_ref_to_vnode(mountID, directoryID, name, false, true, _vnode);
}


extern "C" void
vfs_vnode_to_node_ref(struct vnode* vnode, dev_t* _mountID, ino_t* _vnodeID)
{
	*_mountID = vnode->device;
	*_vnodeID = vnode->id;
}


/*!
	Helper function abstracting the process of "converting" a given
	vnode-pointer to a fs_vnode-pointer.
	Currently only used in bindfs.
*/
extern "C" fs_vnode*
vfs_fsnode_for_vnode(struct vnode* vnode)
{
	return vnode;
}


/*!
	Calls fs_open() on the given vnode and returns a new
	file descriptor for it
*/
int
vfs_open_vnode(struct vnode* vnode, int openMode, bool kernel)
{
	return open_vnode(vnode, openMode, kernel);
}


/*!	Looks up a vnode with the given mount and vnode ID.
	Must only be used with "in-use" vnodes as it doesn't grab a reference
	to the node.
	It's currently only be used by file_cache_create().
*/
extern "C" status_t
vfs_lookup_vnode(dev_t mountID, ino_t vnodeID, struct vnode** _vnode)
{
	rw_lock_read_lock(&sVnodeLock);
	struct vnode* vnode = lookup_vnode(mountID, vnodeID);
	rw_lock_read_unlock(&sVnodeLock);

	if (vnode == NULL)
		return B_ERROR;

	*_vnode = vnode;
	return B_OK;
}


extern "C" status_t
vfs_get_fs_node_from_path(fs_volume* volume, const char* path,
	bool traverseLeafLink, bool kernel, void** _node)
{
	TRACE(("vfs_get_fs_node_from_path(volume = %p, path = \"%s\", kernel %d)\n",
		volume, path, kernel));

	KPath pathBuffer(B_PATH_NAME_LENGTH + 1);
	if (pathBuffer.InitCheck() != B_OK)
		return B_NO_MEMORY;

	fs_mount* mount;
	status_t status = get_mount(volume->id, &mount);
	if (status != B_OK)
		return status;

	char* buffer = pathBuffer.LockBuffer();
	strlcpy(buffer, path, pathBuffer.BufferSize());

	struct vnode* vnode = mount->root_vnode;

	if (buffer[0] == '/')
		status = path_to_vnode(buffer, traverseLeafLink, &vnode, NULL, kernel);
	else {
		inc_vnode_ref_count(vnode);
			// vnode_path_to_vnode() releases a reference to the starting vnode
		status = vnode_path_to_vnode(vnode, buffer, traverseLeafLink, 0,
			kernel, &vnode, NULL);
	}

	put_mount(mount);

	if (status != B_OK)
		return status;

	if (vnode->device != volume->id) {
		// wrong mount ID - must not gain access on foreign file system nodes
		put_vnode(vnode);
		return B_BAD_VALUE;
	}

	// Use get_vnode() to resolve the cookie for the right layer.
	status = get_vnode(volume, vnode->id, _node);
	put_vnode(vnode);

	return status;
}


status_t
vfs_read_stat(int fd, const char* path, bool traverseLeafLink,
	struct stat* stat, bool kernel)
{
	status_t status;

	if (path) {
		// path given: get the stat of the node referred to by (fd, path)
		KPath pathBuffer(path, false, B_PATH_NAME_LENGTH + 1);
		if (pathBuffer.InitCheck() != B_OK)
			return B_NO_MEMORY;

		status = common_path_read_stat(fd, pathBuffer.LockBuffer(),
			traverseLeafLink, stat, kernel);
	} else {
		// no path given: get the FD and use the FD operation
		struct file_descriptor* descriptor
			= get_fd(get_current_io_context(kernel), fd);
		if (descriptor == NULL)
			return B_FILE_ERROR;

		if (descriptor->ops->fd_read_stat)
			status = descriptor->ops->fd_read_stat(descriptor, stat);
		else
			status = B_UNSUPPORTED;

		put_fd(descriptor);
	}

	return status;
}


/*!	Finds the full path to the file that contains the module \a moduleName,
	puts it into \a pathBuffer, and returns B_OK for success.
	If \a pathBuffer was too small, it returns \c B_BUFFER_OVERFLOW,
	\c B_ENTRY_NOT_FOUNT if no file could be found.
	\a pathBuffer is clobbered in any case and must not be relied on if this
	functions returns unsuccessfully.
	\a basePath and \a pathBuffer must not point to the same space.
*/
status_t
vfs_get_module_path(const char* basePath, const char* moduleName,
	char* pathBuffer, size_t bufferSize)
{
	struct vnode* dir;
	struct vnode* file;
	status_t status;
	size_t length;
	char* path;

	if (bufferSize == 0
		|| strlcpy(pathBuffer, basePath, bufferSize) >= bufferSize)
		return B_BUFFER_OVERFLOW;

	status = path_to_vnode(pathBuffer, true, &dir, NULL, true);
	if (status != B_OK)
		return status;

	// the path buffer had been clobbered by the above call
	length = strlcpy(pathBuffer, basePath, bufferSize);
	if (pathBuffer[length - 1] != '/')
		pathBuffer[length++] = '/';

	path = pathBuffer + length;
	bufferSize -= length;

	while (moduleName) {
		char* nextPath = strchr(moduleName, '/');
		if (nextPath == NULL)
			length = strlen(moduleName);
		else {
			length = nextPath - moduleName;
			nextPath++;
		}

		if (length + 1 >= bufferSize) {
			status = B_BUFFER_OVERFLOW;
			goto err;
		}

		memcpy(path, moduleName, length);
		path[length] = '\0';
		moduleName = nextPath;

		status = vnode_path_to_vnode(dir, path, true, 0, true, &file, NULL);
		if (status != B_OK) {
			// vnode_path_to_vnode() has already released the reference to dir
			return status;
		}

		if (S_ISDIR(file->Type())) {
			// goto the next directory
			path[length] = '/';
			path[length + 1] = '\0';
			path += length + 1;
			bufferSize -= length + 1;

			dir = file;
		} else if (S_ISREG(file->Type())) {
			// it's a file so it should be what we've searched for
			put_vnode(file);

			return B_OK;
		} else {
			TRACE(("vfs_get_module_path(): something is strange here: "
				"0x%08lx...\n", file->Type()));
			status = B_ERROR;
			dir = file;
			goto err;
		}
	}

	// if we got here, the moduleName just pointed to a directory, not to
	// a real module - what should we do in this case?
	status = B_ENTRY_NOT_FOUND;

err:
	put_vnode(dir);
	return status;
}


/*!	\brief Normalizes a given path.

	The path must refer to an existing or non-existing entry in an existing
	directory, that is chopping off the leaf component the remaining path must
	refer to an existing directory.

	The returned will be canonical in that it will be absolute, will not
	contain any "." or ".." components or duplicate occurrences of '/'s,
	and none of the directory components will by symbolic links.

	Any two paths referring to the same entry, will result in the same
	normalized path (well, that is pretty much the definition of `normalized',
	isn't it :-).

	\param path The path to be normalized.
	\param buffer The buffer into which the normalized path will be written.
		   May be the same one as \a path.
	\param bufferSize The size of \a buffer.
	\param traverseLink If \c true, the function also resolves leaf symlinks.
	\param kernel \c true, if the IO context of the kernel shall be used,
		   otherwise that of the team this thread belongs to. Only relevant,
		   if the path is relative (to get the CWD).
	\return \c B_OK if everything went fine, another error code otherwise.
*/
status_t
vfs_normalize_path(const char* path, char* buffer, size_t bufferSize,
	bool traverseLink, bool kernel)
{
	if (!path || !buffer || bufferSize < 1)
		return B_BAD_VALUE;

	if (path != buffer) {
		if (strlcpy(buffer, path, bufferSize) >= bufferSize)
			return B_BUFFER_OVERFLOW;
	}

	return normalize_path(buffer, bufferSize, traverseLink, kernel);
}


/*!	\brief Creates a special node in the file system.

	The caller gets a reference to the newly created node (which is passed
	back through \a _createdVnode) and is responsible for releasing it.

	\param path The path where to create the entry for the node. Can be \c NULL,
		in which case the node is created without an entry in the root FS -- it
		will automatically be deleted when the last reference has been released.
	\param subVnode The definition of the subnode. Can be \c NULL, in which case
		the target file system will just create the node with its standard
		operations. Depending on the type of the node a subnode might be created
		automatically, though.
	\param mode The type and permissions for the node to be created.
	\param flags Flags to be passed to the creating FS.
	\param kernel \c true, if called in the kernel context (relevant only if
		\a path is not \c NULL and not absolute).
	\param _superVnode Pointer to a pre-allocated structure to be filled by the
		file system creating the node, with the private data pointer and
		operations for the super node. Can be \c NULL.
	\param _createVnode Pointer to pre-allocated storage where to store the
		pointer to the newly created node.
	\return \c B_OK, if everything went fine, another error code otherwise.
*/
status_t
vfs_create_special_node(const char* path, fs_vnode* subVnode, mode_t mode,
	uint32 flags, bool kernel, fs_vnode* _superVnode,
	struct vnode** _createdVnode)
{
	struct vnode* dirNode;
	char _leaf[B_FILE_NAME_LENGTH];
	char* leaf = NULL;

	if (path) {
		// We've got a path. Get the dir vnode and the leaf name.
		KPath tmpPathBuffer(B_PATH_NAME_LENGTH + 1);
		if (tmpPathBuffer.InitCheck() != B_OK)
			return B_NO_MEMORY;

		char* tmpPath = tmpPathBuffer.LockBuffer();
		if (strlcpy(tmpPath, path, B_PATH_NAME_LENGTH) >= B_PATH_NAME_LENGTH)
			return B_NAME_TOO_LONG;

		// get the dir vnode and the leaf name
		leaf = _leaf;
		status_t error = path_to_dir_vnode(tmpPath, &dirNode, leaf, kernel);
		if (error != B_OK)
			return error;
	} else {
		// No path. Create the node in the root FS.
		dirNode = sRoot;
		inc_vnode_ref_count(dirNode);
	}

	VNodePutter _(dirNode);

	// check support for creating special nodes
	if (!HAS_FS_CALL(dirNode, create_special_node))
		return B_UNSUPPORTED;

	// create the node
	fs_vnode superVnode;
	ino_t nodeID;
	status_t status = FS_CALL(dirNode, create_special_node, leaf, subVnode,
		mode, flags, _superVnode != NULL ? _superVnode : &superVnode, &nodeID);
	if (status != B_OK)
		return status;

	// lookup the node
	rw_lock_read_lock(&sVnodeLock);
	*_createdVnode = lookup_vnode(dirNode->mount->id, nodeID);
	rw_lock_read_unlock(&sVnodeLock);

	if (*_createdVnode == NULL) {
		panic("vfs_create_special_node(): lookup of node failed");
		return B_ERROR;
	}

	return B_OK;
}


extern "C" void
vfs_put_vnode(struct vnode* vnode)
{
	put_vnode(vnode);
}


extern "C" status_t
vfs_get_cwd(dev_t* _mountID, ino_t* _vnodeID)
{
	// Get current working directory from io context
	struct io_context* context = get_current_io_context(false);
	status_t status = B_OK;

	mutex_lock(&context->io_mutex);

	if (context->cwd != NULL) {
		*_mountID = context->cwd->device;
		*_vnodeID = context->cwd->id;
	} else
		status = B_ERROR;

	mutex_unlock(&context->io_mutex);
	return status;
}


status_t
vfs_unmount(dev_t mountID, uint32 flags)
{
	return fs_unmount(NULL, mountID, flags, true);
}


extern "C" status_t
vfs_disconnect_vnode(dev_t mountID, ino_t vnodeID)
{
	struct vnode* vnode;

	status_t status = get_vnode(mountID, vnodeID, &vnode, true, true);
	if (status != B_OK)
		return status;

	disconnect_mount_or_vnode_fds(vnode->mount, vnode);
	put_vnode(vnode);
	return B_OK;
}


extern "C" void
vfs_free_unused_vnodes(int32 level)
{
	vnode_low_resource_handler(NULL,
		B_KERNEL_RESOURCE_PAGES | B_KERNEL_RESOURCE_MEMORY
			| B_KERNEL_RESOURCE_ADDRESS_SPACE,
		level);
}


extern "C" bool
vfs_can_page(struct vnode* vnode, void* cookie)
{
	FUNCTION(("vfs_canpage: vnode 0x%p\n", vnode));

	if (HAS_FS_CALL(vnode, can_page))
		return FS_CALL(vnode, can_page, cookie);
	return false;
}


extern "C" status_t
vfs_read_pages(struct vnode* vnode, void* cookie, off_t pos,
	const generic_io_vec* vecs, size_t count, uint32 flags,
	generic_size_t* _numBytes)
{
	FUNCTION(("vfs_read_pages: vnode %p, vecs %p, pos %Ld\n", vnode, vecs,
		pos));

#if VFS_PAGES_IO_TRACING
	generic_size_t bytesRequested = *_numBytes;
#endif

	IORequest request;
	status_t status = request.Init(pos, vecs, count, *_numBytes, false, flags);
	if (status == B_OK) {
		status = vfs_vnode_io(vnode, cookie, &request);
		if (status == B_OK)
			status = request.Wait();
		*_numBytes = request.TransferredBytes();
	}

	TPIO(ReadPages(vnode, cookie, pos, vecs, count, flags, bytesRequested,
		status, *_numBytes));

	return status;
}


extern "C" status_t
vfs_write_pages(struct vnode* vnode, void* cookie, off_t pos,
	const generic_io_vec* vecs, size_t count, uint32 flags,
	generic_size_t* _numBytes)
{
	FUNCTION(("vfs_write_pages: vnode %p, vecs %p, pos %Ld\n", vnode, vecs,
		pos));

#if VFS_PAGES_IO_TRACING
	generic_size_t bytesRequested = *_numBytes;
#endif

	IORequest request;
	status_t status = request.Init(pos, vecs, count, *_numBytes, true, flags);
	if (status == B_OK) {
		status = vfs_vnode_io(vnode, cookie, &request);
		if (status == B_OK)
			status = request.Wait();
		*_numBytes = request.TransferredBytes();
	}

	TPIO(WritePages(vnode, cookie, pos, vecs, count, flags, bytesRequested,
		status, *_numBytes));

	return status;
}


/*!	Gets the vnode's VMCache object. If it didn't have one, it will be
	created if \a allocate is \c true.
	In case it's successful, it will also grab a reference to the cache
	it returns.
*/
extern "C" status_t
vfs_get_vnode_cache(struct vnode* vnode, VMCache** _cache, bool allocate)
{
	if (vnode->cache != NULL) {
		vnode->cache->AcquireRef();
		*_cache = vnode->cache;
		return B_OK;
	}

	rw_lock_read_lock(&sVnodeLock);
	vnode->Lock();

	status_t status = B_OK;

	// The cache could have been created in the meantime
	if (vnode->cache == NULL) {
		if (allocate) {
			// TODO: actually the vnode needs to be busy already here, or
			//	else this won't work...
			bool wasBusy = vnode->IsBusy();
			vnode->SetBusy(true);

			vnode->Unlock();
			rw_lock_read_unlock(&sVnodeLock);

			status = vm_create_vnode_cache(vnode, &vnode->cache);

			rw_lock_read_lock(&sVnodeLock);
			vnode->Lock();
			vnode->SetBusy(wasBusy);
		} else
			status = B_BAD_VALUE;
	}

	vnode->Unlock();
	rw_lock_read_unlock(&sVnodeLock);

	if (status == B_OK) {
		vnode->cache->AcquireRef();
		*_cache = vnode->cache;
	}

	return status;
}


status_t
vfs_get_file_map(struct vnode* vnode, off_t offset, size_t size,
	file_io_vec* vecs, size_t* _count)
{
	FUNCTION(("vfs_get_file_map: vnode %p, vecs %p, offset %Ld, size = %lu\n",
		vnode, vecs, offset, size));

	return FS_CALL(vnode, get_file_map, offset, size, vecs, _count);
}


status_t
vfs_stat_vnode(struct vnode* vnode, struct stat* stat)
{
	status_t status = FS_CALL(vnode, read_stat, stat);

	// fill in the st_dev and st_ino fields
	if (status == B_OK) {
		stat->st_dev = vnode->device;
		stat->st_ino = vnode->id;
		stat->st_rdev = -1;
	}

	return status;
}


status_t
vfs_stat_node_ref(dev_t device, ino_t inode, struct stat* stat)
{
	struct vnode* vnode;
	status_t status = get_vnode(device, inode, &vnode, true, false);
	if (status != B_OK)
		return status;

	status = FS_CALL(vnode, read_stat, stat);

	// fill in the st_dev and st_ino fields
	if (status == B_OK) {
		stat->st_dev = vnode->device;
		stat->st_ino = vnode->id;
		stat->st_rdev = -1;
	}

	put_vnode(vnode);
	return status;
}


status_t
vfs_get_vnode_name(struct vnode* vnode, char* name, size_t nameSize)
{
	return get_vnode_name(vnode, NULL, name, nameSize, true);
}


status_t
vfs_entry_ref_to_path(dev_t device, ino_t inode, const char* leaf,
	char* path, size_t pathLength)
{
	struct vnode* vnode;
	status_t status;

	// filter invalid leaf names
	if (leaf != NULL && (leaf[0] == '\0' || strchr(leaf, '/')))
		return B_BAD_VALUE;

	// get the vnode matching the dir's node_ref
	if (leaf && (strcmp(leaf, ".") == 0 || strcmp(leaf, "..") == 0)) {
		// special cases "." and "..": we can directly get the vnode of the
		// referenced directory
		status = entry_ref_to_vnode(device, inode, leaf, false, true, &vnode);
		leaf = NULL;
	} else
		status = get_vnode(device, inode, &vnode, true, false);
	if (status != B_OK)
		return status;

	// get the directory path
	status = dir_vnode_to_path(vnode, path, pathLength, true);
	put_vnode(vnode);
		// we don't need the vnode anymore
	if (status != B_OK)
		return status;

	// append the leaf name
	if (leaf) {
		// insert a directory separator if this is not the file system root
		if ((strcmp(path, "/") && strlcat(path, "/", pathLength)
				>= pathLength)
			|| strlcat(path, leaf, pathLength) >= pathLength) {
			return B_NAME_TOO_LONG;
		}
	}

	return B_OK;
}


/*!	If the given descriptor locked its vnode, that lock will be released. */
void
vfs_unlock_vnode_if_locked(struct file_descriptor* descriptor)
{
	struct vnode* vnode = fd_vnode(descriptor);

	if (vnode != NULL && vnode->mandatory_locked_by == descriptor)
		vnode->mandatory_locked_by = NULL;
}


/*!	Closes all file descriptors of the specified I/O context that
	have the O_CLOEXEC flag set.
*/
void
vfs_exec_io_context(io_context* context)
{
	uint32 i;

	for (i = 0; i < context->table_size; i++) {
		mutex_lock(&context->io_mutex);

		struct file_descriptor* descriptor = context->fds[i];
		bool remove = false;

		if (descriptor != NULL && fd_close_on_exec(context, i)) {
			context->fds[i] = NULL;
			context->num_used_fds--;

			remove = true;
		}

		mutex_unlock(&context->io_mutex);

		if (remove) {
			close_fd(descriptor);
			put_fd(descriptor);
		}
	}
}


/*! Sets up a new io_control structure, and inherits the properties
	of the parent io_control if it is given.
*/
io_context*
vfs_new_io_context(io_context* parentContext, bool purgeCloseOnExec)
{
	io_context* context = (io_context*)malloc(sizeof(io_context));
	if (context == NULL)
		return NULL;

	TIOC(NewIOContext(context, parentContext));

	memset(context, 0, sizeof(io_context));
	context->ref_count = 1;

	MutexLocker parentLocker;

	size_t tableSize;
	if (parentContext) {
		parentLocker.SetTo(parentContext->io_mutex, false);
		tableSize = parentContext->table_size;
	} else
		tableSize = DEFAULT_FD_TABLE_SIZE;

	// allocate space for FDs and their close-on-exec flag
	context->fds = (file_descriptor**)malloc(
		sizeof(struct file_descriptor*) * tableSize
		+ sizeof(struct select_sync*) * tableSize
		+ (tableSize + 7) / 8);
	if (context->fds == NULL) {
		free(context);
		return NULL;
	}

	context->select_infos = (select_info**)(context->fds + tableSize);
	context->fds_close_on_exec = (uint8*)(context->select_infos + tableSize);

	memset(context->fds, 0, sizeof(struct file_descriptor*) * tableSize
		+ sizeof(struct select_sync*) * tableSize
		+ (tableSize + 7) / 8);

	mutex_init(&context->io_mutex, "I/O context");

	// Copy all parent file descriptors

	if (parentContext) {
		size_t i;

		mutex_lock(&sIOContextRootLock);
		context->root = parentContext->root;
		if (context->root)
			inc_vnode_ref_count(context->root);
		mutex_unlock(&sIOContextRootLock);

		context->cwd = parentContext->cwd;
		if (context->cwd)
			inc_vnode_ref_count(context->cwd);

		for (i = 0; i < tableSize; i++) {
			struct file_descriptor* descriptor = parentContext->fds[i];

			if (descriptor != NULL) {
				bool closeOnExec = fd_close_on_exec(parentContext, i);
				if (closeOnExec && purgeCloseOnExec)
					continue;

				TFD(InheritFD(context, i, descriptor, parentContext));

				context->fds[i] = descriptor;
				context->num_used_fds++;
				atomic_add(&descriptor->ref_count, 1);
				atomic_add(&descriptor->open_count, 1);

				if (closeOnExec)
					fd_set_close_on_exec(context, i, true);
			}
		}

		parentLocker.Unlock();
	} else {
		context->root = sRoot;
		context->cwd = sRoot;

		if (context->root)
			inc_vnode_ref_count(context->root);

		if (context->cwd)
			inc_vnode_ref_count(context->cwd);
	}

	context->table_size = tableSize;

	list_init(&context->node_monitors);
	context->max_monitors = DEFAULT_NODE_MONITORS;

	return context;
}


static status_t
vfs_free_io_context(io_context* context)
{
	uint32 i;

	TIOC(FreeIOContext(context));

	if (context->root)
		put_vnode(context->root);

	if (context->cwd)
		put_vnode(context->cwd);

	mutex_lock(&context->io_mutex);

	for (i = 0; i < context->table_size; i++) {
		if (struct file_descriptor* descriptor = context->fds[i]) {
			close_fd(descriptor);
			put_fd(descriptor);
		}
	}

	mutex_destroy(&context->io_mutex);

	remove_node_monitors(context);
	free(context->fds);
	free(context);

	return B_OK;
}


void
vfs_get_io_context(io_context* context)
{
	atomic_add(&context->ref_count, 1);
}


void
vfs_put_io_context(io_context* context)
{
	if (atomic_add(&context->ref_count, -1) == 1)
		vfs_free_io_context(context);
}


static status_t
vfs_resize_fd_table(struct io_context* context, const int newSize)
{
	if (newSize <= 0 || newSize > MAX_FD_TABLE_SIZE)
		return B_BAD_VALUE;

	TIOC(ResizeIOContext(context, newSize));

	MutexLocker _(context->io_mutex);

	int oldSize = context->table_size;
	int oldCloseOnExitBitmapSize = (oldSize + 7) / 8;
	int newCloseOnExitBitmapSize = (newSize + 7) / 8;

	// If the tables shrink, make sure none of the fds being dropped are in use.
	if (newSize < oldSize) {
		for (int i = oldSize; i-- > newSize;) {
			if (context->fds[i])
				return B_BUSY;
		}
	}

	// store pointers to the old tables
	file_descriptor** oldFDs = context->fds;
	select_info** oldSelectInfos = context->select_infos;
	uint8* oldCloseOnExecTable = context->fds_close_on_exec;

	// allocate new tables
	file_descriptor** newFDs = (file_descriptor**)malloc(
		sizeof(struct file_descriptor*) * newSize
		+ sizeof(struct select_sync*) * newSize
		+ newCloseOnExitBitmapSize);
	if (newFDs == NULL)
		return B_NO_MEMORY;

	context->fds = newFDs;
	context->select_infos = (select_info**)(context->fds + newSize);
	context->fds_close_on_exec = (uint8*)(context->select_infos + newSize);
	context->table_size = newSize;

	// copy entries from old tables
	int toCopy = min_c(oldSize, newSize);

	memcpy(context->fds, oldFDs, sizeof(void*) * toCopy);
	memcpy(context->select_infos, oldSelectInfos, sizeof(void*) * toCopy);
	memcpy(context->fds_close_on_exec, oldCloseOnExecTable,
		min_c(oldCloseOnExitBitmapSize, newCloseOnExitBitmapSize));

	// clear additional entries, if the tables grow
	if (newSize > oldSize) {
		memset(context->fds + oldSize, 0, sizeof(void*) * (newSize - oldSize));
		memset(context->select_infos + oldSize, 0,
			sizeof(void*) * (newSize - oldSize));
		memset(context->fds_close_on_exec + oldCloseOnExitBitmapSize, 0,
			newCloseOnExitBitmapSize - oldCloseOnExitBitmapSize);
	}

	free(oldFDs);

	return B_OK;
}


static status_t
vfs_resize_monitor_table(struct io_context* context, const int newSize)
{
	int	status = B_OK;

	if (newSize <= 0 || newSize > MAX_NODE_MONITORS)
		return B_BAD_VALUE;

	mutex_lock(&context->io_mutex);

	if ((size_t)newSize < context->num_monitors) {
		status = B_BUSY;
		goto out;
	}
	context->max_monitors = newSize;

out:
	mutex_unlock(&context->io_mutex);
	return status;
}


status_t
vfs_get_mount_point(dev_t mountID, dev_t* _mountPointMountID,
	ino_t* _mountPointNodeID)
{
	ReadLocker nodeLocker(sVnodeLock);
	MutexLocker mountLocker(sMountMutex);

	struct fs_mount* mount = find_mount(mountID);
	if (mount == NULL)
		return B_BAD_VALUE;

	Vnode* mountPoint = mount->covers_vnode;

	*_mountPointMountID = mountPoint->device;
	*_mountPointNodeID = mountPoint->id;

	return B_OK;
}


status_t
vfs_bind_mount_directory(dev_t mountID, ino_t nodeID, dev_t coveredMountID,
	ino_t coveredNodeID)
{
	// get the vnodes
	Vnode* vnode;
	status_t error = get_vnode(mountID, nodeID, &vnode, true, false);
	if (error != B_OK)
		return B_BAD_VALUE;
	VNodePutter vnodePutter(vnode);

	Vnode* coveredVnode;
	error = get_vnode(coveredMountID, coveredNodeID, &coveredVnode, true,
		false);
	if (error != B_OK)
		return B_BAD_VALUE;
	VNodePutter coveredVnodePutter(coveredVnode);

	// establish the covered/covering links
	WriteLocker locker(sVnodeLock);

	if (vnode->covers != NULL || coveredVnode->covered_by != NULL
		|| vnode->mount->unmounting || coveredVnode->mount->unmounting) {
		return B_BUSY;
	}

	vnode->covers = coveredVnode;
	vnode->SetCovering(true);

	coveredVnode->covered_by = vnode;
	coveredVnode->SetCovered(true);

	// the vnodes do now reference each other
	inc_vnode_ref_count(vnode);
	inc_vnode_ref_count(coveredVnode);

	return B_OK;
}


int
vfs_getrlimit(int resource, struct rlimit* rlp)
{
	if (!rlp)
		return B_BAD_ADDRESS;

	switch (resource) {
		case RLIMIT_NOFILE:
		{
			struct io_context* context = get_current_io_context(false);
			MutexLocker _(context->io_mutex);

			rlp->rlim_cur = context->table_size;
			rlp->rlim_max = MAX_FD_TABLE_SIZE;
			return 0;
		}

		case RLIMIT_NOVMON:
		{
			struct io_context* context = get_current_io_context(false);
			MutexLocker _(context->io_mutex);

			rlp->rlim_cur = context->max_monitors;
			rlp->rlim_max = MAX_NODE_MONITORS;
			return 0;
		}

		default:
			return B_BAD_VALUE;
	}
}


int
vfs_setrlimit(int resource, const struct rlimit* rlp)
{
	if (!rlp)
		return B_BAD_ADDRESS;

	switch (resource) {
		case RLIMIT_NOFILE:
			/* TODO: check getuid() */
			if (rlp->rlim_max != RLIM_SAVED_MAX
				&& rlp->rlim_max != MAX_FD_TABLE_SIZE)
				return B_NOT_ALLOWED;

			return vfs_resize_fd_table(get_current_io_context(false),
				rlp->rlim_cur);

		case RLIMIT_NOVMON:
			/* TODO: check getuid() */
			if (rlp->rlim_max != RLIM_SAVED_MAX
				&& rlp->rlim_max != MAX_NODE_MONITORS)
				return B_NOT_ALLOWED;

			return vfs_resize_monitor_table(get_current_io_context(false),
				rlp->rlim_cur);

		default:
			return B_BAD_VALUE;
	}
}


status_t
vfs_init(kernel_args* args)
{
	vnode::StaticInit();

	struct vnode dummyVnode;
	sVnodeTable = hash_init(VNODE_HASH_TABLE_SIZE,
		offset_of_member(dummyVnode, next), &vnode_compare, &vnode_hash);
	if (sVnodeTable == NULL)
		panic("vfs_init: error creating vnode hash table\n");

	list_init_etc(&sUnusedVnodeList, offset_of_member(dummyVnode, unused_link));

	struct fs_mount dummyMount;
	sMountsTable = hash_init(MOUNTS_HASH_TABLE_SIZE,
		offset_of_member(dummyMount, next), &mount_compare, &mount_hash);
	if (sMountsTable == NULL)
		panic("vfs_init: error creating mounts hash table\n");

	node_monitor_init();

	sRoot = NULL;

	recursive_lock_init(&sMountOpLock, "vfs_mount_op_lock");

	if (block_cache_init() != B_OK)
		return B_ERROR;

#ifdef ADD_DEBUGGER_COMMANDS
	// add some debugger commands
	add_debugger_command_etc("vnode", &dump_vnode,
		"Print info about the specified vnode",
		"[ \"-p\" ] ( <vnode> | <devID> <nodeID> )\n"
		"Prints information about the vnode specified by address <vnode> or\n"
		"<devID>, <vnodeID> pair. If \"-p\" is given, a path of the vnode is\n"
		"constructed and printed. It might not be possible to construct a\n"
		"complete path, though.\n",
		0);
	add_debugger_command("vnodes", &dump_vnodes,
		"list all vnodes (from the specified device)");
	add_debugger_command("vnode_caches", &dump_vnode_caches,
		"list all vnode caches");
	add_debugger_command("mount", &dump_mount,
		"info about the specified fs_mount");
	add_debugger_command("mounts", &dump_mounts, "list all fs_mounts");
	add_debugger_command("io_context", &dump_io_context,
		"info about the I/O context");
	add_debugger_command("vnode_usage", &dump_vnode_usage,
		"info about vnode usage");
#endif

	register_low_resource_handler(&vnode_low_resource_handler, NULL,
		B_KERNEL_RESOURCE_PAGES | B_KERNEL_RESOURCE_MEMORY
			| B_KERNEL_RESOURCE_ADDRESS_SPACE,
		0);

	file_map_init();

	return file_cache_init();
}


//	#pragma mark - fd_ops implementations


/*!
	Calls fs_open() on the given vnode and returns a new
	file descriptor for it
*/
static int
open_vnode(struct vnode* vnode, int openMode, bool kernel)
{
	void* cookie;
	status_t status = FS_CALL(vnode, open, openMode, &cookie);
	if (status != B_OK)
		return status;

	int fd = get_new_fd(FDTYPE_FILE, NULL, vnode, cookie, openMode, kernel);
	if (fd < 0) {
		FS_CALL(vnode, close, cookie);
		FS_CALL(vnode, free_cookie, cookie);
	}
	return fd;
}


/*!
	Calls fs_open() on the given vnode and returns a new
	file descriptor for it
*/
static int
create_vnode(struct vnode* directory, const char* name, int openMode,
	int perms, bool kernel)
{
	bool traverse = ((openMode & (O_NOTRAVERSE | O_NOFOLLOW)) == 0);
	status_t status = B_ERROR;
	struct vnode* vnode;
	void* cookie;
	ino_t newID;

	// This is somewhat tricky: If the entry already exists, the FS responsible
	// for the directory might not necessarily also be the one responsible for
	// the node the entry refers to (e.g. in case of mount points or FIFOs). So
	// we can actually never call the create() hook without O_EXCL. Instead we
	// try to look the entry up first. If it already exists, we just open the
	// node (unless O_EXCL), otherwise we call create() with O_EXCL. This
	// introduces a race condition, since someone else might have created the
	// entry in the meantime. We hope the respective FS returns the correct
	// error code and retry (up to 3 times) again.

	for (int i = 0; i < 3 && status != B_OK; i++) {
		// look the node up
		status = lookup_dir_entry(directory, name, &vnode);
		if (status == B_OK) {
			VNodePutter putter(vnode);

			if ((openMode & O_EXCL) != 0)
				return B_FILE_EXISTS;

			// If the node is a symlink, we have to follow it, unless
			// O_NOTRAVERSE is set.
			if (S_ISLNK(vnode->Type()) && traverse) {
				putter.Put();
				char clonedName[B_FILE_NAME_LENGTH + 1];
				if (strlcpy(clonedName, name, B_FILE_NAME_LENGTH)
						>= B_FILE_NAME_LENGTH) {
					return B_NAME_TOO_LONG;
				}

				inc_vnode_ref_count(directory);
				status = vnode_path_to_vnode(directory, clonedName, true, 0,
					kernel, &vnode, NULL);
				if (status != B_OK)
					return status;

				putter.SetTo(vnode);
			}

			if ((openMode & O_NOFOLLOW) != 0 && S_ISLNK(vnode->Type())) {
				put_vnode(vnode);
				return B_LINK_LIMIT;
			}

			int fd = open_vnode(vnode, openMode & ~O_CREAT, kernel);
			// on success keep the vnode reference for the FD
			if (fd >= 0)
				putter.Detach();

			return fd;
		}

		// it doesn't exist yet -- try to create it

		if (!HAS_FS_CALL(directory, create))
			return B_READ_ONLY_DEVICE;

		status = FS_CALL(directory, create, name, openMode | O_EXCL, perms,
			&cookie, &newID);
		if (status != B_OK
			&& ((openMode & O_EXCL) != 0 || status != B_FILE_EXISTS)) {
			return status;
		}
	}

	if (status != B_OK)
		return status;

	// the node has been created successfully

	rw_lock_read_lock(&sVnodeLock);
	vnode = lookup_vnode(directory->device, newID);
	rw_lock_read_unlock(&sVnodeLock);

	if (vnode == NULL) {
		panic("vfs: fs_create() returned success but there is no vnode, "
			"mount ID %ld!\n", directory->device);
		return B_BAD_VALUE;
	}

	int fd = get_new_fd(FDTYPE_FILE, NULL, vnode, cookie, openMode, kernel);
	if (fd >= 0)
		return fd;

	status = fd;

	// something went wrong, clean up

	FS_CALL(vnode, close, cookie);
	FS_CALL(vnode, free_cookie, cookie);
	put_vnode(vnode);

	FS_CALL(directory, unlink, name);

	return status;
}


/*! Calls fs open_dir() on the given vnode and returns a new
	file descriptor for it
*/
static int
open_dir_vnode(struct vnode* vnode, bool kernel)
{
	void* cookie;
	status_t status = FS_CALL(vnode, open_dir, &cookie);
	if (status != B_OK)
		return status;

	// directory is opened, create a fd
	status = get_new_fd(FDTYPE_DIR, NULL, vnode, cookie, O_CLOEXEC, kernel);
	if (status >= 0)
		return status;

	FS_CALL(vnode, close_dir, cookie);
	FS_CALL(vnode, free_dir_cookie, cookie);

	return status;
}


/*! Calls fs open_attr_dir() on the given vnode and returns a new
	file descriptor for it.
	Used by attr_dir_open(), and attr_dir_open_fd().
*/
static int
open_attr_dir_vnode(struct vnode* vnode, bool kernel)
{
	if (!HAS_FS_CALL(vnode, open_attr_dir))
		return B_UNSUPPORTED;

	void* cookie;
	status_t status = FS_CALL(vnode, open_attr_dir, &cookie);
	if (status != B_OK)
		return status;

	// directory is opened, create a fd
	status = get_new_fd(FDTYPE_ATTR_DIR, NULL, vnode, cookie, O_CLOEXEC,
		kernel);
	if (status >= 0)
		return status;

	FS_CALL(vnode, close_attr_dir, cookie);
	FS_CALL(vnode, free_attr_dir_cookie, cookie);

	return status;
}


static int
file_create_entry_ref(dev_t mountID, ino_t directoryID, const char* name,
	int openMode, int perms, bool kernel)
{
	FUNCTION(("file_create_entry_ref: name = '%s', omode %x, perms %d, "
		"kernel %d\n", name, openMode, perms, kernel));

	// get directory to put the new file in
	struct vnode* directory;
	status_t status = get_vnode(mountID, directoryID, &directory, true, false);
	if (status != B_OK)
		return status;

	status = create_vnode(directory, name, openMode, perms, kernel);
	put_vnode(directory);

	return status;
}


static int
file_create(int fd, char* path, int openMode, int perms, bool kernel)
{
	FUNCTION(("file_create: path '%s', omode %x, perms %d, kernel %d\n", path,
		openMode, perms, kernel));

	// get directory to put the new file in
	char name[B_FILE_NAME_LENGTH];
	struct vnode* directory;
	status_t status = fd_and_path_to_dir_vnode(fd, path, &directory, name,
		kernel);
	if (status < 0)
		return status;

	status = create_vnode(directory, name, openMode, perms, kernel);

	put_vnode(directory);
	return status;
}


static int
file_open_entry_ref(dev_t mountID, ino_t directoryID, const char* name,
	int openMode, bool kernel)
{
	if (name == NULL || *name == '\0')
		return B_BAD_VALUE;

	FUNCTION(("file_open_entry_ref(ref = (%ld, %Ld, %s), openMode = %d)\n",
		mountID, directoryID, name, openMode));

	bool traverse = (openMode & (O_NOTRAVERSE | O_NOFOLLOW)) == 0;

	// get the vnode matching the entry_ref
	struct vnode* vnode;
	status_t status = entry_ref_to_vnode(mountID, directoryID, name, traverse,
		kernel, &vnode);
	if (status != B_OK)
		return status;

	if ((openMode & O_NOFOLLOW) != 0 && S_ISLNK(vnode->Type())) {
		put_vnode(vnode);
		return B_LINK_LIMIT;
	}

	int newFD = open_vnode(vnode, openMode, kernel);
	if (newFD >= 0) {
		// The vnode reference has been transferred to the FD
		cache_node_opened(vnode, FDTYPE_FILE, vnode->cache, mountID,
			directoryID, vnode->id, name);
	} else
		put_vnode(vnode);

	return newFD;
}


static int
file_open(int fd, char* path, int openMode, bool kernel)
{
	bool traverse = (openMode & (O_NOTRAVERSE | O_NOFOLLOW)) == 0;

	FUNCTION(("file_open: fd: %d, entry path = '%s', omode %d, kernel %d\n",
		fd, path, openMode, kernel));

	// get the vnode matching the vnode + path combination
	struct vnode* vnode;
	ino_t parentID;
	status_t status = fd_and_path_to_vnode(fd, path, traverse, &vnode,
		&parentID, kernel);
	if (status != B_OK)
		return status;

	if ((openMode & O_NOFOLLOW) != 0 && S_ISLNK(vnode->Type())) {
		put_vnode(vnode);
		return B_LINK_LIMIT;
	}

	// open the vnode
	int newFD = open_vnode(vnode, openMode, kernel);
	if (newFD >= 0) {
		// The vnode reference has been transferred to the FD
		cache_node_opened(vnode, FDTYPE_FILE, vnode->cache,
			vnode->device, parentID, vnode->id, NULL);
	} else
		put_vnode(vnode);

	return newFD;
}


static status_t
file_close(struct file_descriptor* descriptor)
{
	struct vnode* vnode = descriptor->u.vnode;
	status_t status = B_OK;

	FUNCTION(("file_close(descriptor = %p)\n", descriptor));

	cache_node_closed(vnode, FDTYPE_FILE, vnode->cache, vnode->device,
		vnode->id);
	if (HAS_FS_CALL(vnode, close)) {
		status = FS_CALL(vnode, close, descriptor->cookie);
	}

	if (status == B_OK) {
		// remove all outstanding locks for this team
		release_advisory_lock(vnode, NULL);
	}
	return status;
}


static void
file_free_fd(struct file_descriptor* descriptor)
{
	struct vnode* vnode = descriptor->u.vnode;

	if (vnode != NULL) {
		FS_CALL(vnode, free_cookie, descriptor->cookie);
		put_vnode(vnode);
	}
}


static status_t
file_read(struct file_descriptor* descriptor, off_t pos, void* buffer,
	size_t* length)
{
	struct vnode* vnode = descriptor->u.vnode;
	FUNCTION(("file_read: buf %p, pos %Ld, len %p = %ld\n", buffer, pos, length,
		*length));

	if (S_ISDIR(vnode->Type()))
		return B_IS_A_DIRECTORY;

	return FS_CALL(vnode, read, descriptor->cookie, pos, buffer, length);
}


static status_t
file_write(struct file_descriptor* descriptor, off_t pos, const void* buffer,
	size_t* length)
{
	struct vnode* vnode = descriptor->u.vnode;
	FUNCTION(("file_write: buf %p, pos %Ld, len %p\n", buffer, pos, length));

	if (S_ISDIR(vnode->Type()))
		return B_IS_A_DIRECTORY;
	if (!HAS_FS_CALL(vnode, write))
		return B_READ_ONLY_DEVICE;

	return FS_CALL(vnode, write, descriptor->cookie, pos, buffer, length);
}


static off_t
file_seek(struct file_descriptor* descriptor, off_t pos, int seekType)
{
	struct vnode* vnode = descriptor->u.vnode;
	off_t offset;

	FUNCTION(("file_seek(pos = %Ld, seekType = %d)\n", pos, seekType));

	// some kinds of files are not seekable
	switch (vnode->Type() & S_IFMT) {
		case S_IFIFO:
		case S_IFSOCK:
			return ESPIPE;

		// The Open Group Base Specs don't mention any file types besides pipes,
		// fifos, and sockets specially, so we allow seeking them.
		case S_IFREG:
		case S_IFBLK:
		case S_IFDIR:
		case S_IFLNK:
		case S_IFCHR:
			break;
	}

	switch (seekType) {
		case SEEK_SET:
			offset = 0;
			break;
		case SEEK_CUR:
			offset = descriptor->pos;
			break;
		case SEEK_END:
		{
			// stat() the node
			if (!HAS_FS_CALL(vnode, read_stat))
				return B_UNSUPPORTED;

			struct stat stat;
			status_t status = FS_CALL(vnode, read_stat, &stat);
			if (status != B_OK)
				return status;

			offset = stat.st_size;
			break;
		}
		default:
			return B_BAD_VALUE;
	}

	// assumes off_t is 64 bits wide
	if (offset > 0 && LONGLONG_MAX - offset < pos)
		return B_BUFFER_OVERFLOW;

	pos += offset;
	if (pos < 0)
		return B_BAD_VALUE;

	return descriptor->pos = pos;
}


static status_t
file_select(struct file_descriptor* descriptor, uint8 event,
	struct selectsync* sync)
{
	FUNCTION(("file_select(%p, %u, %p)\n", descriptor, event, sync));

	struct vnode* vnode = descriptor->u.vnode;

	// If the FS has no select() hook, notify select() now.
	if (!HAS_FS_CALL(vnode, select))
		return notify_select_event(sync, event);

	return FS_CALL(vnode, select, descriptor->cookie, event, sync);
}


static status_t
file_deselect(struct file_descriptor* descriptor, uint8 event,
	struct selectsync* sync)
{
	struct vnode* vnode = descriptor->u.vnode;

	if (!HAS_FS_CALL(vnode, deselect))
		return B_OK;

	return FS_CALL(vnode, deselect, descriptor->cookie, event, sync);
}


static status_t
dir_create_entry_ref(dev_t mountID, ino_t parentID, const char* name, int perms,
	bool kernel)
{
	struct vnode* vnode;
	status_t status;

	if (name == NULL || *name == '\0')
		return B_BAD_VALUE;

	FUNCTION(("dir_create_entry_ref(dev = %ld, ino = %Ld, name = '%s', "
		"perms = %d)\n", mountID, parentID, name, perms));

	status = get_vnode(mountID, parentID, &vnode, true, false);
	if (status != B_OK)
		return status;

	if (HAS_FS_CALL(vnode, create_dir))
		status = FS_CALL(vnode, create_dir, name, perms);
	else
		status = B_READ_ONLY_DEVICE;

	put_vnode(vnode);
	return status;
}


static status_t
dir_create(int fd, char* path, int perms, bool kernel)
{
	char filename[B_FILE_NAME_LENGTH];
	struct vnode* vnode;
	status_t status;

	FUNCTION(("dir_create: path '%s', perms %d, kernel %d\n", path, perms,
		kernel));

	status = fd_and_path_to_dir_vnode(fd, path, &vnode, filename, kernel);
	if (status < 0)
		return status;

	if (HAS_FS_CALL(vnode, create_dir)) {
		status = FS_CALL(vnode, create_dir, filename, perms);
	} else
		status = B_READ_ONLY_DEVICE;

	put_vnode(vnode);
	return status;
}


static int
dir_open_entry_ref(dev_t mountID, ino_t parentID, const char* name, bool kernel)
{
	FUNCTION(("dir_open_entry_ref()\n"));

	if (name && name[0] == '\0')
		return B_BAD_VALUE;

	// get the vnode matching the entry_ref/node_ref
	struct vnode* vnode;
	status_t status;
	if (name) {
		status = entry_ref_to_vnode(mountID, parentID, name, true, kernel,
			&vnode);
	} else
		status = get_vnode(mountID, parentID, &vnode, true, false);
	if (status != B_OK)
		return status;

	int newFD = open_dir_vnode(vnode, kernel);
	if (newFD >= 0) {
		// The vnode reference has been transferred to the FD
		cache_node_opened(vnode, FDTYPE_DIR, vnode->cache, mountID, parentID,
			vnode->id, name);
	} else
		put_vnode(vnode);

	return newFD;
}


static int
dir_open(int fd, char* path, bool kernel)
{
	FUNCTION(("dir_open: fd: %d, entry path = '%s', kernel %d\n", fd, path,
		kernel));

	// get the vnode matching the vnode + path combination
	struct vnode* vnode = NULL;
	ino_t parentID;
	status_t status = fd_and_path_to_vnode(fd, path, true, &vnode, &parentID,
		kernel);
	if (status != B_OK)
		return status;

	// open the dir
	int newFD = open_dir_vnode(vnode, kernel);
	if (newFD >= 0) {
		// The vnode reference has been transferred to the FD
		cache_node_opened(vnode, FDTYPE_DIR, vnode->cache, vnode->device,
			parentID, vnode->id, NULL);
	} else
		put_vnode(vnode);

	return newFD;
}


static status_t
dir_close(struct file_descriptor* descriptor)
{
	struct vnode* vnode = descriptor->u.vnode;

	FUNCTION(("dir_close(descriptor = %p)\n", descriptor));

	cache_node_closed(vnode, FDTYPE_DIR, vnode->cache, vnode->device,
		vnode->id);
	if (HAS_FS_CALL(vnode, close_dir))
		return FS_CALL(vnode, close_dir, descriptor->cookie);

	return B_OK;
}


static void
dir_free_fd(struct file_descriptor* descriptor)
{
	struct vnode* vnode = descriptor->u.vnode;

	if (vnode != NULL) {
		FS_CALL(vnode, free_dir_cookie, descriptor->cookie);
		put_vnode(vnode);
	}
}


static status_t
dir_read(struct io_context* ioContext, struct file_descriptor* descriptor,
	struct dirent* buffer, size_t bufferSize, uint32* _count)
{
	return dir_read(ioContext, descriptor->u.vnode, descriptor->cookie, buffer,
		bufferSize, _count);
}


static status_t
fix_dirent(struct vnode* parent, struct dirent* entry,
	struct io_context* ioContext)
{
	// set d_pdev and d_pino
	entry->d_pdev = parent->device;
	entry->d_pino = parent->id;

	// If this is the ".." entry and the directory covering another vnode,
	// we need to replace d_dev and d_ino with the actual values.
	if (strcmp(entry->d_name, "..") == 0 && parent->IsCovering()) {
		// Make sure the IO context root is not bypassed.
		if (parent == ioContext->root) {
			entry->d_dev = parent->device;
			entry->d_ino = parent->id;
		} else {
			inc_vnode_ref_count(parent);
				// vnode_path_to_vnode() puts the node

			// ".." is guaranteed not to be clobbered by this call
			struct vnode* vnode;
			status_t status = vnode_path_to_vnode(parent, (char*)"..", false, 0,
				ioContext, &vnode, NULL);

			if (status == B_OK) {
				entry->d_dev = vnode->device;
				entry->d_ino = vnode->id;
				put_vnode(vnode);
			}
		}
	} else {
		// resolve covered vnodes
		ReadLocker _(&sVnodeLock);

		struct vnode* vnode = lookup_vnode(entry->d_dev, entry->d_ino);
		if (vnode != NULL && vnode->covered_by != NULL) {
			do {
				vnode = vnode->covered_by;
			} while (vnode->covered_by != NULL);

			entry->d_dev = vnode->device;
			entry->d_ino = vnode->id;
		}
	}

	return B_OK;
}


static status_t
dir_read(struct io_context* ioContext, struct vnode* vnode, void* cookie,
	struct dirent* buffer, size_t bufferSize, uint32* _count)
{
	if (!HAS_FS_CALL(vnode, read_dir))
		return B_UNSUPPORTED;

	status_t error = FS_CALL(vnode, read_dir, cookie, buffer, bufferSize,
		_count);
	if (error != B_OK)
		return error;

	// we need to adjust the read dirents
	uint32 count = *_count;
	for (uint32 i = 0; i < count; i++) {
		error = fix_dirent(vnode, buffer, ioContext);
		if (error != B_OK)
			return error;

		buffer = (struct dirent*)((uint8*)buffer + buffer->d_reclen);
	}

	return error;
}


static status_t
dir_rewind(struct file_descriptor* descriptor)
{
	struct vnode* vnode = descriptor->u.vnode;

	if (HAS_FS_CALL(vnode, rewind_dir)) {
		return FS_CALL(vnode, rewind_dir, descriptor->cookie);
	}

	return B_UNSUPPORTED;
}


static status_t
dir_remove(int fd, char* path, bool kernel)
{
	char name[B_FILE_NAME_LENGTH];
	struct vnode* directory;
	status_t status;

	if (path != NULL) {
		// we need to make sure our path name doesn't stop with "/", ".",
		// or ".."
		char* lastSlash;
		while ((lastSlash = strrchr(path, '/')) != NULL) {
			char* leaf = lastSlash + 1;
			if (!strcmp(leaf, ".."))
				return B_NOT_ALLOWED;

			// omit multiple slashes
			while (lastSlash > path && lastSlash[-1] == '/')
				lastSlash--;

			if (leaf[0]
				&& strcmp(leaf, ".")) {
				break;
			}
			// "name/" -> "name", or "name/." -> "name"
			lastSlash[0] = '\0';
		}

		if (!strcmp(path, ".") || !strcmp(path, ".."))
			return B_NOT_ALLOWED;
	}

	status = fd_and_path_to_dir_vnode(fd, path, &directory, name, kernel);
	if (status != B_OK)
		return status;

	if (HAS_FS_CALL(directory, remove_dir))
		status = FS_CALL(directory, remove_dir, name);
	else
		status = B_READ_ONLY_DEVICE;

	put_vnode(directory);
	return status;
}


static status_t
common_ioctl(struct file_descriptor* descriptor, uint32 op, void* buffer,
	size_t length)
{
	struct vnode* vnode = descriptor->u.vnode;

	if (HAS_FS_CALL(vnode, ioctl))
		return FS_CALL(vnode, ioctl, descriptor->cookie, op, buffer, length);

	return B_DEV_INVALID_IOCTL;
}


static status_t
common_fcntl(int fd, int op, uint32 argument, bool kernel)
{
	struct flock flock;

	FUNCTION(("common_fcntl(fd = %d, op = %d, argument = %lx, %s)\n",
		fd, op, argument, kernel ? "kernel" : "user"));

	struct file_descriptor* descriptor = get_fd(get_current_io_context(kernel),
		fd);
	if (descriptor == NULL)
		return B_FILE_ERROR;

	struct vnode* vnode = fd_vnode(descriptor);

	status_t status = B_OK;

	if (op == F_SETLK || op == F_SETLKW || op == F_GETLK) {
		if (descriptor->type != FDTYPE_FILE)
			status = B_BAD_VALUE;
		else if (user_memcpy(&flock, (struct flock*)argument,
				sizeof(struct flock)) != B_OK)
			status = B_BAD_ADDRESS;

		if (status != B_OK) {
			put_fd(descriptor);
			return status;
		}
	}

	switch (op) {
		case F_SETFD:
		{
			struct io_context* context = get_current_io_context(kernel);
			// Set file descriptor flags

			// O_CLOEXEC is the only flag available at this time
			mutex_lock(&context->io_mutex);
			fd_set_close_on_exec(context, fd, (argument & FD_CLOEXEC) != 0);
			mutex_unlock(&context->io_mutex);

			status = B_OK;
			break;
		}

		case F_GETFD:
		{
			struct io_context* context = get_current_io_context(kernel);

			// Get file descriptor flags
			mutex_lock(&context->io_mutex);
			status = fd_close_on_exec(context, fd) ? FD_CLOEXEC : 0;
			mutex_unlock(&context->io_mutex);
			break;
		}

		case F_SETFL:
			// Set file descriptor open mode

			// we only accept changes to O_APPEND and O_NONBLOCK
			argument &= O_APPEND | O_NONBLOCK;
			if (descriptor->ops->fd_set_flags != NULL) {
				status = descriptor->ops->fd_set_flags(descriptor, argument);
			} else if (vnode != NULL && HAS_FS_CALL(vnode, set_flags)) {
				status = FS_CALL(vnode, set_flags, descriptor->cookie,
					(int)argument);
			} else
				status = B_UNSUPPORTED;

			if (status == B_OK) {
				// update this descriptor's open_mode field
				descriptor->open_mode = (descriptor->open_mode
					& ~(O_APPEND | O_NONBLOCK)) | argument;
			}

			break;

		case F_GETFL:
			// Get file descriptor open mode
			status = descriptor->open_mode;
			break;

		case F_DUPFD:
		{
			struct io_context* context = get_current_io_context(kernel);

			status = new_fd_etc(context, descriptor, (int)argument);
			if (status >= 0) {
				mutex_lock(&context->io_mutex);
				fd_set_close_on_exec(context, fd, false);
				mutex_unlock(&context->io_mutex);

				atomic_add(&descriptor->ref_count, 1);
			}
			break;
		}

		case F_GETLK:
			if (vnode != NULL) {
				status = get_advisory_lock(vnode, &flock);
				if (status == B_OK) {
					// copy back flock structure
					status = user_memcpy((struct flock*)argument, &flock,
						sizeof(struct flock));
				}
			} else
				status = B_BAD_VALUE;
			break;

		case F_SETLK:
		case F_SETLKW:
			status = normalize_flock(descriptor, &flock);
			if (status != B_OK)
				break;

			if (vnode == NULL) {
				status = B_BAD_VALUE;
			} else if (flock.l_type == F_UNLCK) {
				status = release_advisory_lock(vnode, &flock);
			} else {
				// the open mode must match the lock type
				if (((descriptor->open_mode & O_RWMASK) == O_RDONLY
						&& flock.l_type == F_WRLCK)
					|| ((descriptor->open_mode & O_RWMASK) == O_WRONLY
						&& flock.l_type == F_RDLCK))
					status = B_FILE_ERROR;
				else {
					status = acquire_advisory_lock(vnode, -1,
						&flock, op == F_SETLKW);
				}
			}
			break;

		// ToDo: add support for more ops?

		default:
			status = B_BAD_VALUE;
	}

	put_fd(descriptor);
	return status;
}


static status_t
common_sync(int fd, bool kernel)
{
	struct file_descriptor* descriptor;
	struct vnode* vnode;
	status_t status;

	FUNCTION(("common_fsync: entry. fd %d kernel %d\n", fd, kernel));

	descriptor = get_fd_and_vnode(fd, &vnode, kernel);
	if (descriptor == NULL)
		return B_FILE_ERROR;

	if (HAS_FS_CALL(vnode, fsync))
		status = FS_CALL_NO_PARAMS(vnode, fsync);
	else
		status = B_UNSUPPORTED;

	put_fd(descriptor);
	return status;
}


static status_t
common_lock_node(int fd, bool kernel)
{
	struct file_descriptor* descriptor;
	struct vnode* vnode;

	descriptor = get_fd_and_vnode(fd, &vnode, kernel);
	if (descriptor == NULL)
		return B_FILE_ERROR;

	status_t status = B_OK;

	// We need to set the locking atomically - someone
	// else might set one at the same time
	if (atomic_pointer_test_and_set(&vnode->mandatory_locked_by, descriptor,
			(file_descriptor*)NULL) != NULL)
		status = B_BUSY;

	put_fd(descriptor);
	return status;
}


static status_t
common_unlock_node(int fd, bool kernel)
{
	struct file_descriptor* descriptor;
	struct vnode* vnode;

	descriptor = get_fd_and_vnode(fd, &vnode, kernel);
	if (descriptor == NULL)
		return B_FILE_ERROR;

	status_t status = B_OK;

	// We need to set the locking atomically - someone
	// else might set one at the same time
	if (atomic_pointer_test_and_set(&vnode->mandatory_locked_by,
			(file_descriptor*)NULL, descriptor) != descriptor)
		status = B_BAD_VALUE;

	put_fd(descriptor);
	return status;
}


static status_t
common_read_link(int fd, char* path, char* buffer, size_t* _bufferSize,
	bool kernel)
{
	struct vnode* vnode;
	status_t status;

	status = fd_and_path_to_vnode(fd, path, false, &vnode, NULL, kernel);
	if (status != B_OK)
		return status;

	if (HAS_FS_CALL(vnode, read_symlink)) {
		status = FS_CALL(vnode, read_symlink, buffer, _bufferSize);
	} else
		status = B_BAD_VALUE;

	put_vnode(vnode);
	return status;
}


static status_t
common_create_symlink(int fd, char* path, const char* toPath, int mode,
	bool kernel)
{
	// path validity checks have to be in the calling function!
	char name[B_FILE_NAME_LENGTH];
	struct vnode* vnode;
	status_t status;

	FUNCTION(("common_create_symlink(fd = %d, path = %s, toPath = %s, "
		"mode = %d, kernel = %d)\n", fd, path, toPath, mode, kernel));

	status = fd_and_path_to_dir_vnode(fd, path, &vnode, name, kernel);
	if (status != B_OK)
		return status;

	if (HAS_FS_CALL(vnode, create_symlink))
		status = FS_CALL(vnode, create_symlink, name, toPath, mode);
	else {
		status = HAS_FS_CALL(vnode, write)
			? B_UNSUPPORTED : B_READ_ONLY_DEVICE;
	}

	put_vnode(vnode);

	return status;
}


static status_t
common_create_link(int pathFD, char* path, int toFD, char* toPath,
	bool traverseLeafLink, bool kernel)
{
	// path validity checks have to be in the calling function!

	FUNCTION(("common_create_link(path = %s, toPath = %s, kernel = %d)\n", path,
		toPath, kernel));

	char name[B_FILE_NAME_LENGTH];
	struct vnode* directory;
	status_t status = fd_and_path_to_dir_vnode(pathFD, path, &directory, name,
		kernel);
	if (status != B_OK)
		return status;

	struct vnode* vnode;
	status = fd_and_path_to_vnode(toFD, toPath, traverseLeafLink, &vnode, NULL,
		kernel);
	if (status != B_OK)
		goto err;

	if (directory->mount != vnode->mount) {
		status = B_CROSS_DEVICE_LINK;
		goto err1;
	}

	if (HAS_FS_CALL(directory, link))
		status = FS_CALL(directory, link, name, vnode);
	else
		status = B_READ_ONLY_DEVICE;

err1:
	put_vnode(vnode);
err:
	put_vnode(directory);

	return status;
}


static status_t
common_unlink(int fd, char* path, bool kernel)
{
	char filename[B_FILE_NAME_LENGTH];
	struct vnode* vnode;
	status_t status;

	FUNCTION(("common_unlink: fd: %d, path '%s', kernel %d\n", fd, path,
		kernel));

	status = fd_and_path_to_dir_vnode(fd, path, &vnode, filename, kernel);
	if (status < 0)
		return status;

	if (HAS_FS_CALL(vnode, unlink))
		status = FS_CALL(vnode, unlink, filename);
	else
		status = B_READ_ONLY_DEVICE;

	put_vnode(vnode);

	return status;
}


static status_t
common_access(int fd, char* path, int mode, bool effectiveUserGroup, bool kernel)
{
	struct vnode* vnode;
	status_t status;

	// TODO: honor effectiveUserGroup argument

	status = fd_and_path_to_vnode(fd, path, true, &vnode, NULL, kernel);
	if (status != B_OK)
		return status;

	if (HAS_FS_CALL(vnode, access))
		status = FS_CALL(vnode, access, mode);
	else
		status = B_OK;

	put_vnode(vnode);

	return status;
}


static status_t
common_rename(int fd, char* path, int newFD, char* newPath, bool kernel)
{
	struct vnode* fromVnode;
	struct vnode* toVnode;
	char fromName[B_FILE_NAME_LENGTH];
	char toName[B_FILE_NAME_LENGTH];
	status_t status;

	FUNCTION(("common_rename(fd = %d, path = %s, newFD = %d, newPath = %s, "
		"kernel = %d)\n", fd, path, newFD, newPath, kernel));

	status = fd_and_path_to_dir_vnode(fd, path, &fromVnode, fromName, kernel);
	if (status != B_OK)
		return status;

	status = fd_and_path_to_dir_vnode(newFD, newPath, &toVnode, toName, kernel);
	if (status != B_OK)
		goto err1;

	if (fromVnode->device != toVnode->device) {
		status = B_CROSS_DEVICE_LINK;
		goto err2;
	}

	if (fromName[0] == '\0' || toName[0] == '\0'
		|| !strcmp(fromName, ".") || !strcmp(fromName, "..")
		|| !strcmp(toName, ".") || !strcmp(toName, "..")
		|| (fromVnode == toVnode && !strcmp(fromName, toName))) {
		status = B_BAD_VALUE;
		goto err2;
	}

	if (HAS_FS_CALL(fromVnode, rename))
		status = FS_CALL(fromVnode, rename, fromName, toVnode, toName);
	else
		status = B_READ_ONLY_DEVICE;

err2:
	put_vnode(toVnode);
err1:
	put_vnode(fromVnode);

	return status;
}


static status_t
common_read_stat(struct file_descriptor* descriptor, struct stat* stat)
{
	struct vnode* vnode = descriptor->u.vnode;

	FUNCTION(("common_read_stat: stat %p\n", stat));

	// TODO: remove this once all file systems properly set them!
	stat->st_crtim.tv_nsec = 0;
	stat->st_ctim.tv_nsec = 0;
	stat->st_mtim.tv_nsec = 0;
	stat->st_atim.tv_nsec = 0;

	status_t status = FS_CALL(vnode, read_stat, stat);

	// fill in the st_dev and st_ino fields
	if (status == B_OK) {
		stat->st_dev = vnode->device;
		stat->st_ino = vnode->id;
		stat->st_rdev = -1;
	}

	return status;
}


static status_t
common_write_stat(struct file_descriptor* descriptor, const struct stat* stat,
	int statMask)
{
	struct vnode* vnode = descriptor->u.vnode;

	FUNCTION(("common_write_stat(vnode = %p, stat = %p, statMask = %d)\n",
		vnode, stat, statMask));

	if (!HAS_FS_CALL(vnode, write_stat))
		return B_READ_ONLY_DEVICE;

	return FS_CALL(vnode, write_stat, stat, statMask);
}


static status_t
common_path_read_stat(int fd, char* path, bool traverseLeafLink,
	struct stat* stat, bool kernel)
{
	FUNCTION(("common_path_read_stat: fd: %d, path '%s', stat %p,\n", fd, path,
		stat));

	struct vnode* vnode;
	status_t status = fd_and_path_to_vnode(fd, path, traverseLeafLink, &vnode,
		NULL, kernel);
	if (status != B_OK)
		return status;

	status = FS_CALL(vnode, read_stat, stat);

	// fill in the st_dev and st_ino fields
	if (status == B_OK) {
		stat->st_dev = vnode->device;
		stat->st_ino = vnode->id;
		stat->st_rdev = -1;
	}

	put_vnode(vnode);
	return status;
}


static status_t
common_path_write_stat(int fd, char* path, bool traverseLeafLink,
	const struct stat* stat, int statMask, bool kernel)
{
	FUNCTION(("common_write_stat: fd: %d, path '%s', stat %p, stat_mask %d, "
		"kernel %d\n", fd, path, stat, statMask, kernel));

	struct vnode* vnode;
	status_t status = fd_and_path_to_vnode(fd, path, traverseLeafLink, &vnode,
		NULL, kernel);
	if (status != B_OK)
		return status;

	if (HAS_FS_CALL(vnode, write_stat))
		status = FS_CALL(vnode, write_stat, stat, statMask);
	else
		status = B_READ_ONLY_DEVICE;

	put_vnode(vnode);

	return status;
}


static int
attr_dir_open(int fd, char* path, bool traverseLeafLink, bool kernel)
{
	FUNCTION(("attr_dir_open(fd = %d, path = '%s', kernel = %d)\n", fd, path,
		kernel));

	struct vnode* vnode;
	status_t status = fd_and_path_to_vnode(fd, path, traverseLeafLink, &vnode,
		NULL, kernel);
	if (status != B_OK)
		return status;

	status = open_attr_dir_vnode(vnode, kernel);
	if (status < 0)
		put_vnode(vnode);

	return status;
}


static status_t
attr_dir_close(struct file_descriptor* descriptor)
{
	struct vnode* vnode = descriptor->u.vnode;

	FUNCTION(("attr_dir_close(descriptor = %p)\n", descriptor));

	if (HAS_FS_CALL(vnode, close_attr_dir))
		return FS_CALL(vnode, close_attr_dir, descriptor->cookie);

	return B_OK;
}


static void
attr_dir_free_fd(struct file_descriptor* descriptor)
{
	struct vnode* vnode = descriptor->u.vnode;

	if (vnode != NULL) {
		FS_CALL(vnode, free_attr_dir_cookie, descriptor->cookie);
		put_vnode(vnode);
	}
}


static status_t
attr_dir_read(struct io_context* ioContext, struct file_descriptor* descriptor,
	struct dirent* buffer, size_t bufferSize, uint32* _count)
{
	struct vnode* vnode = descriptor->u.vnode;

	FUNCTION(("attr_dir_read(descriptor = %p)\n", descriptor));

	if (HAS_FS_CALL(vnode, read_attr_dir))
		return FS_CALL(vnode, read_attr_dir, descriptor->cookie, buffer,
			bufferSize, _count);

	return B_UNSUPPORTED;
}


static status_t
attr_dir_rewind(struct file_descriptor* descriptor)
{
	struct vnode* vnode = descriptor->u.vnode;

	FUNCTION(("attr_dir_rewind(descriptor = %p)\n", descriptor));

	if (HAS_FS_CALL(vnode, rewind_attr_dir))
		return FS_CALL(vnode, rewind_attr_dir, descriptor->cookie);

	return B_UNSUPPORTED;
}


static int
attr_create(int fd, char* path, const char* name, uint32 type,
	int openMode, bool kernel)
{
	if (name == NULL || *name == '\0')
		return B_BAD_VALUE;

	bool traverse = (openMode & (O_NOTRAVERSE | O_NOFOLLOW)) == 0;
	struct vnode* vnode;
	status_t status = fd_and_path_to_vnode(fd, path, traverse, &vnode, NULL,
		kernel);
	if (status != B_OK)
		return status;

	if ((openMode & O_NOFOLLOW) != 0 && S_ISLNK(vnode->Type())) {
		status = B_LINK_LIMIT;
		goto err;
	}

	if (!HAS_FS_CALL(vnode, create_attr)) {
		status = B_READ_ONLY_DEVICE;
		goto err;
	}

	void* cookie;
	status = FS_CALL(vnode, create_attr, name, type, openMode, &cookie);
	if (status != B_OK)
		goto err;

	fd = get_new_fd(FDTYPE_ATTR, NULL, vnode, cookie, openMode, kernel);
	if (fd >= 0)
		return fd;

	status = fd;

	FS_CALL(vnode, close_attr, cookie);
	FS_CALL(vnode, free_attr_cookie, cookie);

	FS_CALL(vnode, remove_attr, name);

err:
	put_vnode(vnode);

	return status;
}


static int
attr_open(int fd, char* path, const char* name, int openMode, bool kernel)
{
	if (name == NULL || *name == '\0')
		return B_BAD_VALUE;

	bool traverse = (openMode & (O_NOTRAVERSE | O_NOFOLLOW)) == 0;
	struct vnode* vnode;
	status_t status = fd_and_path_to_vnode(fd, path, traverse, &vnode, NULL,
		kernel);
	if (status != B_OK)
		return status;

	if ((openMode & O_NOFOLLOW) != 0 && S_ISLNK(vnode->Type())) {
		status = B_LINK_LIMIT;
		goto err;
	}

	if (!HAS_FS_CALL(vnode, open_attr)) {
		status = B_UNSUPPORTED;
		goto err;
	}

	void* cookie;
	status = FS_CALL(vnode, open_attr, name, openMode, &cookie);
	if (status != B_OK)
		goto err;

	// now we only need a file descriptor for this attribute and we're done
	fd = get_new_fd(FDTYPE_ATTR, NULL, vnode, cookie, openMode, kernel);
	if (fd >= 0)
		return fd;

	status = fd;

	FS_CALL(vnode, close_attr, cookie);
	FS_CALL(vnode, free_attr_cookie, cookie);

err:
	put_vnode(vnode);

	return status;
}


static status_t
attr_close(struct file_descriptor* descriptor)
{
	struct vnode* vnode = descriptor->u.vnode;

	FUNCTION(("attr_close(descriptor = %p)\n", descriptor));

	if (HAS_FS_CALL(vnode, close_attr))
		return FS_CALL(vnode, close_attr, descriptor->cookie);

	return B_OK;
}


static void
attr_free_fd(struct file_descriptor* descriptor)
{
	struct vnode* vnode = descriptor->u.vnode;

	if (vnode != NULL) {
		FS_CALL(vnode, free_attr_cookie, descriptor->cookie);
		put_vnode(vnode);
	}
}


static status_t
attr_read(struct file_descriptor* descriptor, off_t pos, void* buffer,
	size_t* length)
{
	struct vnode* vnode = descriptor->u.vnode;

	FUNCTION(("attr_read: buf %p, pos %Ld, len %p = %ld\n", buffer, pos, length,
		*length));

	if (!HAS_FS_CALL(vnode, read_attr))
		return B_UNSUPPORTED;

	return FS_CALL(vnode, read_attr, descriptor->cookie, pos, buffer, length);
}


static status_t
attr_write(struct file_descriptor* descriptor, off_t pos, const void* buffer,
	size_t* length)
{
	struct vnode* vnode = descriptor->u.vnode;

	FUNCTION(("attr_write: buf %p, pos %Ld, len %p\n", buffer, pos, length));
	if (!HAS_FS_CALL(vnode, write_attr))
		return B_UNSUPPORTED;

	return FS_CALL(vnode, write_attr, descriptor->cookie, pos, buffer, length);
}


static off_t
attr_seek(struct file_descriptor* descriptor, off_t pos, int seekType)
{
	off_t offset;

	switch (seekType) {
		case SEEK_SET:
			offset = 0;
			break;
		case SEEK_CUR:
			offset = descriptor->pos;
			break;
		case SEEK_END:
		{
			struct vnode* vnode = descriptor->u.vnode;
			if (!HAS_FS_CALL(vnode, read_stat))
				return B_UNSUPPORTED;

			struct stat stat;
			status_t status = FS_CALL(vnode, read_attr_stat, descriptor->cookie,
				&stat);
			if (status != B_OK)
				return status;

			offset = stat.st_size;
			break;
		}
		default:
			return B_BAD_VALUE;
	}

	// assumes off_t is 64 bits wide
	if (offset > 0 && LONGLONG_MAX - offset < pos)
		return B_BUFFER_OVERFLOW;

	pos += offset;
	if (pos < 0)
		return B_BAD_VALUE;

	return descriptor->pos = pos;
}


static status_t
attr_read_stat(struct file_descriptor* descriptor, struct stat* stat)
{
	struct vnode* vnode = descriptor->u.vnode;

	FUNCTION(("attr_read_stat: stat 0x%p\n", stat));

	if (!HAS_FS_CALL(vnode, read_attr_stat))
		return B_UNSUPPORTED;

	return FS_CALL(vnode, read_attr_stat, descriptor->cookie, stat);
}


static status_t
attr_write_stat(struct file_descriptor* descriptor, const struct stat* stat,
	int statMask)
{
	struct vnode* vnode = descriptor->u.vnode;

	FUNCTION(("attr_write_stat: stat = %p, statMask %d\n", stat, statMask));

	if (!HAS_FS_CALL(vnode, write_attr_stat))
		return B_READ_ONLY_DEVICE;

	return FS_CALL(vnode, write_attr_stat, descriptor->cookie, stat, statMask);
}


static status_t
attr_remove(int fd, const char* name, bool kernel)
{
	struct file_descriptor* descriptor;
	struct vnode* vnode;
	status_t status;

	if (name == NULL || *name == '\0')
		return B_BAD_VALUE;

	FUNCTION(("attr_remove: fd = %d, name = \"%s\", kernel %d\n", fd, name,
		kernel));

	descriptor = get_fd_and_vnode(fd, &vnode, kernel);
	if (descriptor == NULL)
		return B_FILE_ERROR;

	if (HAS_FS_CALL(vnode, remove_attr))
		status = FS_CALL(vnode, remove_attr, name);
	else
		status = B_READ_ONLY_DEVICE;

	put_fd(descriptor);

	return status;
}


static status_t
attr_rename(int fromFD, const char* fromName, int toFD, const char* toName,
	bool kernel)
{
	struct file_descriptor* fromDescriptor;
	struct file_descriptor* toDescriptor;
	struct vnode* fromVnode;
	struct vnode* toVnode;
	status_t status;

	if (fromName == NULL || *fromName == '\0' || toName == NULL
		|| *toName == '\0')
		return B_BAD_VALUE;

	FUNCTION(("attr_rename: from fd = %d, from name = \"%s\", to fd = %d, to "
		"name = \"%s\", kernel %d\n", fromFD, fromName, toFD, toName, kernel));

	fromDescriptor = get_fd_and_vnode(fromFD, &fromVnode, kernel);
	if (fromDescriptor == NULL)
		return B_FILE_ERROR;

	toDescriptor = get_fd_and_vnode(toFD, &toVnode, kernel);
	if (toDescriptor == NULL) {
		status = B_FILE_ERROR;
		goto err;
	}

	// are the files on the same volume?
	if (fromVnode->device != toVnode->device) {
		status = B_CROSS_DEVICE_LINK;
		goto err1;
	}

	if (HAS_FS_CALL(fromVnode, rename_attr)) {
		status = FS_CALL(fromVnode, rename_attr, fromName, toVnode, toName);
	} else
		status = B_READ_ONLY_DEVICE;

err1:
	put_fd(toDescriptor);
err:
	put_fd(fromDescriptor);

	return status;
}


static int
index_dir_open(dev_t mountID, bool kernel)
{
	struct fs_mount* mount;
	void* cookie;

	FUNCTION(("index_dir_open(mountID = %ld, kernel = %d)\n", mountID, kernel));

	status_t status = get_mount(mountID, &mount);
	if (status != B_OK)
		return status;

	if (!HAS_FS_MOUNT_CALL(mount, open_index_dir)) {
		status = B_UNSUPPORTED;
		goto error;
	}

	status = FS_MOUNT_CALL(mount, open_index_dir, &cookie);
	if (status != B_OK)
		goto error;

	// get fd for the index directory
	int fd;
	fd = get_new_fd(FDTYPE_INDEX_DIR, mount, NULL, cookie, O_CLOEXEC, kernel);
	if (fd >= 0)
		return fd;

	// something went wrong
	FS_MOUNT_CALL(mount, close_index_dir, cookie);
	FS_MOUNT_CALL(mount, free_index_dir_cookie, cookie);

	status = fd;

error:
	put_mount(mount);
	return status;
}


static status_t
index_dir_close(struct file_descriptor* descriptor)
{
	struct fs_mount* mount = descriptor->u.mount;

	FUNCTION(("index_dir_close(descriptor = %p)\n", descriptor));

	if (HAS_FS_MOUNT_CALL(mount, close_index_dir))
		return FS_MOUNT_CALL(mount, close_index_dir, descriptor->cookie);

	return B_OK;
}


static void
index_dir_free_fd(struct file_descriptor* descriptor)
{
	struct fs_mount* mount = descriptor->u.mount;

	if (mount != NULL) {
		FS_MOUNT_CALL(mount, free_index_dir_cookie, descriptor->cookie);
		put_mount(mount);
	}
}


static status_t
index_dir_read(struct io_context* ioContext, struct file_descriptor* descriptor,
	struct dirent* buffer, size_t bufferSize, uint32* _count)
{
	struct fs_mount* mount = descriptor->u.mount;

	if (HAS_FS_MOUNT_CALL(mount, read_index_dir)) {
		return FS_MOUNT_CALL(mount, read_index_dir, descriptor->cookie, buffer,
			bufferSize, _count);
	}

	return B_UNSUPPORTED;
}


static status_t
index_dir_rewind(struct file_descriptor* descriptor)
{
	struct fs_mount* mount = descriptor->u.mount;

	if (HAS_FS_MOUNT_CALL(mount, rewind_index_dir))
		return FS_MOUNT_CALL(mount, rewind_index_dir, descriptor->cookie);

	return B_UNSUPPORTED;
}


static status_t
index_create(dev_t mountID, const char* name, uint32 type, uint32 flags,
	bool kernel)
{
	FUNCTION(("index_create(mountID = %ld, name = %s, kernel = %d)\n", mountID,
		name, kernel));

	struct fs_mount* mount;
	status_t status = get_mount(mountID, &mount);
	if (status != B_OK)
		return status;

	if (!HAS_FS_MOUNT_CALL(mount, create_index)) {
		status = B_READ_ONLY_DEVICE;
		goto out;
	}

	status = FS_MOUNT_CALL(mount, create_index, name, type, flags);

out:
	put_mount(mount);
	return status;
}


#if 0
static status_t
index_read_stat(struct file_descriptor* descriptor, struct stat* stat)
{
	struct vnode* vnode = descriptor->u.vnode;

	// ToDo: currently unused!
	FUNCTION(("index_read_stat: stat 0x%p\n", stat));
	if (!HAS_FS_CALL(vnode, read_index_stat))
		return B_UNSUPPORTED;

	return B_UNSUPPORTED;
	//return FS_CALL(vnode, read_index_stat, descriptor->cookie, stat);
}


static void
index_free_fd(struct file_descriptor* descriptor)
{
	struct vnode* vnode = descriptor->u.vnode;

	if (vnode != NULL) {
		FS_CALL(vnode, free_index_cookie, descriptor->cookie);
		put_vnode(vnode);
	}
}
#endif


static status_t
index_name_read_stat(dev_t mountID, const char* name, struct stat* stat,
	bool kernel)
{
	FUNCTION(("index_remove(mountID = %ld, name = %s, kernel = %d)\n", mountID,
		name, kernel));

	struct fs_mount* mount;
	status_t status = get_mount(mountID, &mount);
	if (status != B_OK)
		return status;

	if (!HAS_FS_MOUNT_CALL(mount, read_index_stat)) {
		status = B_UNSUPPORTED;
		goto out;
	}

	status = FS_MOUNT_CALL(mount, read_index_stat, name, stat);

out:
	put_mount(mount);
	return status;
}


static status_t
index_remove(dev_t mountID, const char* name, bool kernel)
{
	FUNCTION(("index_remove(mountID = %ld, name = %s, kernel = %d)\n", mountID,
		name, kernel));

	struct fs_mount* mount;
	status_t status = get_mount(mountID, &mount);
	if (status != B_OK)
		return status;

	if (!HAS_FS_MOUNT_CALL(mount, remove_index)) {
		status = B_READ_ONLY_DEVICE;
		goto out;
	}

	status = FS_MOUNT_CALL(mount, remove_index, name);

out:
	put_mount(mount);
	return status;
}


/*!	TODO: the query FS API is still the pretty much the same as in R5.
		It would be nice if the FS would find some more kernel support
		for them.
		For example, query parsing should be moved into the kernel.
*/
static int
query_open(dev_t device, const char* query, uint32 flags, port_id port,
	int32 token, bool kernel)
{
	struct fs_mount* mount;
	void* cookie;

	FUNCTION(("query_open(device = %ld, query = \"%s\", kernel = %d)\n", device,
		query, kernel));

	status_t status = get_mount(device, &mount);
	if (status != B_OK)
		return status;

	if (!HAS_FS_MOUNT_CALL(mount, open_query)) {
		status = B_UNSUPPORTED;
		goto error;
	}

	status = FS_MOUNT_CALL(mount, open_query, query, flags, port, token,
		&cookie);
	if (status != B_OK)
		goto error;

	// get fd for the index directory
	int fd;
	fd = get_new_fd(FDTYPE_QUERY, mount, NULL, cookie, O_CLOEXEC, kernel);
	if (fd >= 0)
		return fd;

	status = fd;

	// something went wrong
	FS_MOUNT_CALL(mount, close_query, cookie);
	FS_MOUNT_CALL(mount, free_query_cookie, cookie);

error:
	put_mount(mount);
	return status;
}


static status_t
query_close(struct file_descriptor* descriptor)
{
	struct fs_mount* mount = descriptor->u.mount;

	FUNCTION(("query_close(descriptor = %p)\n", descriptor));

	if (HAS_FS_MOUNT_CALL(mount, close_query))
		return FS_MOUNT_CALL(mount, close_query, descriptor->cookie);

	return B_OK;
}


static void
query_free_fd(struct file_descriptor* descriptor)
{
	struct fs_mount* mount = descriptor->u.mount;

	if (mount != NULL) {
		FS_MOUNT_CALL(mount, free_query_cookie, descriptor->cookie);
		put_mount(mount);
	}
}


static status_t
query_read(struct io_context* ioContext, struct file_descriptor* descriptor,
	struct dirent* buffer, size_t bufferSize, uint32* _count)
{
	struct fs_mount* mount = descriptor->u.mount;

	if (HAS_FS_MOUNT_CALL(mount, read_query)) {
		return FS_MOUNT_CALL(mount, read_query, descriptor->cookie, buffer,
			bufferSize, _count);
	}

	return B_UNSUPPORTED;
}


static status_t
query_rewind(struct file_descriptor* descriptor)
{
	struct fs_mount* mount = descriptor->u.mount;

	if (HAS_FS_MOUNT_CALL(mount, rewind_query))
		return FS_MOUNT_CALL(mount, rewind_query, descriptor->cookie);

	return B_UNSUPPORTED;
}


//	#pragma mark - General File System functions


static dev_t
fs_mount(char* path, const char* device, const char* fsName, uint32 flags,
	const char* args, bool kernel)
{
	struct ::fs_mount* mount;
	status_t status = B_OK;
	fs_volume* volume = NULL;
	int32 layer = 0;
	Vnode* coveredNode = NULL;

	FUNCTION(("fs_mount: entry. path = '%s', fs_name = '%s'\n", path, fsName));

	// The path is always safe, we just have to make sure that fsName is
	// almost valid - we can't make any assumptions about args, though.
	// A NULL fsName is OK, if a device was given and the FS is not virtual.
	// We'll get it from the DDM later.
	if (fsName == NULL) {
		if (!device || flags & B_MOUNT_VIRTUAL_DEVICE)
			return B_BAD_VALUE;
	} else if (fsName[0] == '\0')
		return B_BAD_VALUE;

	RecursiveLocker mountOpLocker(sMountOpLock);

	// Helper to delete a newly created file device on failure.
	// Not exactly beautiful, but helps to keep the code below cleaner.
	struct FileDeviceDeleter {
		FileDeviceDeleter() : id(-1) {}
		~FileDeviceDeleter()
		{
			KDiskDeviceManager::Default()->DeleteFileDevice(id);
		}

		partition_id id;
	} fileDeviceDeleter;

	// If the file system is not a "virtual" one, the device argument should
	// point to a real file/device (if given at all).
	// get the partition
	KDiskDeviceManager* ddm = KDiskDeviceManager::Default();
	KPartition* partition = NULL;
	KPath normalizedDevice;
	bool newlyCreatedFileDevice = false;

	if (!(flags & B_MOUNT_VIRTUAL_DEVICE) && device != NULL) {
		// normalize the device path
		status = normalizedDevice.SetTo(device, true);
		if (status != B_OK)
			return status;

		// get a corresponding partition from the DDM
		partition = ddm->RegisterPartition(normalizedDevice.Path());
		if (partition == NULL) {
			// Partition not found: This either means, the user supplied
			// an invalid path, or the path refers to an image file. We try
			// to let the DDM create a file device for the path.
			partition_id deviceID = ddm->CreateFileDevice(
				normalizedDevice.Path(), &newlyCreatedFileDevice);
			if (deviceID >= 0) {
				partition = ddm->RegisterPartition(deviceID);
				if (newlyCreatedFileDevice)
					fileDeviceDeleter.id = deviceID;
			}
		}

		if (!partition) {
			TRACE(("fs_mount(): Partition `%s' not found.\n",
				normalizedDevice.Path()));
			return B_ENTRY_NOT_FOUND;
		}

		device = normalizedDevice.Path();
			// correct path to file device
	}
	PartitionRegistrar partitionRegistrar(partition, true);

	// Write lock the partition's device. For the time being, we keep the lock
	// until we're done mounting -- not nice, but ensure, that no-one is
	// interfering.
	// TODO: Just mark the partition busy while mounting!
	KDiskDevice* diskDevice = NULL;
	if (partition) {
		diskDevice = ddm->WriteLockDevice(partition->Device()->ID());
		if (!diskDevice) {
			TRACE(("fs_mount(): Failed to lock disk device!\n"));
			return B_ERROR;
		}
	}

	DeviceWriteLocker writeLocker(diskDevice, true);
		// this takes over the write lock acquired before

	if (partition != NULL) {
		// make sure, that the partition is not busy
		if (partition->IsBusy()) {
			TRACE(("fs_mount(): Partition is busy.\n"));
			return B_BUSY;
		}

		// if no FS name had been supplied, we get it from the partition
		if (fsName == NULL) {
			KDiskSystem* diskSystem = partition->DiskSystem();
			if (!diskSystem) {
				TRACE(("fs_mount(): No FS name was given, and the DDM didn't "
					"recognize it.\n"));
				return B_BAD_VALUE;
			}

			if (!diskSystem->IsFileSystem()) {
				TRACE(("fs_mount(): No FS name was given, and the DDM found a "
					"partitioning system.\n"));
				return B_BAD_VALUE;
			}

			// The disk system name will not change, and the KDiskSystem
			// object will not go away while the disk device is locked (and
			// the partition has a reference to it), so this is safe.
			fsName = diskSystem->Name();
		}
	}

	mount = new(std::nothrow) (struct ::fs_mount);
	if (mount == NULL)
		return B_NO_MEMORY;

	mount->device_name = strdup(device);
		// "device" can be NULL

	status = mount->entry_cache.Init();
	if (status != B_OK)
		goto err1;

	// initialize structure
	mount->id = sNextMountID++;
	mount->partition = NULL;
	mount->root_vnode = NULL;
	mount->covers_vnode = NULL;
	mount->unmounting = false;
	mount->owns_file_device = false;
	mount->volume = NULL;

	// build up the volume(s)
	while (true) {
		char* layerFSName = get_file_system_name_for_layer(fsName, layer);
		if (layerFSName == NULL) {
			if (layer == 0) {
				status = B_NO_MEMORY;
				goto err1;
			}

			break;
		}

		volume = (fs_volume*)malloc(sizeof(fs_volume));
		if (volume == NULL) {
			status = B_NO_MEMORY;
			free(layerFSName);
			goto err1;
		}

		volume->id = mount->id;
		volume->partition = partition != NULL ? partition->ID() : -1;
		volume->layer = layer++;
		volume->private_volume = NULL;
		volume->ops = NULL;
		volume->sub_volume = NULL;
		volume->super_volume = NULL;
		volume->file_system = NULL;
		volume->file_system_name = NULL;

		volume->file_system_name = get_file_system_name(layerFSName);
		if (volume->file_system_name == NULL) {
			status = B_NO_MEMORY;
			free(layerFSName);
			free(volume);
			goto err1;
		}

		volume->file_system = get_file_system(layerFSName);
		if (volume->file_system == NULL) {
			status = B_DEVICE_NOT_FOUND;
			free(layerFSName);
			free(volume->file_system_name);
			free(volume);
			goto err1;
		}

		if (mount->volume == NULL)
			mount->volume = volume;
		else {
			volume->super_volume = mount->volume;
			mount->volume->sub_volume = volume;
			mount->volume = volume;
		}
	}

	// insert mount struct into list before we call FS's mount() function
	// so that vnodes can be created for this mount
	mutex_lock(&sMountMutex);
	hash_insert(sMountsTable, mount);
	mutex_unlock(&sMountMutex);

	ino_t rootID;

	if (!sRoot) {
		// we haven't mounted anything yet
		if (strcmp(path, "/") != 0) {
			status = B_ERROR;
			goto err2;
		}

		status = mount->volume->file_system->mount(mount->volume, device, flags,
			args, &rootID);
		if (status != 0)
			goto err2;
	} else {
		status = path_to_vnode(path, true, &coveredNode, NULL, kernel);
		if (status != B_OK)
			goto err2;

		mount->covers_vnode = coveredNode;

		// make sure covered_vnode is a directory
		if (!S_ISDIR(coveredNode->Type())) {
			status = B_NOT_A_DIRECTORY;
			goto err3;
		}

		if (coveredNode->IsCovered()) {
			// this is already a covered vnode
			status = B_BUSY;
			goto err3;
		}

		// mount it/them
		fs_volume* volume = mount->volume;
		while (volume) {
			status = volume->file_system->mount(volume, device, flags, args,
				&rootID);
			if (status != B_OK) {
				if (volume->sub_volume)
					goto err4;
				goto err3;
			}

			volume = volume->super_volume;
		}

		volume = mount->volume;
		while (volume) {
			if (volume->ops->all_layers_mounted != NULL)
				volume->ops->all_layers_mounted(volume);
			volume = volume->super_volume;
		}
	}

	// the root node is supposed to be owned by the file system - it must
	// exist at this point
	mount->root_vnode = lookup_vnode(mount->id, rootID);
	if (mount->root_vnode == NULL || mount->root_vnode->ref_count != 1) {
		panic("fs_mount: file system does not own its root node!\n");
		status = B_ERROR;
		goto err4;
	}

	// set up the links between the root vnode and the vnode it covers
	rw_lock_write_lock(&sVnodeLock);
	if (coveredNode != NULL) {
		if (coveredNode->IsCovered()) {
			// the vnode is covered now
			status = B_BUSY;
			rw_lock_write_unlock(&sVnodeLock);
			goto err4;
		}

		mount->root_vnode->covers = coveredNode;
		mount->root_vnode->SetCovering(true);

		coveredNode->covered_by = mount->root_vnode;
		coveredNode->SetCovered(true);
	}
	rw_lock_write_unlock(&sVnodeLock);

	if (!sRoot) {
		sRoot = mount->root_vnode;
		mutex_lock(&sIOContextRootLock);
		get_current_io_context(true)->root = sRoot;
		mutex_unlock(&sIOContextRootLock);
		inc_vnode_ref_count(sRoot);
	}

	// supply the partition (if any) with the mount cookie and mark it mounted
	if (partition) {
		partition->SetMountCookie(mount->volume->private_volume);
		partition->SetVolumeID(mount->id);

		// keep a partition reference as long as the partition is mounted
		partitionRegistrar.Detach();
		mount->partition = partition;
		mount->owns_file_device = newlyCreatedFileDevice;
		fileDeviceDeleter.id = -1;
	}

	notify_mount(mount->id,
		coveredNode != NULL ? coveredNode->device : -1,
		coveredNode ? coveredNode->id : -1);

	return mount->id;

err4:
	FS_MOUNT_CALL_NO_PARAMS(mount, unmount);
err3:
	if (coveredNode != NULL)
		put_vnode(coveredNode);
err2:
	mutex_lock(&sMountMutex);
	hash_remove(sMountsTable, mount);
	mutex_unlock(&sMountMutex);
err1:
	delete mount;

	return status;
}


static status_t
fs_unmount(char* path, dev_t mountID, uint32 flags, bool kernel)
{
	struct fs_mount* mount;
	status_t err;

	FUNCTION(("fs_unmount(path '%s', dev %ld, kernel %d\n", path, mountID,
		kernel));

	struct vnode* pathVnode = NULL;
	if (path != NULL) {
		err = path_to_vnode(path, true, &pathVnode, NULL, kernel);
		if (err != B_OK)
			return B_ENTRY_NOT_FOUND;
	}

	RecursiveLocker mountOpLocker(sMountOpLock);

	// this lock is not strictly necessary, but here in case of KDEBUG
	// to keep the ASSERT in find_mount() working.
	KDEBUG_ONLY(mutex_lock(&sMountMutex));
	mount = find_mount(path != NULL ? pathVnode->device : mountID);
	KDEBUG_ONLY(mutex_unlock(&sMountMutex));
	if (mount == NULL) {
		panic("fs_unmount: find_mount() failed on root vnode @%p of mount\n",
			pathVnode);
	}

	if (path != NULL) {
		put_vnode(pathVnode);

		if (mount->root_vnode != pathVnode) {
			// not mountpoint
			return B_BAD_VALUE;
		}
	}

	// if the volume is associated with a partition, lock the device of the
	// partition as long as we are unmounting
	KDiskDeviceManager* ddm = KDiskDeviceManager::Default();
	KPartition* partition = mount->partition;
	KDiskDevice* diskDevice = NULL;
	if (partition != NULL) {
		if (partition->Device() == NULL) {
			dprintf("fs_unmount(): There is no device!\n");
			return B_ERROR;
		}
		diskDevice = ddm->WriteLockDevice(partition->Device()->ID());
		if (!diskDevice) {
			TRACE(("fs_unmount(): Failed to lock disk device!\n"));
			return B_ERROR;
		}
	}
	DeviceWriteLocker writeLocker(diskDevice, true);

	// make sure, that the partition is not busy
	if (partition != NULL) {
		if ((flags & B_UNMOUNT_BUSY_PARTITION) == 0 && partition->IsBusy()) {
			TRACE(("fs_unmount(): Partition is busy.\n"));
			return B_BUSY;
		}
	}

	// grab the vnode master mutex to keep someone from creating
	// a vnode while we're figuring out if we can continue
	WriteLocker vnodesWriteLocker(&sVnodeLock);

	bool disconnectedDescriptors = false;

	while (true) {
		bool busy = false;

		// cycle through the list of vnodes associated with this mount and
		// make sure all of them are not busy or have refs on them
		VnodeList::Iterator iterator = mount->vnodes.GetIterator();
		while (struct vnode* vnode = iterator.Next()) {
			if (vnode->IsBusy()) {
				busy = true;
				break;
			}

			// check the vnode's ref count -- subtract additional references for
			// covering
			int32 refCount = vnode->ref_count;
			if (vnode->covers != NULL)
				refCount--;
			if (vnode->covered_by != NULL)
				refCount--;

			if (refCount != 0) {
				// there are still vnodes in use on this mount, so we cannot
				// unmount yet
				busy = true;
				break;
			}
		}

		if (!busy)
			break;

		if ((flags & B_FORCE_UNMOUNT) == 0)
			return B_BUSY;

		if (disconnectedDescriptors) {
			// wait a bit until the last access is finished, and then try again
			vnodesWriteLocker.Unlock();
			snooze(100000);
			// TODO: if there is some kind of bug that prevents the ref counts
			// from getting back to zero, this will fall into an endless loop...
			vnodesWriteLocker.Lock();
			continue;
		}

		// the file system is still busy - but we're forced to unmount it,
		// so let's disconnect all open file descriptors

		mount->unmounting = true;
			// prevent new vnodes from being created

		vnodesWriteLocker.Unlock();

		disconnect_mount_or_vnode_fds(mount, NULL);
		disconnectedDescriptors = true;

		vnodesWriteLocker.Lock();
	}

	// We can safely continue. Mark all of the vnodes busy and this mount
	// structure in unmounting state. Also undo the vnode covers/covered_by
	// links.
	mount->unmounting = true;

	VnodeList::Iterator iterator = mount->vnodes.GetIterator();
	while (struct vnode* vnode = iterator.Next()) {
		// Remove all covers/covered_by links from other mounts' nodes to this
		// vnode and adjust the node ref count accordingly. We will release the
		// references to the external vnodes below.
		if (Vnode* coveredNode = vnode->covers) {
			if (Vnode* coveringNode = vnode->covered_by) {
				// We have both covered and covering vnodes, so just remove us
				// from the chain.
				coveredNode->covered_by = coveringNode;
				coveringNode->covers = coveredNode;
				vnode->ref_count -= 2;

				vnode->covered_by = NULL;
				vnode->covers = NULL;
				vnode->SetCovering(false);
				vnode->SetCovered(false);
			} else {
				// We only have a covered vnode. Remove its link to us.
				coveredNode->covered_by = NULL;
				coveredNode->SetCovered(false);
				vnode->ref_count--;

				// If the other node is an external vnode, we keep its link
				// link around so we can put the reference later on. Otherwise
				// we get rid of it right now.
				if (coveredNode->mount == mount) {
					vnode->covers = NULL;
					coveredNode->ref_count--;
				}
			}
		} else if (Vnode* coveringNode = vnode->covered_by) {
			// We only have a covering vnode. Remove its link to us.
			coveringNode->covers = NULL;
			coveringNode->SetCovering(false);
			vnode->ref_count--;

			// If the other node is an external vnode, we keep its link
			// link around so we can put the reference later on. Otherwise
			// we get rid of it right now.
			if (coveringNode->mount == mount) {
				vnode->covered_by = NULL;
				coveringNode->ref_count--;
			}
		}

		vnode->SetBusy(true);
		vnode_to_be_freed(vnode);
	}

	vnodesWriteLocker.Unlock();

	// Free all vnodes associated with this mount.
	// They will be removed from the mount list by free_vnode(), so
	// we don't have to do this.
	while (struct vnode* vnode = mount->vnodes.Head()) {
		// Put the references to external covered/covering vnodes we kept above.
		if (Vnode* coveredNode = vnode->covers)
			put_vnode(coveredNode);
		if (Vnode* coveringNode = vnode->covered_by)
			put_vnode(coveringNode);

		free_vnode(vnode, false);
	}

	// remove the mount structure from the hash table
	mutex_lock(&sMountMutex);
	hash_remove(sMountsTable, mount);
	mutex_unlock(&sMountMutex);

	mountOpLocker.Unlock();

	FS_MOUNT_CALL_NO_PARAMS(mount, unmount);
	notify_unmount(mount->id);

	// dereference the partition and mark it unmounted
	if (partition) {
		partition->SetVolumeID(-1);
		partition->SetMountCookie(NULL);

		if (mount->owns_file_device)
			KDiskDeviceManager::Default()->DeleteFileDevice(partition->ID());
		partition->Unregister();
	}

	delete mount;
	return B_OK;
}


static status_t
fs_sync(dev_t device)
{
	struct fs_mount* mount;
	status_t status = get_mount(device, &mount);
	if (status != B_OK)
		return status;

	struct vnode marker;
	memset(&marker, 0, sizeof(marker));
	marker.SetBusy(true);
	marker.SetRemoved(true);

	// First, synchronize all file caches

	while (true) {
		WriteLocker locker(sVnodeLock);
			// Note: That's the easy way. Which is probably OK for sync(),
			// since it's a relatively rare call and doesn't need to allow for
			// a lot of concurrency. Using a read lock would be possible, but
			// also more involved, since we had to lock the individual nodes
			// and take care of the locking order, which we might not want to
			// do while holding fs_mount::rlock.

		// synchronize access to vnode list
		recursive_lock_lock(&mount->rlock);

		struct vnode* vnode;
		if (!marker.IsRemoved()) {
			vnode = mount->vnodes.GetNext(&marker);
			mount->vnodes.Remove(&marker);
			marker.SetRemoved(true);
		} else
			vnode = mount->vnodes.First();

		while (vnode != NULL && (vnode->cache == NULL
			|| vnode->IsRemoved() || vnode->IsBusy())) {
			// TODO: we could track writes (and writable mapped vnodes)
			//	and have a simple flag that we could test for here
			vnode = mount->vnodes.GetNext(vnode);
		}

		if (vnode != NULL) {
			// insert marker vnode again
			mount->vnodes.Insert(mount->vnodes.GetNext(vnode), &marker);
			marker.SetRemoved(false);
		}

		recursive_lock_unlock(&mount->rlock);

		if (vnode == NULL)
			break;

		vnode = lookup_vnode(mount->id, vnode->id);
		if (vnode == NULL || vnode->IsBusy())
			continue;

		if (vnode->ref_count == 0) {
			// this vnode has been unused before
			vnode_used(vnode);
		}
		inc_vnode_ref_count(vnode);

		locker.Unlock();

		if (vnode->cache != NULL && !vnode->IsRemoved())
			vnode->cache->WriteModified();

		put_vnode(vnode);
	}

	// And then, let the file systems do their synchronizing work

	if (HAS_FS_MOUNT_CALL(mount, sync))
		status = FS_MOUNT_CALL_NO_PARAMS(mount, sync);

	put_mount(mount);
	return status;
}


static status_t
fs_read_info(dev_t device, struct fs_info* info)
{
	struct fs_mount* mount;
	status_t status = get_mount(device, &mount);
	if (status != B_OK)
		return status;

	memset(info, 0, sizeof(struct fs_info));

	if (HAS_FS_MOUNT_CALL(mount, read_fs_info))
		status = FS_MOUNT_CALL(mount, read_fs_info, info);

	// fill in info the file system doesn't (have to) know about
	if (status == B_OK) {
		info->dev = mount->id;
		info->root = mount->root_vnode->id;

		fs_volume* volume = mount->volume;
		while (volume->super_volume != NULL)
			volume = volume->super_volume;

		strlcpy(info->fsh_name, volume->file_system_name,
			sizeof(info->fsh_name));
		if (mount->device_name != NULL) {
			strlcpy(info->device_name, mount->device_name,
				sizeof(info->device_name));
		}
	}

	// if the call is not supported by the file system, there are still
	// the parts that we filled out ourselves

	put_mount(mount);
	return status;
}


static status_t
fs_write_info(dev_t device, const struct fs_info* info, int mask)
{
	struct fs_mount* mount;
	status_t status = get_mount(device, &mount);
	if (status != B_OK)
		return status;

	if (HAS_FS_MOUNT_CALL(mount, write_fs_info))
		status = FS_MOUNT_CALL(mount, write_fs_info, info, mask);
	else
		status = B_READ_ONLY_DEVICE;

	put_mount(mount);
	return status;
}


static dev_t
fs_next_device(int32* _cookie)
{
	struct fs_mount* mount = NULL;
	dev_t device = *_cookie;

	mutex_lock(&sMountMutex);

	// Since device IDs are assigned sequentially, this algorithm
	// does work good enough. It makes sure that the device list
	// returned is sorted, and that no device is skipped when an
	// already visited device got unmounted.

	while (device < sNextMountID) {
		mount = find_mount(device++);
		if (mount != NULL && mount->volume->private_volume != NULL)
			break;
	}

	*_cookie = device;

	if (mount != NULL)
		device = mount->id;
	else
		device = B_BAD_VALUE;

	mutex_unlock(&sMountMutex);

	return device;
}


ssize_t
fs_read_attr(int fd, const char *attribute, uint32 type, off_t pos,
	void *buffer, size_t readBytes)
{
	int attrFD = attr_open(fd, NULL, attribute, O_RDONLY, true);
	if (attrFD < 0)
		return attrFD;

	ssize_t bytesRead = _kern_read(attrFD, pos, buffer, readBytes);

	_kern_close(attrFD);

	return bytesRead;
}


static status_t
get_cwd(char* buffer, size_t size, bool kernel)
{
	// Get current working directory from io context
	struct io_context* context = get_current_io_context(kernel);
	status_t status;

	FUNCTION(("vfs_get_cwd: buf %p, size %ld\n", buffer, size));

	mutex_lock(&context->io_mutex);

	struct vnode* vnode = context->cwd;
	if (vnode)
		inc_vnode_ref_count(vnode);

	mutex_unlock(&context->io_mutex);

	if (vnode) {
		status = dir_vnode_to_path(vnode, buffer, size, kernel);
		put_vnode(vnode);
	} else
		status = B_ERROR;

	return status;
}


static status_t
set_cwd(int fd, char* path, bool kernel)
{
	struct io_context* context;
	struct vnode* vnode = NULL;
	struct vnode* oldDirectory;
	status_t status;

	FUNCTION(("set_cwd: path = \'%s\'\n", path));

	// Get vnode for passed path, and bail if it failed
	status = fd_and_path_to_vnode(fd, path, true, &vnode, NULL, kernel);
	if (status < 0)
		return status;

	if (!S_ISDIR(vnode->Type())) {
		// nope, can't cwd to here
		status = B_NOT_A_DIRECTORY;
		goto err;
	}

	// Get current io context and lock
	context = get_current_io_context(kernel);
	mutex_lock(&context->io_mutex);

	// save the old current working directory first
	oldDirectory = context->cwd;
	context->cwd = vnode;

	mutex_unlock(&context->io_mutex);

	if (oldDirectory)
		put_vnode(oldDirectory);

	return B_NO_ERROR;

err:
	put_vnode(vnode);
	return status;
}


//	#pragma mark - kernel mirrored syscalls


dev_t
_kern_mount(const char* path, const char* device, const char* fsName,
	uint32 flags, const char* args, size_t argsLength)
{
	KPath pathBuffer(path, false, B_PATH_NAME_LENGTH + 1);
	if (pathBuffer.InitCheck() != B_OK)
		return B_NO_MEMORY;

	return fs_mount(pathBuffer.LockBuffer(), device, fsName, flags, args, true);
}


status_t
_kern_unmount(const char* path, uint32 flags)
{
	KPath pathBuffer(path, false, B_PATH_NAME_LENGTH + 1);
	if (pathBuffer.InitCheck() != B_OK)
		return B_NO_MEMORY;

	return fs_unmount(pathBuffer.LockBuffer(), -1, flags, true);
}


status_t
_kern_read_fs_info(dev_t device, struct fs_info* info)
{
	if (info == NULL)
		return B_BAD_VALUE;

	return fs_read_info(device, info);
}


status_t
_kern_write_fs_info(dev_t device, const struct fs_info* info, int mask)
{
	if (info == NULL)
		return B_BAD_VALUE;

	return fs_write_info(device, info, mask);
}


status_t
_kern_sync(void)
{
	// Note: _kern_sync() is also called from _user_sync()
	int32 cookie = 0;
	dev_t device;
	while ((device = next_dev(&cookie)) >= 0) {
		status_t status = fs_sync(device);
		if (status != B_OK && status != B_BAD_VALUE) {
			dprintf("sync: device %ld couldn't sync: %s\n", device,
				strerror(status));
		}
	}

	return B_OK;
}


dev_t
_kern_next_device(int32* _cookie)
{
	return fs_next_device(_cookie);
}


status_t
_kern_get_next_fd_info(team_id teamID, uint32* _cookie, fd_info* info,
	size_t infoSize)
{
	if (infoSize != sizeof(fd_info))
		return B_BAD_VALUE;

	// get the team
	Team* team = Team::Get(teamID);
	if (team == NULL)
		return B_BAD_TEAM_ID;
	BReference<Team> teamReference(team, true);

	// now that we have a team reference, its I/O context won't go away
	io_context* context = team->io_context;
	MutexLocker contextLocker(context->io_mutex);

	uint32 slot = *_cookie;

	struct file_descriptor* descriptor;
	while (slot < context->table_size
		&& (descriptor = context->fds[slot]) == NULL) {
		slot++;
	}

	if (slot >= context->table_size)
		return B_ENTRY_NOT_FOUND;

	info->number = slot;
	info->open_mode = descriptor->open_mode;

	struct vnode* vnode = fd_vnode(descriptor);
	if (vnode != NULL) {
		info->device = vnode->device;
		info->node = vnode->id;
	} else if (descriptor->u.mount != NULL) {
		info->device = descriptor->u.mount->id;
		info->node = -1;
	}

	*_cookie = slot + 1;
	return B_OK;
}


int
_kern_open_entry_ref(dev_t device, ino_t inode, const char* name, int openMode,
	int perms)
{
	if ((openMode & O_CREAT) != 0) {
		return file_create_entry_ref(device, inode, name, openMode, perms,
			true);
	}

	return file_open_entry_ref(device, inode, name, openMode, true);
}


/*!	\brief Opens a node specified by a FD + path pair.

	At least one of \a fd and \a path must be specified.
	If only \a fd is given, the function opens the node identified by this
	FD. If only a path is given, this path is opened. If both are given and
	the path is absolute, \a fd is ignored; a relative path is reckoned off
	of the directory (!) identified by \a fd.

	\param fd The FD. May be < 0.
	\param path The absolute or relative path. May be \c NULL.
	\param openMode The open mode.
	\return A FD referring to the newly opened node, or an error code,
			if an error occurs.
*/
int
_kern_open(int fd, const char* path, int openMode, int perms)
{
	KPath pathBuffer(path, false, B_PATH_NAME_LENGTH + 1);
	if (pathBuffer.InitCheck() != B_OK)
		return B_NO_MEMORY;

	if (openMode & O_CREAT)
		return file_create(fd, pathBuffer.LockBuffer(), openMode, perms, true);

	return file_open(fd, pathBuffer.LockBuffer(), openMode, true);
}


/*!	\brief Opens a directory specified by entry_ref or node_ref.

	The supplied name may be \c NULL, in which case directory identified
	by \a device and \a inode will be opened. Otherwise \a device and
	\a inode identify the parent directory of the directory to be opened
	and \a name its entry name.

	\param device If \a name is specified the ID of the device the parent
		   directory of the directory to be opened resides on, otherwise
		   the device of the directory itself.
	\param inode If \a name is specified the node ID of the parent
		   directory of the directory to be opened, otherwise node ID of the
		   directory itself.
	\param name The entry name of the directory to be opened. If \c NULL,
		   the \a device + \a inode pair identify the node to be opened.
	\return The FD of the newly opened directory or an error code, if
			something went wrong.
*/
int
_kern_open_dir_entry_ref(dev_t device, ino_t inode, const char* name)
{
	return dir_open_entry_ref(device, inode, name, true);
}


/*!	\brief Opens a directory specified by a FD + path pair.

	At least one of \a fd and \a path must be specified.
	If only \a fd is given, the function opens the directory identified by this
	FD. If only a path is given, this path is opened. If both are given and
	the path is absolute, \a fd is ignored; a relative path is reckoned off
	of the directory (!) identified by \a fd.

	\param fd The FD. May be < 0.
	\param path The absolute or relative path. May be \c NULL.
	\return A FD referring to the newly opened directory, or an error code,
			if an error occurs.
*/
int
_kern_open_dir(int fd, const char* path)
{
	KPath pathBuffer(path, false, B_PATH_NAME_LENGTH + 1);
	if (pathBuffer.InitCheck() != B_OK)
		return B_NO_MEMORY;

	return dir_open(fd, pathBuffer.LockBuffer(), true);
}


status_t
_kern_fcntl(int fd, int op, uint32 argument)
{
	return common_fcntl(fd, op, argument, true);
}


status_t
_kern_fsync(int fd)
{
	return common_sync(fd, true);
}


status_t
_kern_lock_node(int fd)
{
	return common_lock_node(fd, true);
}


status_t
_kern_unlock_node(int fd)
{
	return common_unlock_node(fd, true);
}


status_t
_kern_create_dir_entry_ref(dev_t device, ino_t inode, const char* name,
	int perms)
{
	return dir_create_entry_ref(device, inode, name, perms, true);
}


/*!	\brief Creates a directory specified by a FD + path pair.

	\a path must always be specified (it contains the name of the new directory
	at least). If only a path is given, this path identifies the location at
	which the directory shall be created. If both \a fd and \a path are given
	and the path is absolute, \a fd is ignored; a relative path is reckoned off
	of the directory (!) identified by \a fd.

	\param fd The FD. May be < 0.
	\param path The absolute or relative path. Must not be \c NULL.
	\param perms The access permissions the new directory shall have.
	\return \c B_OK, if the directory has been created successfully, another
			error code otherwise.
*/
status_t
_kern_create_dir(int fd, const char* path, int perms)
{
	KPath pathBuffer(path, false, B_PATH_NAME_LENGTH + 1);
	if (pathBuffer.InitCheck() != B_OK)
		return B_NO_MEMORY;

	return dir_create(fd, pathBuffer.LockBuffer(), perms, true);
}


status_t
_kern_remove_dir(int fd, const char* path)
{
	if (path) {
		KPath pathBuffer(path, false, B_PATH_NAME_LENGTH + 1);
		if (pathBuffer.InitCheck() != B_OK)
			return B_NO_MEMORY;

		return dir_remove(fd, pathBuffer.LockBuffer(), true);
	}

	return dir_remove(fd, NULL, true);
}


/*!	\brief Reads the contents of a symlink referred to by a FD + path pair.

	At least one of \a fd and \a path must be specified.
	If only \a fd is given, the function the symlink to be read is the node
	identified by this FD. If only a path is given, this path identifies the
	symlink to be read. If both are given and the path is absolute, \a fd is
	ignored; a relative path is reckoned off of the directory (!) identified
	by \a fd.
	If this function fails with B_BUFFER_OVERFLOW, the \a _bufferSize pointer
	will still be updated to reflect the required buffer size.

	\param fd The FD. May be < 0.
	\param path The absolute or relative path. May be \c NULL.
	\param buffer The buffer into which the contents of the symlink shall be
		   written.
	\param _bufferSize A pointer to the size of the supplied buffer.
	\return The length of the link on success or an appropriate error code
*/
status_t
_kern_read_link(int fd, const char* path, char* buffer, size_t* _bufferSize)
{
	if (path) {
		KPath pathBuffer(path, false, B_PATH_NAME_LENGTH + 1);
		if (pathBuffer.InitCheck() != B_OK)
			return B_NO_MEMORY;

		return common_read_link(fd, pathBuffer.LockBuffer(),
			buffer, _bufferSize, true);
	}

	return common_read_link(fd, NULL, buffer, _bufferSize, true);
}


/*!	\brief Creates a symlink specified by a FD + path pair.

	\a path must always be specified (it contains the name of the new symlink
	at least). If only a path is given, this path identifies the location at
	which the symlink shall be created. If both \a fd and \a path are given and
	the path is absolute, \a fd is ignored; a relative path is reckoned off
	of the directory (!) identified by \a fd.

	\param fd The FD. May be < 0.
	\param toPath The absolute or relative path. Must not be \c NULL.
	\param mode The access permissions the new symlink shall have.
	\return \c B_OK, if the symlink has been created successfully, another
			error code otherwise.
*/
status_t
_kern_create_symlink(int fd, const char* path, const char* toPath, int mode)
{
	KPath pathBuffer(path, false, B_PATH_NAME_LENGTH + 1);
	if (pathBuffer.InitCheck() != B_OK)
		return B_NO_MEMORY;

	return common_create_symlink(fd, pathBuffer.LockBuffer(),
		toPath, mode, true);
}


status_t
_kern_create_link(int pathFD, const char* path, int toFD, const char* toPath,
	bool traverseLeafLink)
{
	KPath pathBuffer(path, false, B_PATH_NAME_LENGTH + 1);
	KPath toPathBuffer(toPath, false, B_PATH_NAME_LENGTH + 1);
	if (pathBuffer.InitCheck() != B_OK || toPathBuffer.InitCheck() != B_OK)
		return B_NO_MEMORY;

	return common_create_link(pathFD, pathBuffer.LockBuffer(), toFD,
		toPathBuffer.LockBuffer(), traverseLeafLink, true);
}


/*!	\brief Removes an entry specified by a FD + path pair from its directory.

	\a path must always be specified (it contains at least the name of the entry
	to be deleted). If only a path is given, this path identifies the entry
	directly. If both \a fd and \a path are given and the path is absolute,
	\a fd is ignored; a relative path is reckoned off of the directory (!)
	identified by \a fd.

	\param fd The FD. May be < 0.
	\param path The absolute or relative path. Must not be \c NULL.
	\return \c B_OK, if the entry has been removed successfully, another
			error code otherwise.
*/
status_t
_kern_unlink(int fd, const char* path)
{
	KPath pathBuffer(path, false, B_PATH_NAME_LENGTH + 1);
	if (pathBuffer.InitCheck() != B_OK)
		return B_NO_MEMORY;

	return common_unlink(fd, pathBuffer.LockBuffer(), true);
}


/*!	\brief Moves an entry specified by a FD + path pair to a an entry specified
		   by another FD + path pair.

	\a oldPath and \a newPath must always be specified (they contain at least
	the name of the entry). If only a path is given, this path identifies the
	entry directly. If both a FD and a path are given and the path is absolute,
	the FD is ignored; a relative path is reckoned off of the directory (!)
	identified by the respective FD.

	\param oldFD The FD of the old location. May be < 0.
	\param oldPath The absolute or relative path of the old location. Must not
		   be \c NULL.
	\param newFD The FD of the new location. May be < 0.
	\param newPath The absolute or relative path of the new location. Must not
		   be \c NULL.
	\return \c B_OK, if the entry has been moved successfully, another
			error code otherwise.
*/
status_t
_kern_rename(int oldFD, const char* oldPath, int newFD, const char* newPath)
{
	KPath oldPathBuffer(oldPath, false, B_PATH_NAME_LENGTH + 1);
	KPath newPathBuffer(newPath, false, B_PATH_NAME_LENGTH + 1);
	if (oldPathBuffer.InitCheck() != B_OK || newPathBuffer.InitCheck() != B_OK)
		return B_NO_MEMORY;

	return common_rename(oldFD, oldPathBuffer.LockBuffer(),
		newFD, newPathBuffer.LockBuffer(), true);
}


status_t
_kern_access(int fd, const char* path, int mode, bool effectiveUserGroup)
{
	KPath pathBuffer(path, false, B_PATH_NAME_LENGTH + 1);
	if (pathBuffer.InitCheck() != B_OK)
		return B_NO_MEMORY;

	return common_access(fd, pathBuffer.LockBuffer(), mode, effectiveUserGroup,
		true);
}


/*!	\brief Reads stat data of an entity specified by a FD + path pair.

	If only \a fd is given, the stat operation associated with the type
	of the FD (node, attr, attr dir etc.) is performed. If only \a path is
	given, this path identifies the entry for whose node to retrieve the
	stat data. If both \a fd and \a path are given and the path is absolute,
	\a fd is ignored; a relative path is reckoned off of the directory (!)
	identified by \a fd and specifies the entry whose stat data shall be
	retrieved.

	\param fd The FD. May be < 0.
	\param path The absolute or relative path. Must not be \c NULL.
	\param traverseLeafLink If \a path is given, \c true specifies that the
		   function shall not stick to symlinks, but traverse them.
	\param stat The buffer the stat data shall be written into.
	\param statSize The size of the supplied stat buffer.
	\return \c B_OK, if the the stat data have been read successfully, another
			error code otherwise.
*/
status_t
_kern_read_stat(int fd, const char* path, bool traverseLeafLink,
	struct stat* stat, size_t statSize)
{
	struct stat completeStat;
	struct stat* originalStat = NULL;
	status_t status;

	if (statSize > sizeof(struct stat))
		return B_BAD_VALUE;

	// this supports different stat extensions
	if (statSize < sizeof(struct stat)) {
		originalStat = stat;
		stat = &completeStat;
	}

	status = vfs_read_stat(fd, path, traverseLeafLink, stat, true);

	if (status == B_OK && originalStat != NULL)
		memcpy(originalStat, stat, statSize);

	return status;
}


/*!	\brief Writes stat data of an entity specified by a FD + path pair.

	If only \a fd is given, the stat operation associated with the type
	of the FD (node, attr, attr dir etc.) is performed. If only \a path is
	given, this path identifies the entry for whose node to write the
	stat data. If both \a fd and \a path are given and the path is absolute,
	\a fd is ignored; a relative path is reckoned off of the directory (!)
	identified by \a fd and specifies the entry whose stat data shall be
	written.

	\param fd The FD. May be < 0.
	\param path The absolute or relative path. Must not be \c NULL.
	\param traverseLeafLink If \a path is given, \c true specifies that the
		   function shall not stick to symlinks, but traverse them.
	\param stat The buffer containing the stat data to be written.
	\param statSize The size of the supplied stat buffer.
	\param statMask A mask specifying which parts of the stat data shall be
		   written.
	\return \c B_OK, if the the stat data have been written successfully,
			another error code otherwise.
*/
status_t
_kern_write_stat(int fd, const char* path, bool traverseLeafLink,
	const struct stat* stat, size_t statSize, int statMask)
{
	struct stat completeStat;

	if (statSize > sizeof(struct stat))
		return B_BAD_VALUE;

	// this supports different stat extensions
	if (statSize < sizeof(struct stat)) {
		memset((uint8*)&completeStat + statSize, 0,
			sizeof(struct stat) - statSize);
		memcpy(&completeStat, stat, statSize);
		stat = &completeStat;
	}

	status_t status;

	if (path) {
		// path given: write the stat of the node referred to by (fd, path)
		KPath pathBuffer(path, false, B_PATH_NAME_LENGTH + 1);
		if (pathBuffer.InitCheck() != B_OK)
			return B_NO_MEMORY;

		status = common_path_write_stat(fd, pathBuffer.LockBuffer(),
			traverseLeafLink, stat, statMask, true);
	} else {
		// no path given: get the FD and use the FD operation
		struct file_descriptor* descriptor
			= get_fd(get_current_io_context(true), fd);
		if (descriptor == NULL)
			return B_FILE_ERROR;

		if (descriptor->ops->fd_write_stat)
			status = descriptor->ops->fd_write_stat(descriptor, stat, statMask);
		else
			status = B_UNSUPPORTED;

		put_fd(descriptor);
	}

	return status;
}


int
_kern_open_attr_dir(int fd, const char* path, bool traverseLeafLink)
{
	KPath pathBuffer(B_PATH_NAME_LENGTH + 1);
	if (pathBuffer.InitCheck() != B_OK)
		return B_NO_MEMORY;

	if (path != NULL)
		pathBuffer.SetTo(path);

	return attr_dir_open(fd, path ? pathBuffer.LockBuffer() : NULL,
		traverseLeafLink, true);
}


int
_kern_open_attr(int fd, const char* path, const char* name, uint32 type,
	int openMode)
{
	KPath pathBuffer(path, false, B_PATH_NAME_LENGTH + 1);
	if (pathBuffer.InitCheck() != B_OK)
		return B_NO_MEMORY;

	if ((openMode & O_CREAT) != 0) {
		return attr_create(fd, pathBuffer.LockBuffer(), name, type, openMode,
			true);
	}

	return attr_open(fd, pathBuffer.LockBuffer(), name, openMode, true);
}


status_t
_kern_remove_attr(int fd, const char* name)
{
	return attr_remove(fd, name, true);
}


status_t
_kern_rename_attr(int fromFile, const char* fromName, int toFile,
	const char* toName)
{
	return attr_rename(fromFile, fromName, toFile, toName, true);
}


int
_kern_open_index_dir(dev_t device)
{
	return index_dir_open(device, true);
}


status_t
_kern_create_index(dev_t device, const char* name, uint32 type, uint32 flags)
{
	return index_create(device, name, type, flags, true);
}


status_t
_kern_read_index_stat(dev_t device, const char* name, struct stat* stat)
{
	return index_name_read_stat(device, name, stat, true);
}


status_t
_kern_remove_index(dev_t device, const char* name)
{
	return index_remove(device, name, true);
}


status_t
_kern_getcwd(char* buffer, size_t size)
{
	TRACE(("_kern_getcwd: buf %p, %ld\n", buffer, size));

	// Call vfs to get current working directory
	return get_cwd(buffer, size, true);
}


status_t
_kern_setcwd(int fd, const char* path)
{
	KPath pathBuffer(B_PATH_NAME_LENGTH + 1);
	if (pathBuffer.InitCheck() != B_OK)
		return B_NO_MEMORY;

	if (path != NULL)
		pathBuffer.SetTo(path);

	return set_cwd(fd, path != NULL ? pathBuffer.LockBuffer() : NULL, true);
}


//	#pragma mark - userland syscalls


dev_t
_user_mount(const char* userPath, const char* userDevice,
	const char* userFileSystem, uint32 flags, const char* userArgs,
	size_t argsLength)
{
	char fileSystem[B_FILE_NAME_LENGTH];
	KPath path, device;
	char* args = NULL;
	status_t status;

	if (!IS_USER_ADDRESS(userPath)
		|| !IS_USER_ADDRESS(userFileSystem)
		|| !IS_USER_ADDRESS(userDevice))
		return B_BAD_ADDRESS;

	if (path.InitCheck() != B_OK || device.InitCheck() != B_OK)
		return B_NO_MEMORY;

	if (user_strlcpy(path.LockBuffer(), userPath, B_PATH_NAME_LENGTH) < B_OK)
		return B_BAD_ADDRESS;

	if (userFileSystem != NULL
		&& user_strlcpy(fileSystem, userFileSystem, sizeof(fileSystem)) < B_OK)
		return B_BAD_ADDRESS;

	if (userDevice != NULL
		&& user_strlcpy(device.LockBuffer(), userDevice, B_PATH_NAME_LENGTH)
			< B_OK)
		return B_BAD_ADDRESS;

	if (userArgs != NULL && argsLength > 0) {
		// this is a safety restriction
		if (argsLength >= 65536)
			return B_NAME_TOO_LONG;

		args = (char*)malloc(argsLength + 1);
		if (args == NULL)
			return B_NO_MEMORY;

		if (user_strlcpy(args, userArgs, argsLength + 1) < B_OK) {
			free(args);
			return B_BAD_ADDRESS;
		}
	}
	path.UnlockBuffer();
	device.UnlockBuffer();

	status = fs_mount(path.LockBuffer(),
		userDevice != NULL ? device.Path() : NULL,
		userFileSystem ? fileSystem : NULL, flags, args, false);

	free(args);
	return status;
}


status_t
_user_unmount(const char* userPath, uint32 flags)
{
	KPath pathBuffer(B_PATH_NAME_LENGTH + 1);
	if (pathBuffer.InitCheck() != B_OK)
		return B_NO_MEMORY;

	char* path = pathBuffer.LockBuffer();

	if (user_strlcpy(path, userPath, B_PATH_NAME_LENGTH) < B_OK)
		return B_BAD_ADDRESS;

	return fs_unmount(path, -1, flags & ~B_UNMOUNT_BUSY_PARTITION, false);
}


status_t
_user_read_fs_info(dev_t device, struct fs_info* userInfo)
{
	struct fs_info info;
	status_t status;

	if (userInfo == NULL)
		return B_BAD_VALUE;

	if (!IS_USER_ADDRESS(userInfo))
		return B_BAD_ADDRESS;

	status = fs_read_info(device, &info);
	if (status != B_OK)
		return status;

	if (user_memcpy(userInfo, &info, sizeof(struct fs_info)) != B_OK)
		return B_BAD_ADDRESS;

	return B_OK;
}


status_t
_user_write_fs_info(dev_t device, const struct fs_info* userInfo, int mask)
{
	struct fs_info info;

	if (userInfo == NULL)
		return B_BAD_VALUE;

	if (!IS_USER_ADDRESS(userInfo)
		|| user_memcpy(&info, userInfo, sizeof(struct fs_info)) != B_OK)
		return B_BAD_ADDRESS;

	return fs_write_info(device, &info, mask);
}


dev_t
_user_next_device(int32* _userCookie)
{
	int32 cookie;
	dev_t device;

	if (!IS_USER_ADDRESS(_userCookie)
		|| user_memcpy(&cookie, _userCookie, sizeof(int32)) != B_OK)
		return B_BAD_ADDRESS;

	device = fs_next_device(&cookie);

	if (device >= B_OK) {
		// update user cookie
		if (user_memcpy(_userCookie, &cookie, sizeof(int32)) != B_OK)
			return B_BAD_ADDRESS;
	}

	return device;
}


status_t
_user_sync(void)
{
	return _kern_sync();
}


status_t
_user_get_next_fd_info(team_id team, uint32* userCookie, fd_info* userInfo,
	size_t infoSize)
{
	struct fd_info info;
	uint32 cookie;

	// only root can do this (or should root's group be enough?)
	if (geteuid() != 0)
		return B_NOT_ALLOWED;

	if (infoSize != sizeof(fd_info))
		return B_BAD_VALUE;

	if (!IS_USER_ADDRESS(userCookie) || !IS_USER_ADDRESS(userInfo)
		|| user_memcpy(&cookie, userCookie, sizeof(uint32)) != B_OK)
		return B_BAD_ADDRESS;

	status_t status = _kern_get_next_fd_info(team, &cookie, &info, infoSize);
	if (status != B_OK)
		return status;

	if (user_memcpy(userCookie, &cookie, sizeof(uint32)) != B_OK
		|| user_memcpy(userInfo, &info, infoSize) != B_OK)
		return B_BAD_ADDRESS;

	return status;
}


status_t
_user_entry_ref_to_path(dev_t device, ino_t inode, const char* leaf,
	char* userPath, size_t pathLength)
{
	if (!IS_USER_ADDRESS(userPath))
		return B_BAD_ADDRESS;

	KPath path(B_PATH_NAME_LENGTH + 1);
	if (path.InitCheck() != B_OK)
		return B_NO_MEMORY;

	// copy the leaf name onto the stack
	char stackLeaf[B_FILE_NAME_LENGTH];
	if (leaf) {
		if (!IS_USER_ADDRESS(leaf))
			return B_BAD_ADDRESS;

		int length = user_strlcpy(stackLeaf, leaf, B_FILE_NAME_LENGTH);
		if (length < 0)
			return length;
		if (length >= B_FILE_NAME_LENGTH)
			return B_NAME_TOO_LONG;

		leaf = stackLeaf;
	}

	status_t status = vfs_entry_ref_to_path(device, inode, leaf,
		path.LockBuffer(), path.BufferSize());
	if (status != B_OK)
		return status;

	path.UnlockBuffer();

	int length = user_strlcpy(userPath, path.Path(), pathLength);
	if (length < 0)
		return length;
	if (length >= (int)pathLength)
		return B_BUFFER_OVERFLOW;

	return B_OK;
}


status_t
_user_normalize_path(const char* userPath, bool traverseLink, char* buffer)
{
	if (userPath == NULL || buffer == NULL)
		return B_BAD_VALUE;
	if (!IS_USER_ADDRESS(userPath) || !IS_USER_ADDRESS(buffer))
		return B_BAD_ADDRESS;

	// copy path from userland
	KPath pathBuffer(B_PATH_NAME_LENGTH + 1);
	if (pathBuffer.InitCheck() != B_OK)
		return B_NO_MEMORY;
	char* path = pathBuffer.LockBuffer();

	if (user_strlcpy(path, userPath, B_PATH_NAME_LENGTH) < B_OK)
		return B_BAD_ADDRESS;

	status_t error = normalize_path(path, pathBuffer.BufferSize(), traverseLink,
		false);
	if (error != B_OK)
		return error;

	// copy back to userland
	int len = user_strlcpy(buffer, path, B_PATH_NAME_LENGTH);
	if (len < 0)
		return len;
	if (len >= B_PATH_NAME_LENGTH)
		return B_BUFFER_OVERFLOW;

	return B_OK;
}


int
_user_open_entry_ref(dev_t device, ino_t inode, const char* userName,
	int openMode, int perms)
{
	char name[B_FILE_NAME_LENGTH];

	if (userName == NULL || device < 0 || inode < 0)
		return B_BAD_VALUE;
	if (!IS_USER_ADDRESS(userName)
		|| user_strlcpy(name, userName, sizeof(name)) < B_OK)
		return B_BAD_ADDRESS;

	if ((openMode & O_CREAT) != 0) {
		return file_create_entry_ref(device, inode, name, openMode, perms,
		 false);
	}

	return file_open_entry_ref(device, inode, name, openMode, false);
}


int
_user_open(int fd, const char* userPath, int openMode, int perms)
{
	KPath path(B_PATH_NAME_LENGTH + 1);
	if (path.InitCheck() != B_OK)
		return B_NO_MEMORY;

	char* buffer = path.LockBuffer();

	if (!IS_USER_ADDRESS(userPath)
		|| user_strlcpy(buffer, userPath, B_PATH_NAME_LENGTH) < B_OK)
		return B_BAD_ADDRESS;

	if ((openMode & O_CREAT) != 0)
		return file_create(fd, buffer, openMode, perms, false);

	return file_open(fd, buffer, openMode, false);
}


int
_user_open_dir_entry_ref(dev_t device, ino_t inode, const char* userName)
{
	if (userName != NULL) {
		char name[B_FILE_NAME_LENGTH];

		if (!IS_USER_ADDRESS(userName)
			|| user_strlcpy(name, userName, sizeof(name)) < B_OK)
			return B_BAD_ADDRESS;

		return dir_open_entry_ref(device, inode, name, false);
	}
	return dir_open_entry_ref(device, inode, NULL, false);
}


int
_user_open_dir(int fd, const char* userPath)
{
	if (userPath == NULL)
		return dir_open(fd, NULL, false);

	KPath path(B_PATH_NAME_LENGTH + 1);
	if (path.InitCheck() != B_OK)
		return B_NO_MEMORY;

	char* buffer = path.LockBuffer();

	if (!IS_USER_ADDRESS(userPath)
		|| user_strlcpy(buffer, userPath, B_PATH_NAME_LENGTH) < B_OK)
		return B_BAD_ADDRESS;

	return dir_open(fd, buffer, false);
}


/*!	\brief Opens a directory's parent directory and returns the entry name
		   of the former.

	Aside from that it returns the directory's entry name, this method is
	equivalent to \code _user_open_dir(fd, "..") \endcode. It really is
	equivalent, if \a userName is \c NULL.

	If a name buffer is supplied and the name does not fit the buffer, the
	function fails. A buffer of size \c B_FILE_NAME_LENGTH should be safe.

	\param fd A FD referring to a directory.
	\param userName Buffer the directory's entry name shall be written into.
		   May be \c NULL.
	\param nameLength Size of the name buffer.
	\return The file descriptor of the opened parent directory, if everything
			went fine, an error code otherwise.
*/
int
_user_open_parent_dir(int fd, char* userName, size_t nameLength)
{
	bool kernel = false;

	if (userName && !IS_USER_ADDRESS(userName))
		return B_BAD_ADDRESS;

	// open the parent dir
	int parentFD = dir_open(fd, (char*)"..", kernel);
	if (parentFD < 0)
		return parentFD;
	FDCloser fdCloser(parentFD, kernel);

	if (userName) {
		// get the vnodes
		struct vnode* parentVNode = get_vnode_from_fd(parentFD, kernel);
		struct vnode* dirVNode = get_vnode_from_fd(fd, kernel);
		VNodePutter parentVNodePutter(parentVNode);
		VNodePutter dirVNodePutter(dirVNode);
		if (!parentVNode || !dirVNode)
			return B_FILE_ERROR;

		// get the vnode name
		char _buffer[sizeof(struct dirent) + B_FILE_NAME_LENGTH];
		struct dirent* buffer = (struct dirent*)_buffer;
		status_t status = get_vnode_name(dirVNode, parentVNode, buffer,
			sizeof(_buffer), get_current_io_context(false));
		if (status != B_OK)
			return status;

		// copy the name to the userland buffer
		int len = user_strlcpy(userName, buffer->d_name, nameLength);
		if (len < 0)
			return len;
		if (len >= (int)nameLength)
			return B_BUFFER_OVERFLOW;
	}

	return fdCloser.Detach();
}


status_t
_user_fcntl(int fd, int op, uint32 argument)
{
	status_t status = common_fcntl(fd, op, argument, false);
	if (op == F_SETLKW)
		syscall_restart_handle_post(status);

	return status;
}


status_t
_user_fsync(int fd)
{
	return common_sync(fd, false);
}


status_t
_user_flock(int fd, int operation)
{
	FUNCTION(("_user_fcntl(fd = %d, op = %d)\n", fd, operation));

	// Check if the operation is valid
	switch (operation & ~LOCK_NB) {
		case LOCK_UN:
		case LOCK_SH:
		case LOCK_EX:
			break;

		default:
			return B_BAD_VALUE;
	}

	struct file_descriptor* descriptor;
	struct vnode* vnode;
	descriptor = get_fd_and_vnode(fd, &vnode, false);
	if (descriptor == NULL)
		return B_FILE_ERROR;

	if (descriptor->type != FDTYPE_FILE) {
		put_fd(descriptor);
		return B_BAD_VALUE;
	}

	struct flock flock;
	flock.l_start = 0;
	flock.l_len = OFF_MAX;
	flock.l_whence = 0;
	flock.l_type = (operation & LOCK_SH) != 0 ? F_RDLCK : F_WRLCK;

	status_t status;
	if ((operation & LOCK_UN) != 0)
		status = release_advisory_lock(vnode, &flock);
	else {
		status = acquire_advisory_lock(vnode,
			thread_get_current_thread()->team->session_id, &flock,
			(operation & LOCK_NB) == 0);
	}

	syscall_restart_handle_post(status);

	put_fd(descriptor);
	return status;
}


status_t
_user_lock_node(int fd)
{
	return common_lock_node(fd, false);
}


status_t
_user_unlock_node(int fd)
{
	return common_unlock_node(fd, false);
}


status_t
_user_create_dir_entry_ref(dev_t device, ino_t inode, const char* userName,
	int perms)
{
	char name[B_FILE_NAME_LENGTH];
	status_t status;

	if (!IS_USER_ADDRESS(userName))
		return B_BAD_ADDRESS;

	status = user_strlcpy(name, userName, sizeof(name));
	if (status < 0)
		return status;

	return dir_create_entry_ref(device, inode, name, perms, false);
}


status_t
_user_create_dir(int fd, const char* userPath, int perms)
{
	KPath pathBuffer(B_PATH_NAME_LENGTH + 1);
	if (pathBuffer.InitCheck() != B_OK)
		return B_NO_MEMORY;

	char* path = pathBuffer.LockBuffer();

	if (!IS_USER_ADDRESS(userPath)
		|| user_strlcpy(path, userPath, B_PATH_NAME_LENGTH) < B_OK)
		return B_BAD_ADDRESS;

	return dir_create(fd, path, perms, false);
}


status_t
_user_remove_dir(int fd, const char* userPath)
{
	KPath pathBuffer(B_PATH_NAME_LENGTH + 1);
	if (pathBuffer.InitCheck() != B_OK)
		return B_NO_MEMORY;

	char* path = pathBuffer.LockBuffer();

	if (userPath != NULL) {
		if (!IS_USER_ADDRESS(userPath)
			|| user_strlcpy(path, userPath, B_PATH_NAME_LENGTH) < B_OK)
			return B_BAD_ADDRESS;
	}

	return dir_remove(fd, userPath ? path : NULL, false);
}


status_t
_user_read_link(int fd, const char* userPath, char* userBuffer,
	size_t* userBufferSize)
{
	KPath pathBuffer(B_PATH_NAME_LENGTH + 1), linkBuffer;
	if (pathBuffer.InitCheck() != B_OK || linkBuffer.InitCheck() != B_OK)
		return B_NO_MEMORY;

	size_t bufferSize;

	if (!IS_USER_ADDRESS(userBuffer) || !IS_USER_ADDRESS(userBufferSize)
		|| user_memcpy(&bufferSize, userBufferSize, sizeof(size_t)) != B_OK)
		return B_BAD_ADDRESS;

	char* path = pathBuffer.LockBuffer();
	char* buffer = linkBuffer.LockBuffer();

	if (userPath) {
		if (!IS_USER_ADDRESS(userPath)
			|| user_strlcpy(path, userPath, B_PATH_NAME_LENGTH) < B_OK)
			return B_BAD_ADDRESS;

		if (bufferSize > B_PATH_NAME_LENGTH)
			bufferSize = B_PATH_NAME_LENGTH;
	}

	status_t status = common_read_link(fd, userPath ? path : NULL, buffer,
		&bufferSize, false);

	// we also update the bufferSize in case of errors
	// (the real length will be returned in case of B_BUFFER_OVERFLOW)
	if (user_memcpy(userBufferSize, &bufferSize, sizeof(size_t)) != B_OK)
		return B_BAD_ADDRESS;

	if (status != B_OK)
		return status;

	if (user_memcpy(userBuffer, buffer, bufferSize) != B_OK)
		return B_BAD_ADDRESS;

	return B_OK;
}


status_t
_user_create_symlink(int fd, const char* userPath, const char* userToPath,
	int mode)
{
	KPath pathBuffer(B_PATH_NAME_LENGTH + 1);
	KPath toPathBuffer(B_PATH_NAME_LENGTH + 1);
	if (pathBuffer.InitCheck() != B_OK || toPathBuffer.InitCheck() != B_OK)
		return B_NO_MEMORY;

	char* path = pathBuffer.LockBuffer();
	char* toPath = toPathBuffer.LockBuffer();

	if (!IS_USER_ADDRESS(userPath)
		|| !IS_USER_ADDRESS(userToPath)
		|| user_strlcpy(path, userPath, B_PATH_NAME_LENGTH) < B_OK
		|| user_strlcpy(toPath, userToPath, B_PATH_NAME_LENGTH) < B_OK)
		return B_BAD_ADDRESS;

	return common_create_symlink(fd, path, toPath, mode, false);
}


status_t
_user_create_link(int pathFD, const char* userPath, int toFD,
	const char* userToPath, bool traverseLeafLink)
{
	KPath pathBuffer(B_PATH_NAME_LENGTH + 1);
	KPath toPathBuffer(B_PATH_NAME_LENGTH + 1);
	if (pathBuffer.InitCheck() != B_OK || toPathBuffer.InitCheck() != B_OK)
		return B_NO_MEMORY;

	char* path = pathBuffer.LockBuffer();
	char* toPath = toPathBuffer.LockBuffer();

	if (!IS_USER_ADDRESS(userPath)
		|| !IS_USER_ADDRESS(userToPath)
		|| user_strlcpy(path, userPath, B_PATH_NAME_LENGTH) < B_OK
		|| user_strlcpy(toPath, userToPath, B_PATH_NAME_LENGTH) < B_OK)
		return B_BAD_ADDRESS;

	status_t status = check_path(toPath);
	if (status != B_OK)
		return status;

	return common_create_link(pathFD, path, toFD, toPath, traverseLeafLink,
		false);
}


status_t
_user_unlink(int fd, const char* userPath)
{
	KPath pathBuffer(B_PATH_NAME_LENGTH + 1);
	if (pathBuffer.InitCheck() != B_OK)
		return B_NO_MEMORY;

	char* path = pathBuffer.LockBuffer();

	if (!IS_USER_ADDRESS(userPath)
		|| user_strlcpy(path, userPath, B_PATH_NAME_LENGTH) < B_OK)
		return B_BAD_ADDRESS;

	return common_unlink(fd, path, false);
}


status_t
_user_rename(int oldFD, const char* userOldPath, int newFD,
	const char* userNewPath)
{
	KPath oldPathBuffer(B_PATH_NAME_LENGTH + 1);
	KPath newPathBuffer(B_PATH_NAME_LENGTH + 1);
	if (oldPathBuffer.InitCheck() != B_OK || newPathBuffer.InitCheck() != B_OK)
		return B_NO_MEMORY;

	char* oldPath = oldPathBuffer.LockBuffer();
	char* newPath = newPathBuffer.LockBuffer();

	if (!IS_USER_ADDRESS(userOldPath) || !IS_USER_ADDRESS(userNewPath)
		|| user_strlcpy(oldPath, userOldPath, B_PATH_NAME_LENGTH) < B_OK
		|| user_strlcpy(newPath, userNewPath, B_PATH_NAME_LENGTH) < B_OK)
		return B_BAD_ADDRESS;

	return common_rename(oldFD, oldPath, newFD, newPath, false);
}


status_t
_user_create_fifo(int fd, const char* userPath, mode_t perms)
{
	KPath pathBuffer(B_PATH_NAME_LENGTH + 1);
	if (pathBuffer.InitCheck() != B_OK)
		return B_NO_MEMORY;

	char* path = pathBuffer.LockBuffer();

	if (!IS_USER_ADDRESS(userPath)
		|| user_strlcpy(path, userPath, B_PATH_NAME_LENGTH) < B_OK) {
		return B_BAD_ADDRESS;
	}

	// split into directory vnode and filename path
	char filename[B_FILE_NAME_LENGTH];
	struct vnode* dir;
	status_t status = fd_and_path_to_dir_vnode(fd, path, &dir, filename, false);
	if (status != B_OK)
		return status;

	VNodePutter _(dir);

	// the underlying FS needs to support creating FIFOs
	if (!HAS_FS_CALL(dir, create_special_node))
		return B_UNSUPPORTED;

	// create the entry	-- the FIFO sub node is set up automatically
	fs_vnode superVnode;
	ino_t nodeID;
	status = FS_CALL(dir, create_special_node, filename, NULL,
		S_IFIFO | (perms & S_IUMSK), 0, &superVnode, &nodeID);

	// create_special_node() acquired a reference for us that we don't need.
	if (status == B_OK)
		put_vnode(dir->mount->volume, nodeID);

	return status;
}


status_t
_user_create_pipe(int* userFDs)
{
	// rootfs should support creating FIFOs, but let's be sure
	if (!HAS_FS_CALL(sRoot, create_special_node))
		return B_UNSUPPORTED;

	// create the node	-- the FIFO sub node is set up automatically
	fs_vnode superVnode;
	ino_t nodeID;
	status_t status = FS_CALL(sRoot, create_special_node, NULL, NULL,
		S_IFIFO | S_IRUSR | S_IWUSR, 0, &superVnode, &nodeID);
	if (status != B_OK)
		return status;

	// We've got one reference to the node and need another one.
	struct vnode* vnode;
	status = get_vnode(sRoot->mount->id, nodeID, &vnode, true, false);
	if (status != B_OK) {
		// that should not happen
		dprintf("_user_create_pipe(): Failed to lookup vnode (%ld, %lld)\n",
			sRoot->mount->id, sRoot->id);
		return status;
	}

	// Everything looks good so far. Open two FDs for reading respectively
	// writing.
	int fds[2];
	fds[0] = open_vnode(vnode, O_RDONLY, false);
	fds[1] = open_vnode(vnode, O_WRONLY, false);

	FDCloser closer0(fds[0], false);
	FDCloser closer1(fds[1], false);

	status = (fds[0] >= 0 ? (fds[1] >= 0 ? B_OK : fds[1]) : fds[0]);

	// copy FDs to userland
	if (status == B_OK) {
		if (!IS_USER_ADDRESS(userFDs)
			|| user_memcpy(userFDs, fds, sizeof(fds)) != B_OK) {
			status = B_BAD_ADDRESS;
		}
	}

	// keep FDs, if everything went fine
	if (status == B_OK) {
		closer0.Detach();
		closer1.Detach();
	}

	return status;
}


status_t
_user_access(int fd, const char* userPath, int mode, bool effectiveUserGroup)
{
	KPath pathBuffer(B_PATH_NAME_LENGTH + 1);
	if (pathBuffer.InitCheck() != B_OK)
		return B_NO_MEMORY;

	char* path = pathBuffer.LockBuffer();

	if (!IS_USER_ADDRESS(userPath)
		|| user_strlcpy(path, userPath, B_PATH_NAME_LENGTH) < B_OK)
		return B_BAD_ADDRESS;

	return common_access(fd, path, mode, effectiveUserGroup, false);
}


status_t
_user_read_stat(int fd, const char* userPath, bool traverseLink,
	struct stat* userStat, size_t statSize)
{
	struct stat stat;
	status_t status;

	if (statSize > sizeof(struct stat))
		return B_BAD_VALUE;

	if (!IS_USER_ADDRESS(userStat))
		return B_BAD_ADDRESS;

	if (userPath) {
		// path given: get the stat of the node referred to by (fd, path)
		if (!IS_USER_ADDRESS(userPath))
			return B_BAD_ADDRESS;

		KPath pathBuffer(B_PATH_NAME_LENGTH + 1);
		if (pathBuffer.InitCheck() != B_OK)
			return B_NO_MEMORY;

		char* path = pathBuffer.LockBuffer();

		ssize_t length = user_strlcpy(path, userPath, B_PATH_NAME_LENGTH);
		if (length < B_OK)
			return length;
		if (length >= B_PATH_NAME_LENGTH)
			return B_NAME_TOO_LONG;

		status = common_path_read_stat(fd, path, traverseLink, &stat, false);
	} else {
		// no path given: get the FD and use the FD operation
		struct file_descriptor* descriptor
			= get_fd(get_current_io_context(false), fd);
		if (descriptor == NULL)
			return B_FILE_ERROR;

		if (descriptor->ops->fd_read_stat)
			status = descriptor->ops->fd_read_stat(descriptor, &stat);
		else
			status = B_UNSUPPORTED;

		put_fd(descriptor);
	}

	if (status != B_OK)
		return status;

	return user_memcpy(userStat, &stat, statSize);
}


status_t
_user_write_stat(int fd, const char* userPath, bool traverseLeafLink,
	const struct stat* userStat, size_t statSize, int statMask)
{
	if (statSize > sizeof(struct stat))
		return B_BAD_VALUE;

	struct stat stat;

	if (!IS_USER_ADDRESS(userStat)
		|| user_memcpy(&stat, userStat, statSize) < B_OK)
		return B_BAD_ADDRESS;

	// clear additional stat fields
	if (statSize < sizeof(struct stat))
		memset((uint8*)&stat + statSize, 0, sizeof(struct stat) - statSize);

	status_t status;

	if (userPath) {
		// path given: write the stat of the node referred to by (fd, path)
		if (!IS_USER_ADDRESS(userPath))
			return B_BAD_ADDRESS;

		KPath pathBuffer(B_PATH_NAME_LENGTH + 1);
		if (pathBuffer.InitCheck() != B_OK)
			return B_NO_MEMORY;

		char* path = pathBuffer.LockBuffer();

		ssize_t length = user_strlcpy(path, userPath, B_PATH_NAME_LENGTH);
		if (length < B_OK)
			return length;
		if (length >= B_PATH_NAME_LENGTH)
			return B_NAME_TOO_LONG;

		status = common_path_write_stat(fd, path, traverseLeafLink, &stat,
			statMask, false);
	} else {
		// no path given: get the FD and use the FD operation
		struct file_descriptor* descriptor
			= get_fd(get_current_io_context(false), fd);
		if (descriptor == NULL)
			return B_FILE_ERROR;

		if (descriptor->ops->fd_write_stat) {
			status = descriptor->ops->fd_write_stat(descriptor, &stat,
				statMask);
		} else
			status = B_UNSUPPORTED;

		put_fd(descriptor);
	}

	return status;
}


int
_user_open_attr_dir(int fd, const char* userPath, bool traverseLeafLink)
{
	KPath pathBuffer(B_PATH_NAME_LENGTH + 1);
	if (pathBuffer.InitCheck() != B_OK)
		return B_NO_MEMORY;

	char* path = pathBuffer.LockBuffer();

	if (userPath != NULL) {
		if (!IS_USER_ADDRESS(userPath)
			|| user_strlcpy(path, userPath, B_PATH_NAME_LENGTH) < B_OK)
			return B_BAD_ADDRESS;
	}

	return attr_dir_open(fd, userPath ? path : NULL, traverseLeafLink, false);
}


ssize_t
_user_read_attr(int fd, const char* attribute, off_t pos, void* userBuffer,
	size_t readBytes)
{
	int attr = attr_open(fd, NULL, attribute, O_RDONLY, false);
	if (attr < 0)
		return attr;

	ssize_t bytes = _user_read(attr, pos, userBuffer, readBytes);
	_user_close(attr);

	return bytes;
}


ssize_t
_user_write_attr(int fd, const char* attribute, uint32 type, off_t pos,
	const void* buffer, size_t writeBytes)
{
	// Try to support the BeOS typical truncation as well as the position
	// argument
	int attr = attr_create(fd, NULL, attribute, type,
		O_CREAT | O_WRONLY | (pos != 0 ? 0 : O_TRUNC), false);
	if (attr < 0)
		return attr;

	ssize_t bytes = _user_write(attr, pos, buffer, writeBytes);
	_user_close(attr);

	return bytes;
}


status_t
_user_stat_attr(int fd, const char* attribute, struct attr_info* userAttrInfo)
{
	int attr = attr_open(fd, NULL, attribute, O_RDONLY, false);
	if (attr < 0)
		return attr;

	struct file_descriptor* descriptor
		= get_fd(get_current_io_context(false), attr);
	if (descriptor == NULL) {
		_user_close(attr);
		return B_FILE_ERROR;
	}

	struct stat stat;
	status_t status;
	if (descriptor->ops->fd_read_stat)
		status = descriptor->ops->fd_read_stat(descriptor, &stat);
	else
		status = B_UNSUPPORTED;

	put_fd(descriptor);
	_user_close(attr);

	if (status == B_OK) {
		attr_info info;
		info.type = stat.st_type;
		info.size = stat.st_size;

		if (user_memcpy(userAttrInfo, &info, sizeof(struct attr_info)) != B_OK)
			return B_BAD_ADDRESS;
	}

	return status;
}


int
_user_open_attr(int fd, const char* userPath, const char* userName,
	uint32 type, int openMode)
{
	char name[B_FILE_NAME_LENGTH];

	if (!IS_USER_ADDRESS(userName)
		|| user_strlcpy(name, userName, B_FILE_NAME_LENGTH) < B_OK)
		return B_BAD_ADDRESS;

	KPath pathBuffer(B_PATH_NAME_LENGTH + 1);
	if (pathBuffer.InitCheck() != B_OK)
		return B_NO_MEMORY;

	char* path = pathBuffer.LockBuffer();

	if (userPath != NULL) {
		if (!IS_USER_ADDRESS(userPath)
			|| user_strlcpy(path, userPath, B_PATH_NAME_LENGTH) < B_OK)
			return B_BAD_ADDRESS;
	}

	if ((openMode & O_CREAT) != 0) {
		return attr_create(fd, userPath ? path : NULL, name, type, openMode,
			false);
	}

	return attr_open(fd, userPath ? path : NULL, name, openMode, false);
}


status_t
_user_remove_attr(int fd, const char* userName)
{
	char name[B_FILE_NAME_LENGTH];

	if (!IS_USER_ADDRESS(userName)
		|| user_strlcpy(name, userName, B_FILE_NAME_LENGTH) < B_OK)
		return B_BAD_ADDRESS;

	return attr_remove(fd, name, false);
}


status_t
_user_rename_attr(int fromFile, const char* userFromName, int toFile,
	const char* userToName)
{
	if (!IS_USER_ADDRESS(userFromName)
		|| !IS_USER_ADDRESS(userToName))
		return B_BAD_ADDRESS;

	KPath fromNameBuffer(B_FILE_NAME_LENGTH);
	KPath toNameBuffer(B_FILE_NAME_LENGTH);
	if (fromNameBuffer.InitCheck() != B_OK || toNameBuffer.InitCheck() != B_OK)
		return B_NO_MEMORY;

	char* fromName = fromNameBuffer.LockBuffer();
	char* toName = toNameBuffer.LockBuffer();

	if (user_strlcpy(fromName, userFromName, B_FILE_NAME_LENGTH) < B_OK
		|| user_strlcpy(toName, userToName, B_FILE_NAME_LENGTH) < B_OK)
		return B_BAD_ADDRESS;

	return attr_rename(fromFile, fromName, toFile, toName, false);
}


int
_user_open_index_dir(dev_t device)
{
	return index_dir_open(device, false);
}


status_t
_user_create_index(dev_t device, const char* userName, uint32 type,
	uint32 flags)
{
	char name[B_FILE_NAME_LENGTH];

	if (!IS_USER_ADDRESS(userName)
		|| user_strlcpy(name, userName, B_FILE_NAME_LENGTH) < B_OK)
		return B_BAD_ADDRESS;

	return index_create(device, name, type, flags, false);
}


status_t
_user_read_index_stat(dev_t device, const char* userName, struct stat* userStat)
{
	char name[B_FILE_NAME_LENGTH];
	struct stat stat;
	status_t status;

	if (!IS_USER_ADDRESS(userName)
		|| !IS_USER_ADDRESS(userStat)
		|| user_strlcpy(name, userName, B_FILE_NAME_LENGTH) < B_OK)
		return B_BAD_ADDRESS;

	status = index_name_read_stat(device, name, &stat, false);
	if (status == B_OK) {
		if (user_memcpy(userStat, &stat, sizeof(stat)) != B_OK)
			return B_BAD_ADDRESS;
	}

	return status;
}


status_t
_user_remove_index(dev_t device, const char* userName)
{
	char name[B_FILE_NAME_LENGTH];

	if (!IS_USER_ADDRESS(userName)
		|| user_strlcpy(name, userName, B_FILE_NAME_LENGTH) < B_OK)
		return B_BAD_ADDRESS;

	return index_remove(device, name, false);
}


status_t
_user_getcwd(char* userBuffer, size_t size)
{
	if (size == 0)
		return B_BAD_VALUE;
	if (!IS_USER_ADDRESS(userBuffer))
		return B_BAD_ADDRESS;

	if (size > kMaxPathLength)
		size = kMaxPathLength;

	KPath pathBuffer(size);
	if (pathBuffer.InitCheck() != B_OK)
		return B_NO_MEMORY;

	TRACE(("user_getcwd: buf %p, %ld\n", userBuffer, size));

	char* path = pathBuffer.LockBuffer();

	status_t status = get_cwd(path, size, false);
	if (status != B_OK)
		return status;

	// Copy back the result
	if (user_strlcpy(userBuffer, path, size) < B_OK)
		return B_BAD_ADDRESS;

	return status;
}


status_t
_user_setcwd(int fd, const char* userPath)
{
	TRACE(("user_setcwd: path = %p\n", userPath));

	KPath pathBuffer(B_PATH_NAME_LENGTH);
	if (pathBuffer.InitCheck() != B_OK)
		return B_NO_MEMORY;

	char* path = pathBuffer.LockBuffer();

	if (userPath != NULL) {
		if (!IS_USER_ADDRESS(userPath)
			|| user_strlcpy(path, userPath, B_PATH_NAME_LENGTH) < B_OK)
			return B_BAD_ADDRESS;
	}

	return set_cwd(fd, userPath != NULL ? path : NULL, false);
}


status_t
_user_change_root(const char* userPath)
{
	// only root is allowed to chroot()
	if (geteuid() != 0)
		return B_NOT_ALLOWED;

	// alloc path buffer
	KPath pathBuffer(B_PATH_NAME_LENGTH);
	if (pathBuffer.InitCheck() != B_OK)
		return B_NO_MEMORY;

	// copy userland path to kernel
	char* path = pathBuffer.LockBuffer();
	if (userPath != NULL) {
		if (!IS_USER_ADDRESS(userPath)
			|| user_strlcpy(path, userPath, B_PATH_NAME_LENGTH) < B_OK)
			return B_BAD_ADDRESS;
	}

	// get the vnode
	struct vnode* vnode;
	status_t status = path_to_vnode(path, true, &vnode, NULL, false);
	if (status != B_OK)
		return status;

	// set the new root
	struct io_context* context = get_current_io_context(false);
	mutex_lock(&sIOContextRootLock);
	struct vnode* oldRoot = context->root;
	context->root = vnode;
	mutex_unlock(&sIOContextRootLock);

	put_vnode(oldRoot);

	return B_OK;
}


int
_user_open_query(dev_t device, const char* userQuery, size_t queryLength,
	uint32 flags, port_id port, int32 token)
{
	char* query;

	if (device < 0 || userQuery == NULL || queryLength == 0)
		return B_BAD_VALUE;

	// this is a safety restriction
	if (queryLength >= 65536)
		return B_NAME_TOO_LONG;

	query = (char*)malloc(queryLength + 1);
	if (query == NULL)
		return B_NO_MEMORY;
	if (user_strlcpy(query, userQuery, queryLength + 1) < B_OK) {
		free(query);
		return B_BAD_ADDRESS;
	}

	int fd = query_open(device, query, flags, port, token, false);

	free(query);
	return fd;
}


#include "vfs_request_io.cpp"<|MERGE_RESOLUTION|>--- conflicted
+++ resolved
@@ -2482,13 +2482,8 @@
 	// The FS doesn't support getting the name of a vnode. So we search the
 	// parent directory for the vnode, if the caller let us.
 
-<<<<<<< HEAD
 	if (parent == NULL || !HAS_FS_CALL(parent, read_dir))
-		return B_NOT_SUPPORTED;
-=======
-	if (parent == NULL)
 		return B_UNSUPPORTED;
->>>>>>> dd58fc68
 
 	void* cookie;
 
