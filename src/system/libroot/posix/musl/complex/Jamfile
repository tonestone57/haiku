SubDir HAIKU_TOP src system libroot posix musl complex ;

SubDirSysHdrs [ FDirName $(SUBDIR) .. include ] ;
UseHeaders [ FDirName $(SUBDIR) .. internal ] ;
UseHeaders [ FDirName $(SUBDIR) .. arch $(TARGET_ARCH) ] ;
UseHeaders [ FDirName $(SUBDIR) .. arch generic ] ;

local architectureObject ;
for architectureObject in [ MultiArchSubDirSetup ] {
	on $(architectureObject) {
		local architecture = $(TARGET_PACKAGING_ARCH) ;

		if $(architecture) = x86_gcc2 {
			# GCC 2 can't compile some of the files in here, so use the newer GCC.
			original_TARGET_CC_x86_gcc2 = $(TARGET_CC_x86_gcc2) ;
			TARGET_CC_x86_gcc2 = $(TARGET_CC_x86) -Wa,-mrelax-relocations=no -Wno-unused-but-set-variable ;
		}

		local complexSources =
			__cexp.c __cexpf.c
			cabs.c cabsf.c cabsl.c
			cacos.c cacosf.c
			cacosh.c cacoshf.c
			carg.c cargf.c cargl.c
			catan.c catanf.c catanl.c
			catanh.c catanhf.c catanhl.c
			ccos.c ccosf.c ccosl.c
			ccosh.c ccoshf.c ccoshl.c
			cexp.c cexpf.c
			cimag.c cimagf.c cimagl.c
			conj.c conjf.c conjl.c
			cproj.c cprojf.c cprojl.c
			creal.c crealf.c creall.c
			csin.c csinf.c csinl.c
			csinh.c csinhf.c csinhl.c
			csqrt.c csqrtf.c
			ctan.c ctanf.c ctanl.c
<<<<<<< HEAD
			ctanh.c ctanhf.c
		;
		MergeObject <$(architecture)>posix_musl_complex.o : $(complexSources:G=<$(SUBDIR)>) ;
=======
			ctanh.c ctanhf.c ctanhl.c
			;
>>>>>>> f3b3b6fa

		if $(architecture) = x86_gcc2 {
			TARGET_CC_x86_gcc2 = $(original_TARGET_CC_x86_gcc2) ;
		}
	}
}<|MERGE_RESOLUTION|>--- conflicted
+++ resolved
@@ -16,33 +16,26 @@
 			TARGET_CC_x86_gcc2 = $(TARGET_CC_x86) -Wa,-mrelax-relocations=no -Wno-unused-but-set-variable ;
 		}
 
-		local complexSources =
+		MergeObject <$(architecture)>posix_musl_complex.o :
 			__cexp.c __cexpf.c
 			cabs.c cabsf.c cabsl.c
-			cacos.c cacosf.c
 			cacosh.c cacoshf.c
 			carg.c cargf.c cargl.c
 			catan.c catanf.c catanl.c
 			catanh.c catanhf.c catanhl.c
 			ccos.c ccosf.c ccosl.c
-			ccosh.c ccoshf.c ccoshl.c
+			ccosh.c ccoshf.c
 			cexp.c cexpf.c
 			cimag.c cimagf.c cimagl.c
 			conj.c conjf.c conjl.c
 			cproj.c cprojf.c cprojl.c
 			creal.c crealf.c creall.c
 			csin.c csinf.c csinl.c
-			csinh.c csinhf.c csinhl.c
+			csinh.c csinhf.c
 			csqrt.c csqrtf.c
 			ctan.c ctanf.c ctanl.c
-<<<<<<< HEAD
 			ctanh.c ctanhf.c
-		;
-		MergeObject <$(architecture)>posix_musl_complex.o : $(complexSources:G=<$(SUBDIR)>) ;
-=======
-			ctanh.c ctanhf.c ctanhl.c
 			;
->>>>>>> f3b3b6fa
 
 		if $(architecture) = x86_gcc2 {
 			TARGET_CC_x86_gcc2 = $(original_TARGET_CC_x86_gcc2) ;
